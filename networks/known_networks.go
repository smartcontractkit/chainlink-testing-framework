--- conflicted
+++ resolved
@@ -807,14 +807,11 @@
 		"KROMA_SEPOLIA":         KromaSepolia,
 		"KROMA_MAINNET":         KromaMainnet,
 		"NEXON_DEV":             NexonDev,
-<<<<<<< HEAD
-		"GNOSIS_CHIADO":         GnosisChiado,
-		"GNOSIS_MAINNET":        GnosisMainnet,
-=======
 		"NEXON_TEST":            NexonTest,
 		"NEXON_QA":              NexonQa,
 		"NEXON_STAGE":           NexonStage,
->>>>>>> 343484ef
+    "GNOSIS_CHIADO":         GnosisChiado,
+		"GNOSIS_MAINNET":        GnosisMainnet,
 	}
 )
 
