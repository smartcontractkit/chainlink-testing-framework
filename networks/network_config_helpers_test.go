--- conflicted
+++ resolved
@@ -5,18 +5,10 @@
 	"testing"
 
 	"github.com/pelletier/go-toml/v2"
-<<<<<<< HEAD
-
-	"github.com/pkg/errors"
-	"github.com/stretchr/testify/require"
-
-	"github.com/smartcontractkit/chainlink-testing-framework/config"
-=======
 	"github.com/stretchr/testify/require"
 
 	"github.com/smartcontractkit/chainlink-testing-framework/config"
 	"github.com/smartcontractkit/chainlink-testing-framework/logging"
->>>>>>> b2703a65
 )
 
 func getTestBaseToml() string {
@@ -31,19 +23,12 @@
 
 func TestAddNetworksConfigCaseInsensitive(t *testing.T) {
 	netowrkTOML := `
-<<<<<<< HEAD
-	selected_networks = ["sIMulated"]	
-	`
-	networkCfg := config.NetworkConfig{}
-	err := networkCfg.ApplyDecoded(netowrkTOML)
-=======
 	selected_networks = ["sIMulated"]
 	`
 
 	l := logging.GetTestLogger(t)
 	networkCfg := config.NetworkConfig{}
 	err := config.BytesToAnyTomlStruct(l, "test", "", &networkCfg, []byte(netowrkTOML))
->>>>>>> b2703a65
 	require.NoError(t, err, "error reading network config")
 
 	s := AddNetworksConfig(getTestBaseToml(), &config.PyroscopeConfig{}, MustGetSelectedNetworkConfig(&networkCfg)[0])
@@ -53,19 +38,12 @@
 
 func TestAddNetworksConfigNoPyroscope(t *testing.T) {
 	netowrkTOML := `
-<<<<<<< HEAD
-	selected_networks = ["SIMULATED"]	
-	`
-	networkCfg := config.NetworkConfig{}
-	err := networkCfg.ApplyDecoded(netowrkTOML)
-=======
 	selected_networks = ["SIMULATED"]
 	`
 
 	l := logging.GetTestLogger(t)
 	networkCfg := config.NetworkConfig{}
 	err := config.BytesToAnyTomlStruct(l, "test", "", &networkCfg, []byte(netowrkTOML))
->>>>>>> b2703a65
 	require.NoError(t, err, "error reading network config")
 
 	s := AddNetworksConfig(getTestBaseToml(), &config.PyroscopeConfig{}, MustGetSelectedNetworkConfig(&networkCfg)[0])
@@ -75,11 +53,7 @@
 
 func TestAddNetworksConfigWithPyroscopeEnabled(t *testing.T) {
 	netowrkTOML := `
-<<<<<<< HEAD
-	selected_networks = ["SIMULATED"]	
-=======
 	selected_networks = ["SIMULATED"]
->>>>>>> b2703a65
 	`
 	peryscopeTOML := `
 	enabled = true
@@ -87,14 +61,9 @@
 	environment = "pyroEnv"
 	`
 
-<<<<<<< HEAD
-	networkCfg := config.NetworkConfig{}
-	err := networkCfg.ApplyDecoded(netowrkTOML)
-=======
 	l := logging.GetTestLogger(t)
 	networkCfg := config.NetworkConfig{}
 	err := config.BytesToAnyTomlStruct(l, "test", "", &networkCfg, []byte(netowrkTOML))
->>>>>>> b2703a65
 	require.NoError(t, err, "error reading network config")
 
 	pyroCfg, err := readPyroscopeConfig(peryscopeTOML)
@@ -109,11 +78,7 @@
 
 func TestAddNetworksConfigWithPyroscopeDisabled(t *testing.T) {
 	netowrkTOML := `
-<<<<<<< HEAD
-	selected_networks = ["SIMULATED"]	
-=======
 	selected_networks = ["SIMULATED"]
->>>>>>> b2703a65
 	`
 	peryscopeTOML := `
 	enabled = false
@@ -121,14 +86,9 @@
 	environment = "pyroEnv"
 	`
 
-<<<<<<< HEAD
-	networkCfg := config.NetworkConfig{}
-	err := networkCfg.ApplyDecoded(netowrkTOML)
-=======
 	l := logging.GetTestLogger(t)
 	networkCfg := config.NetworkConfig{}
 	err := config.BytesToAnyTomlStruct(l, "test", "", &networkCfg, []byte(netowrkTOML))
->>>>>>> b2703a65
 	require.NoError(t, err, "error reading network config")
 
 	pyroCfg, err := readPyroscopeConfig(peryscopeTOML)
@@ -150,11 +110,7 @@
 	var cfg config.PyroscopeConfig
 	err := toml.Unmarshal([]byte(configDecoded), &cfg)
 	if err != nil {
-<<<<<<< HEAD
-		return config.PyroscopeConfig{}, errors.Wrapf(err, "error unmarshaling pyroscope config")
-=======
 		return config.PyroscopeConfig{}, fmt.Errorf("error unmarshaling pyroscope config: %w", err)
->>>>>>> b2703a65
 	}
 
 	return cfg, nil
