package blockchain

// Contains implementations for multi and single node ethereum clients
import (
	"bytes"
	"context"
	"crypto/ecdsa"
	"encoding/hex"
	"fmt"
	"math/big"
	"strings"
	"sync"
	"time"

	"github.com/ethereum/go-ethereum"
	"github.com/ethereum/go-ethereum/accounts/abi"
	"github.com/ethereum/go-ethereum/accounts/abi/bind"
	"github.com/ethereum/go-ethereum/common"
	"github.com/ethereum/go-ethereum/common/hexutil"
	"github.com/ethereum/go-ethereum/core/types"
	"github.com/ethereum/go-ethereum/crypto"
	"github.com/ethereum/go-ethereum/ethclient"
	"github.com/ethereum/go-ethereum/rpc"
	"github.com/pkg/errors"
	"github.com/rs/zerolog"
	"go.uber.org/atomic"
	"golang.org/x/sync/errgroup"

	"github.com/smartcontractkit/chainlink-env/environment"

	"github.com/smartcontractkit/chainlink-testing-framework/utils"
)

const MaxTimeoutForFinality = 15 * time.Minute

// EthereumClient wraps the client and the BlockChain network to interact with an EVM based Blockchain
type EthereumClient struct {
	ID                   int
	Client               *ethclient.Client
	rawRPC               *rpc.Client
	NetworkConfig        EVMNetwork
	Wallets              []*EthereumWallet
	DefaultWallet        *EthereumWallet
	NonceSettings        *NonceSettings
	FinalizedHeader      atomic.Pointer[FinalizedHeader]
	headerSubscriptions  map[string]HeaderEventSubscription
	subscriptionMutex    *sync.Mutex
	queueTransactions    bool
	gasStats             *GasStats
	connectionIssueCh    chan time.Time
	connectionRestoredCh chan time.Time
	doneChan             chan struct{}
	l                    zerolog.Logger
	subscriptionWg       sync.WaitGroup
}

// newEVMClient creates an EVM client for a single node/URL
func newEVMClient(networkSettings EVMNetwork, logger zerolog.Logger) (EVMClient, error) {
	logger.Info().
		Str("Name", networkSettings.Name).
		Str("URL", networkSettings.URL).
		Int64("Chain ID", networkSettings.ChainID).
		Bool("Simulated", networkSettings.Simulated).
		Bool("Supports EIP-1559", networkSettings.SupportsEIP1559).
		Bool("Finality Tag", networkSettings.FinalityTag).
		Msg("Connecting client")
	cl, err := ethclient.Dial(networkSettings.URL)
	if err != nil {
		return nil, err
	}
	raw, err := rpc.Dial(networkSettings.URL)
	if err != nil {
		return nil, err
	}

	ec := &EthereumClient{
		NetworkConfig:       networkSettings,
		Client:              cl,
		rawRPC:              raw,
		Wallets:             make([]*EthereumWallet, 0),
		headerSubscriptions: map[string]HeaderEventSubscription{},
		subscriptionMutex:   &sync.Mutex{},
		queueTransactions:   false,

		connectionIssueCh:    make(chan time.Time, 100), // buffered to prevent blocking, size is probably overkill, but some tests might not care
		connectionRestoredCh: make(chan time.Time, 100),
		doneChan:             make(chan struct{}),
		l:                    logger,
	}

	if ec.NetworkConfig.Simulated {
		ec.NonceSettings = newNonceSettings()
	} else { // un-simulated chain means potentially running tests in parallel, need to share nonces
		ec.NonceSettings = useGlobalNonceManager(ec.GetChainID())
	}

	if err := ec.LoadWallets(networkSettings); err != nil {
		return nil, err
	}
	ec.gasStats = NewGasStats(ec.ID)
	err = ec.subscribeToNewHeaders()
	if err != nil {
		return nil, err
	}

	// Check if the chain supports EIP-1559
	// https://eips.ethereum.org/EIPS/eip-1559
	if networkSettings.SupportsEIP1559 {
		ec.l.Debug().Msg("Network supports EIP-1559, using Dynamic transactions")
	} else {
		ec.l.Debug().Msg("Network does NOT support EIP-1559, using Legacy transactions")
	}

	return wrapSingleClient(networkSettings, ec), nil
}

// SyncNonce sets the NonceMu and Nonces value based on existing EVMClient
// it ensures the instance of EthereumClient is synced with passed EVMClient's nonce updates.
func (e *EthereumClient) SyncNonce(c EVMClient) {
	n := c.GetNonceSetting()
	n.NonceMu.Lock()
	defer n.NonceMu.Unlock()
	e.NonceSettings.NonceMu = n.NonceMu
	e.NonceSettings.Nonces = n.Nonces
}

// Get returns the underlying client type to be used generically across the framework for switching
// network types
func (e *EthereumClient) Get() interface{} {
	return e
}

// GetNetworkName retrieves the ID of the network that the client interacts with
func (e *EthereumClient) GetNetworkName() string {
	return e.NetworkConfig.Name
}

// NetworkSimulated returns true if the network is a simulated geth instance, false otherwise
func (e *EthereumClient) NetworkSimulated() bool {
	return e.NetworkConfig.Simulated
}

func (e *EthereumClient) GetNonceSetting() NonceSettings {
	e.NonceSettings.NonceMu.Lock()
	defer e.NonceSettings.NonceMu.Unlock()
	return NonceSettings{
		NonceMu: e.NonceSettings.NonceMu,
		Nonces:  e.NonceSettings.Nonces,
	}
}

// GetChainID retrieves the ChainID of the network that the client interacts with
func (e *EthereumClient) GetChainID() *big.Int {
	return big.NewInt(e.NetworkConfig.ChainID)
}

// GetClients not used, only applicable to EthereumMultinodeClient
func (e *EthereumClient) GetClients() []EVMClient {
	return []EVMClient{e}
}

// DefaultWallet returns the default wallet for the network
func (e *EthereumClient) GetDefaultWallet() *EthereumWallet {
	return e.DefaultWallet
}

// DefaultWallet returns the default wallet for the network
func (e *EthereumClient) GetWallets() []*EthereumWallet {
	return e.Wallets
}

// DefaultWallet returns the default wallet for the network
func (e *EthereumClient) GetNetworkConfig() *EVMNetwork {
	return &e.NetworkConfig
}

// SetID sets client id, only used for multi-node networks
func (e *EthereumClient) SetID(id int) {
	e.ID = id
}

// SetDefaultWallet sets default wallet
func (e *EthereumClient) SetDefaultWallet(num int) error {
	if num >= len(e.GetWallets()) {
		return fmt.Errorf("no wallet #%d found for default client", num)
	}
	e.DefaultWallet = e.Wallets[num]
	return nil
}

// SetWallets sets all wallets to be used by the client
func (e *EthereumClient) SetWallets(wallets []*EthereumWallet) {
	e.Wallets = wallets
}

// LoadWallets loads wallets from config
func (e *EthereumClient) LoadWallets(cfg EVMNetwork) error {
	pkStrings := cfg.PrivateKeys
	for _, pks := range pkStrings {
		w, err := NewEthereumWallet(pks)
		if err != nil {
			return err
		}
		e.Wallets = append(e.Wallets, w)
	}
	if len(e.Wallets) == 0 {
		return fmt.Errorf("no private keys found to load wallets")
	}
	e.DefaultWallet = e.Wallets[0]
	return nil
}

// BalanceAt returns the ETH balance of the specified address
func (e *EthereumClient) BalanceAt(ctx context.Context, address common.Address) (*big.Int, error) {
	return e.Client.BalanceAt(ctx, address, nil)
}

// SwitchNode not used, only applicable to EthereumMultinodeClient
func (e *EthereumClient) SwitchNode(_ int) error {
	return nil
}

// HeaderHashByNumber gets header hash by block number
func (e *EthereumClient) HeaderHashByNumber(ctx context.Context, bn *big.Int) (string, error) {
	h, err := e.HeaderByNumber(ctx, bn)
	if err != nil {
		return "", err
	}
	return h.Hash.String(), nil
}

// HeaderTimestampByNumber gets header timestamp by number
func (e *EthereumClient) HeaderTimestampByNumber(ctx context.Context, bn *big.Int) (uint64, error) {
	h, err := e.HeaderByNumber(ctx, bn)
	if err != nil {
		return 0, err
	}
	return uint64(h.Timestamp.UTC().Unix()), nil
}

// BlockNumber gets latest block number
func (e *EthereumClient) LatestBlockNumber(ctx context.Context) (uint64, error) {
	bn, err := e.Client.BlockNumber(ctx)
	if err != nil {
		return 0, err
	}
	return bn, nil
}

func (e *EthereumClient) SendTransaction(ctx context.Context, tx *types.Transaction) error {
	// for instant txs, wait for permission to go
	if e.NetworkConfig.MinimumConfirmations <= 0 {
		fromAddr, err := types.Sender(types.LatestSignerForChainID(tx.ChainId()), tx)
		if err != nil {
			return err
		}
		<-e.NonceSettings.registerInstantTransaction(fromAddr.Hex(), tx.Nonce())
	}
	return e.Client.SendTransaction(ctx, tx)
}

// Fund sends some ETH to an address using the default wallet
func (e *EthereumClient) Fund(
	toAddress string,
	amount *big.Float,
	gasEstimations GasEstimations,
) error {
	privateKey, err := crypto.HexToECDSA(e.DefaultWallet.PrivateKey())
	if err != nil {
		return fmt.Errorf("invalid private key: %v", err)
	}
	to := common.HexToAddress(toAddress)

	nonce, err := e.GetNonce(context.Background(), common.HexToAddress(e.DefaultWallet.Address()))
	if err != nil {
		return err
	}

	tx, err := e.NewTx(privateKey, nonce, to, utils.EtherToWei(amount), gasEstimations)
	if err != nil {
		return err
	}

	e.l.Info().
		Str("Token", "ETH").
		Str("From", e.DefaultWallet.Address()).
		Str("To", toAddress).
		Str("Hash", tx.Hash().Hex()).
		Uint64("Nonce", tx.Nonce()).
		Str("Network Name", e.GetNetworkName()).
		Str("Amount", amount.String()).
		Uint64("Estimated Gas Cost", tx.Cost().Uint64()).
		Msg("Funding Address")
	if err := e.SendTransaction(context.Background(), tx); err != nil {
		if strings.Contains(err.Error(), "nonce") {
			err = errors.Wrap(err, fmt.Sprintf("using nonce %d", nonce))
		}
		return err
	}

	return e.ProcessTransaction(tx)
}

func (e *EthereumClient) ReturnFunds(fromKey *ecdsa.PrivateKey) error {
	var tx *types.Transaction
	var err error
	for attempt := 1; attempt < 20; attempt++ {
		tx, err = attemptReturn(e, fromKey, attempt)
		if err == nil {
			return e.ProcessTransaction(tx)
		}
		e.l.Debug().Err(err).Int("Attempt", attempt+1).Msg("Error returning funds from Chainlink node, trying again")
		time.Sleep(time.Millisecond * 500)
	}
	return err
}

// a single fund return attempt, further attempts exponentially raise the error margin for fund returns
func attemptReturn(e *EthereumClient, fromKey *ecdsa.PrivateKey, attemptCount int) (*types.Transaction, error) {
	to := common.HexToAddress(e.DefaultWallet.Address())
	fromAddress, err := utils.PrivateKeyToAddress(fromKey)
	if err != nil {
		return nil, err
	}
	nonce, err := e.GetNonce(context.Background(), fromAddress)
	if err != nil {
		return nil, err
	}
	balance, err := e.Client.BalanceAt(context.Background(), fromAddress, nil)
	if err != nil {
		return nil, err
	}
	gasEstimations, err := e.EstimateGas(ethereum.CallMsg{
		To: &to,
	})
	if err != nil {
		return nil, err
	}
	totalGasCost := gasEstimations.TotalGasCost
	balanceGasDelta := big.NewInt(0).Sub(balance, totalGasCost)

	if balanceGasDelta.Cmp(big.NewInt(0)) <= 0 { // Try with 0.5 gwei if we have no or negative margin. Might as well
		e.l.Warn().
<<<<<<< HEAD
			Uint64("Balance", balance.Uint64()).
			Uint64("Estimated Gas Cost", totalGasCost.Uint64()).
			Str("Delta", balanceGasDelta.String()).
			Msg("Fund return calculation had issues, trying to send 0.5 gwei as a minimum")
=======
			Str("Delta", balanceGasDelta.String()).
			Str("Gas Cost", totalGasCost.String()).
			Str("Total Balance", balance.String()).
			Msg("Errors calculating fund return, trying with 0.5 gwei")
>>>>>>> 3b113b14
		balanceGasDelta = big.NewInt(500_000_000)
	}

	tx, err := e.NewTx(fromKey, nonce, to, balanceGasDelta, gasEstimations)
	if err != nil {
		return nil, err
	}
	e.l.Info().
		Str("Amount", balanceGasDelta.String()).
		Str("From", fromAddress.Hex()).
		Str("To", to.Hex()).
		Str("Total Gas Cost", totalGasCost.String()).
		Msg("Returning Funds to Default Wallet")
	return tx, e.SendTransaction(context.Background(), tx)
}

// EstimateCostForChainlinkOperations calculates required amount of ETH for amountOfOperations Chainlink operations
// based on the network's suggested gas price and the chainlink gas limit. This is fairly imperfect and should be used
// as only a rough, upper-end estimate instead of an exact calculation.
// See https://ethereum.org/en/developers/docs/gas/#post-london for info on how gas calculation works
func (e *EthereumClient) EstimateCostForChainlinkOperations(amountOfOperations int) (*big.Float, error) {
	bigAmountOfOperations := big.NewInt(int64(amountOfOperations))
	gasPriceInWei, err := e.Client.SuggestGasPrice(context.Background())
	if err != nil {
		return nil, err
	}

	// https://ethereum.stackexchange.com/questions/19665/how-to-calculate-transaction-fee
	// total gas limit = chainlink gas limit + gas limit buffer
	gasLimit := e.NetworkConfig.GasEstimationBuffer + e.NetworkConfig.ChainlinkTransactionLimit
	// gas cost for TX = total gas limit * estimated gas price
	gasCostPerOperationWei := big.NewInt(1).Mul(big.NewInt(1).SetUint64(gasLimit), gasPriceInWei)
	gasCostPerOperationETH := utils.WeiToEther(gasCostPerOperationWei)
	// total Wei needed for all TXs = total value for TX * number of TXs
	totalWeiForAllOperations := big.NewInt(1).Mul(gasCostPerOperationWei, bigAmountOfOperations)
	totalEthForAllOperations := utils.WeiToEther(totalWeiForAllOperations)

	e.l.Debug().
		Int("Number of Operations", amountOfOperations).
		Uint64("Gas Limit per Operation", gasLimit).
		Str("Value per Operation (ETH)", gasCostPerOperationETH.String()).
		Str("Total (ETH)", totalEthForAllOperations.String()).
		Msg("Calculated ETH for Chainlink Operations")

	return totalEthForAllOperations, nil
}

// DeployContract acts as a general contract deployment tool to an ethereum chain
func (e *EthereumClient) DeployContract(
	contractName string,
	deployer ContractDeployer,
) (*common.Address, *types.Transaction, interface{}, error) {
	opts, err := e.TransactionOpts(e.DefaultWallet)
	if err != nil {
		return nil, nil, nil, err
	}
	if !e.NetworkConfig.SupportsEIP1559 {
		opts.GasPrice, err = e.EstimateGasPrice()
		if err != nil {
			return nil, nil, nil, err
		}
	}

	contractAddress, transaction, contractInstance, err := deployer(opts, e.Client)
	if err != nil {
		if strings.Contains(err.Error(), "nonce") {
			err = errors.Wrap(err, fmt.Sprintf("using nonce %d", opts.Nonce.Uint64()))
		}
		return nil, nil, nil, err
	}

	if err = e.ProcessTransaction(transaction); err != nil {
		return nil, nil, nil, err
	}

	e.l.Info().
		Str("Contract Address", contractAddress.Hex()).
		Str("Contract Name", contractName).
		Str("From", e.DefaultWallet.Address()).
		Str("Total Gas Cost", utils.WeiToEther(transaction.Cost()).String()).
		Str("Network Name", e.NetworkConfig.Name).
		Msg("Deployed contract")
	return &contractAddress, transaction, contractInstance, err
}

// LoadContract load already deployed contract instance
func (e *EthereumClient) LoadContract(contractName string, contractAddress common.Address, loader ContractLoader) (interface{}, error) {
	contractInstance, err := loader(contractAddress, e.Client)
	if err != nil {
		return nil, err
	}
	e.l.Info().
		Str("Contract Address", contractAddress.Hex()).
		Str("Contract Name", contractName).
		Str("Network Name", e.NetworkConfig.Name).
		Msg("Loaded contract instance")
	return contractInstance, err
}

// TransactionOpts returns the base Tx options for 'transactions' that interact with a smart contract. Since most
// contract interactions in this framework are designed to happen through abigen calls, it's intentionally quite bare.
func (e *EthereumClient) TransactionOpts(from *EthereumWallet) (*bind.TransactOpts, error) {
	privateKey, err := crypto.HexToECDSA(from.PrivateKey())
	if err != nil {
		return nil, fmt.Errorf("invalid private key: %v", err)
	}
	opts, err := bind.NewKeyedTransactorWithChainID(privateKey, big.NewInt(e.NetworkConfig.ChainID))
	if err != nil {
		return nil, err
	}
	opts.From = common.HexToAddress(from.Address())
	opts.Context = context.Background()

	nonce, err := e.GetNonce(context.Background(), common.HexToAddress(from.Address()))
	if err != nil {
		return nil, err
	}
	opts.Nonce = big.NewInt(int64(nonce))

	if e.NetworkConfig.MinimumConfirmations <= 0 { // Wait for your turn to send on an L2 chain
		<-e.NonceSettings.registerInstantTransaction(from.Address(), nonce)
	}
	// if the gas limit is less than the default gas limit, use the default
	if e.NetworkConfig.DefaultGasLimit > opts.GasLimit {
		opts.GasLimit = e.NetworkConfig.DefaultGasLimit
	}
	if !e.NetworkConfig.SupportsEIP1559 {
		opts.GasPrice, err = e.EstimateGasPrice()
		if err != nil {
			return nil, err
		}
	}
	return opts, nil
}

func (e *EthereumClient) NewTx(
	fromPrivateKey *ecdsa.PrivateKey,
	nonce uint64,
	to common.Address,
	value *big.Int,
	gasEstimations GasEstimations,
) (*types.Transaction, error) {
	var (
		tx  *types.Transaction
		err error
	)
	if e.NetworkConfig.SupportsEIP1559 {
		tx, err = types.SignNewTx(fromPrivateKey, types.LatestSignerForChainID(e.GetChainID()), &types.DynamicFeeTx{
			ChainID:   e.GetChainID(),
			Nonce:     nonce,
			To:        &to,
			Value:     value,
			GasTipCap: gasEstimations.GasTipCap,
			GasFeeCap: gasEstimations.GasFeeCap,
			Gas:       gasEstimations.GasUnits,
		})
		if err != nil {
			return nil, err
		}
	} else {
		tx, err = types.SignNewTx(fromPrivateKey, types.LatestSignerForChainID(e.GetChainID()), &types.LegacyTx{
			Nonce:    nonce,
			To:       &to,
			Value:    value,
			GasPrice: gasEstimations.GasPrice,
			Gas:      gasEstimations.GasUnits,
		})
		if err != nil {
			return nil, err
		}
	}
	return tx, nil
}

// ProcessTransaction will queue or wait on a transaction depending on whether parallel transactions are enabled
func (e *EthereumClient) ProcessTransaction(tx *types.Transaction) error {
	e.l.Trace().Str("Hash", tx.Hash().Hex()).Msg("Processing Tx")
	var txConfirmer HeaderEventSubscription
	if e.GetNetworkConfig().MinimumConfirmations <= 0 {
		fromAddr, err := types.Sender(types.LatestSignerForChainID(tx.ChainId()), tx)
		if err != nil {
			return err
		}
		e.NonceSettings.sentInstantTransaction(fromAddr.Hex()) // On an L2 chain, indicate the tx has been sent
		txConfirmer = NewInstantConfirmer(e, tx.Hash(), nil, nil, e.l)
	} else {
		txConfirmer = NewTransactionConfirmer(e, tx, e.GetNetworkConfig().MinimumConfirmations, e.l)
	}

	e.AddHeaderEventSubscription(tx.Hash().String(), txConfirmer)

	if !e.queueTransactions { // For sequential transactions
		e.l.Debug().Str("Hash", tx.Hash().String()).Msg("Waiting for TX to confirm before moving on")
		defer e.DeleteHeaderEventSubscription(tx.Hash().String())
		return txConfirmer.Wait()
	}
	return nil
}

// ProcessEvent will queue or wait on an event depending on whether parallel transactions are enabled
func (e *EthereumClient) ProcessEvent(name string, event *types.Log, confirmedChan chan bool, errorChan chan error) error {
	var eventConfirmer HeaderEventSubscription
	if e.GetNetworkConfig().MinimumConfirmations <= 0 {
		eventConfirmer = NewInstantConfirmer(e, event.TxHash, confirmedChan, errorChan, e.l)
	} else {
		eventConfirmer = NewEventConfirmer(name, e, event, e.GetNetworkConfig().MinimumConfirmations, confirmedChan, errorChan)
	}

	subscriptionHash := fmt.Sprintf("%s-%s", event.TxHash.Hex(), name) // Many events can occupy the same tx hash
	e.AddHeaderEventSubscription(subscriptionHash, eventConfirmer)

	if !e.queueTransactions { // For sequential transactions
		e.l.Debug().Str("Hash", event.Address.Hex()).Msg("Waiting for Event to confirm before moving on")
		defer e.DeleteHeaderEventSubscription(subscriptionHash)
		return eventConfirmer.Wait()
	}
	return nil
}

// PollFinalizedHeader continuously polls the latest finalized header and stores it in the client
func (e *EthereumClient) PollFinality() error {
	if e.NetworkConfig.FinalityDepth > 0 {
		return fmt.Errorf("finality depth is greater than zero. no need to poll for finality")
	}
	f := newGlobalFinalizedHeaderManager(e)
	if f == nil {
		return fmt.Errorf("could not create finalized header manager")
	}
	e.FinalizedHeader.Store(f)
	e.AddHeaderEventSubscription(FinalizedHeaderKey, f)
	return nil
}

// CancelFinalityPolling stops polling for the latest finalized header
func (e *EthereumClient) CancelFinalityPolling() {
	if _, ok := e.headerSubscriptions[FinalizedHeaderKey]; ok {
		e.DeleteHeaderEventSubscription(FinalizedHeaderKey)
	}
}

// WaitForFinalizedTx waits for a transaction to be finalized
// If the network is simulated, it will return immediately
// otherwise it waits for the transaction to be finalized and returns the block number and time of the finalization
func (e *EthereumClient) WaitForFinalizedTx(txHash common.Hash) (*big.Int, time.Time, error) {
	if e.NetworkSimulated() {
		return nil, time.Time{}, nil
	}

	receipt, err := e.Client.TransactionReceipt(context.Background(), txHash)
	if err != nil {
		return nil, time.Time{}, err
	}
	txHdr, err := e.HeaderByNumber(context.Background(), receipt.BlockNumber)
	if err != nil {
		return nil, time.Time{}, err
	}
	finalizer := NewTransactionFinalizer(e, txHdr, receipt.TxHash)
	key := "txFinalizer-" + txHash.String()
	e.AddHeaderEventSubscription(key, finalizer)
	defer e.DeleteHeaderEventSubscription(key)
	err = finalizer.Wait()
	if err != nil {
		return nil, time.Time{}, err
	}
	return finalizer.FinalizedBy, finalizer.FinalizedAt, nil
}

// IsTxHeadFinalized checks if the transaction is finalized on chain
// in case of network with finality tag if the tx is not finalized it returns false,
// the latest finalized header number and the time at which it was finalized
// if the tx is finalized it returns true, the finalized header number by which the tx was considered finalized and the time at which it was finalized
// In case of simulated network, it always returns true
func (e *EthereumClient) IsTxHeadFinalized(txHdr, header *SafeEVMHeader) (bool, *big.Int, time.Time, error) {
	if e.NetworkSimulated() {
		return true, nil, time.Time{}, nil
	}
	if e.NetworkConfig.FinalityDepth > 0 {
		if header.Number.Cmp(new(big.Int).Add(txHdr.Number,
			big.NewInt(int64(e.NetworkConfig.FinalityDepth)))) > 0 {
			return true, header.Number, header.Timestamp, nil
		}
		return false, nil, time.Time{}, nil
	}
	fHead := e.FinalizedHeader.Load()
	if fHead != nil {
		latestFinalized := fHead.LatestFinalized.Load().(*big.Int)
		latestFinalizedAt := fHead.FinalizedAt.Load().(time.Time)
		if latestFinalized.Cmp(txHdr.Number) >= 0 {
			return true, latestFinalized, latestFinalizedAt, nil
		}
		return false, latestFinalized, latestFinalizedAt, nil
	}
	return false, nil, time.Time{}, fmt.Errorf("no finalized head found. start polling for finalized header")
}

// IsTxConfirmed checks if the transaction is confirmed on chain or not
func (e *EthereumClient) IsTxConfirmed(txHash common.Hash) (bool, error) {
	ctx, cancel := context.WithTimeout(context.Background(), time.Second*5)
	tx, isPending, err := e.Client.TransactionByHash(ctx, txHash)
	cancel()
	if err != nil {
		if errors.Is(err, ethereum.NotFound) { // not found is fine, it's not on chain yet
			return false, nil
		}
		return !isPending, err
	}
	if !isPending && e.NetworkConfig.MinimumConfirmations > 0 { // Instant chains don't bother with this receipt nonsense
		ctx, cancel = context.WithTimeout(context.Background(), time.Second*5)
		receipt, err := e.Client.TransactionReceipt(ctx, txHash)
		cancel()
		if err != nil {
			if errors.Is(err, ethereum.NotFound) { // not found is fine, it's not on chain yet
				return false, nil
			}
			return !isPending, err
		}
		e.gasStats.AddClientTXData(TXGasData{
			TXHash:            txHash.String(),
			Value:             tx.Value().Uint64(),
			GasLimit:          tx.Gas(),
			GasUsed:           receipt.GasUsed,
			GasPrice:          tx.GasPrice().Uint64(),
			CumulativeGasUsed: receipt.CumulativeGasUsed,
		})
		if receipt.Status == 0 { // 0 indicates failure, 1 indicates success
			reason, err := e.errorReason(e.Client, tx, receipt)
			if err != nil {
				e.l.Warn().Str("TX Hash", txHash.Hex()).
					Str("To", tx.To().Hex()).
					Uint64("Nonce", tx.Nonce()).
					Str("Error extracting reason", err.Error()).
					Msg("Transaction failed and was reverted! Unable to retrieve reason!")
			} else {
				e.l.Warn().Str("TX Hash", txHash.Hex()).
					Str("Revert reason", reason).
					Msg("Transaction failed and was reverted!")
			}
			return false, fmt.Errorf("transaction failed and was reverted")
		}
	}
	return !isPending, err
}

// IsEventConfirmed returns if eth client can confirm that the event happened
func (e *EthereumClient) IsEventConfirmed(event *types.Log) (confirmed, removed bool, err error) {
	if event.Removed {
		return false, event.Removed, nil
	}
	eventTx, isPending, err := e.Client.TransactionByHash(context.Background(), event.TxHash)
	if err != nil {
		return false, event.Removed, err
	}
	if isPending {
		return false, event.Removed, nil
	}
	eventReceipt, err := e.Client.TransactionReceipt(context.Background(), eventTx.Hash())
	if err != nil {
		return false, event.Removed, err
	}
	if eventReceipt.Status == 0 { // Failed event tx
		reason, err := e.errorReason(e.Client, eventTx, eventReceipt)
		if err != nil {
			e.l.Warn().Str("TX Hash", eventTx.Hash().Hex()).
				Str("Error extracting reason", err.Error()).
				Msg("Transaction failed and was reverted! Unable to retrieve reason!")
		} else {
			e.l.Warn().Str("TX Hash", eventTx.Hash().Hex()).
				Str("Revert reason", reason).
				Msg("Transaction failed and was reverted!")
		}
		return false, event.Removed, err
	}
	headerByNumber, err := e.HeaderByNumber(context.Background(), big.NewInt(0).SetUint64(event.BlockNumber))
	if err != nil || headerByNumber == nil {
		return false, event.Removed, err
	}
	if headerByNumber.Hash != event.BlockHash {
		return false, event.Removed, nil
	}

	return true, event.Removed, nil
}

// GetTxReceipt returns the receipt of the transaction if available, error otherwise
func (e *EthereumClient) GetTxReceipt(txHash common.Hash) (*types.Receipt, error) {
	receipt, err := e.Client.TransactionReceipt(context.Background(), txHash)
	if err != nil {
		return nil, err
	}
	return receipt, nil
}

// RevertReasonFromTx returns the revert reason for the transaction error by parsing through abi defined error list
func (e *EthereumClient) RevertReasonFromTx(txHash common.Hash, abiString string) (string, interface{}, error) {
	tx, _, err := e.Client.TransactionByHash(context.Background(), txHash)
	if err != nil {
		return "", nil, err
	}
	re, err := e.GetTxReceipt(txHash)
	if err != nil {
		return "", nil, err
	}
	errData, err := e.errorReason(e.Client, tx, re)
	if err != nil {
		return "", nil, err
	}
	if errData == "" {
		return "", nil, fmt.Errorf("no revert reason found")
	}
	data, err := hex.DecodeString(errData[2:])
	if err != nil {
		return "", nil, err
	}
	jsonABI, err := abi.JSON(strings.NewReader(abiString))
	if err != nil {
		return "", nil, err
	}
	for errName, abiError := range jsonABI.Errors {
		if bytes.Equal(data[:4], abiError.ID.Bytes()[:4]) {
			// Found a matching error
			v, err := abiError.Unpack(data)
			if err != nil {
				return "", nil, err
			}
			return errName, v, nil
		}
	}
	return "", nil, fmt.Errorf("revert Reason could not be found for given abistring")
}

// ParallelTransactions when enabled, sends the transaction without waiting for transaction confirmations. The hashes
// are then stored within the client and confirmations can be waited on by calling WaitForEvents.
func (e *EthereumClient) ParallelTransactions(enabled bool) {
	e.queueTransactions = enabled
}

// Close tears down the current open Ethereum client
func (e *EthereumClient) Close() error {
	// close(e.NonceSettings.doneChan)
	close(e.doneChan)
	e.subscriptionWg.Wait()
	return nil
}

// EstimateTransactionGasCost estimates the current total gas cost for a simple transaction
func (e *EthereumClient) EstimateTransactionGasCost() (*big.Int, error) {
	gasPrice, err := e.Client.SuggestGasPrice(context.Background())
	if err != nil {
		return nil, err
	}
	return gasPrice.Mul(gasPrice, big.NewInt(21000)), err
}

// GasStats retrieves all information on gas spent by this client
func (e *EthereumClient) GasStats() *GasStats {
	return e.gasStats
}

// EstimateGas estimates all gas values based on call data
func (e *EthereumClient) EstimateGas(callMsg ethereum.CallMsg) (GasEstimations, error) {
	var (
		gasUnits  uint64
		gasTipCap *big.Int
		gasFeeCap *big.Int
		err       error
	)
	if callMsg.To == nil && callMsg.Data == nil {
		return GasEstimations{}, fmt.Errorf("you've called EstimateGas with a nil To address, this can cause weird errors and inaccuracies, provide a To address in your callMsg, or use EstimateGasPrice for just a price")
	}
	ctx, cancel := context.WithTimeout(context.Background(), e.NetworkConfig.Timeout.Duration)
	// Gas Units
	gasUnits, err = e.Client.EstimateGas(ctx, callMsg)
	cancel()
	if err != nil {
		return GasEstimations{}, err
	}

	gasPriceBuffer := big.NewInt(0).SetUint64(e.NetworkConfig.GasEstimationBuffer)
	// Legacy Gas Price
	ctx, cancel = context.WithTimeout(context.Background(), e.NetworkConfig.Timeout.Duration)
	gasPrice, err := e.Client.SuggestGasPrice(ctx)
	cancel()
	if err != nil {
		return GasEstimations{}, err
	}
	gasPrice.Add(gasPrice, gasPriceBuffer)

	if e.NetworkConfig.SupportsEIP1559 {
		// GasTipCap
		ctx, cancel := context.WithTimeout(context.Background(), e.NetworkConfig.Timeout.Duration)
		gasTipCap, err = e.Client.SuggestGasTipCap(ctx)
		cancel()
		if err != nil {
			return GasEstimations{}, err
		}
		gasTipCap.Add(gasTipCap, gasPriceBuffer)

		// GasFeeCap
		ctx, cancel = context.WithTimeout(context.Background(), e.NetworkConfig.Timeout.Duration)
		latestHeader, err := e.HeaderByNumber(ctx, nil)
		cancel()
		if err != nil {
			return GasEstimations{}, err
		}
		baseFeeMult := big.NewInt(1).Mul(latestHeader.BaseFee, big.NewInt(2))
		gasFeeCap = baseFeeMult.Add(baseFeeMult, gasTipCap)
	} else {
		gasFeeCap = gasPrice
		gasTipCap = gasPrice
	}

	// Total Gas Cost
	totalGasCost := big.NewInt(0).Mul(gasFeeCap, new(big.Int).SetUint64(gasUnits))

	return GasEstimations{
		GasUnits:     gasUnits,
		GasPrice:     gasPrice,
		GasFeeCap:    gasFeeCap,
		GasTipCap:    gasTipCap,
		TotalGasCost: totalGasCost,
	}, nil
}

func (e *EthereumClient) EstimateGasPrice() (*big.Int, error) {
	ctx, cancel := context.WithTimeout(context.Background(), e.NetworkConfig.Timeout.Duration)
	defer cancel()
	return e.Client.SuggestGasPrice(ctx)
}

// ConnectionIssue returns a channel that will receive a timestamp when the connection is lost
func (e *EthereumClient) ConnectionIssue() chan time.Time {
	return e.connectionIssueCh
}

// ConnectionRestored returns a channel that will receive a timestamp when the connection is restored
func (e *EthereumClient) ConnectionRestored() chan time.Time {
	return e.connectionRestoredCh
}

func (e *EthereumClient) Backend() bind.ContractBackend {
	return e.Client
}

func (e *EthereumClient) DeployBackend() bind.DeployBackend {
	return e.Client
}

func (e *EthereumClient) SubscribeNewHeaders(
	ctx context.Context,
	headerChan chan *SafeEVMHeader,
) (ethereum.Subscription, error) {
	clientSub, err := e.rawRPC.EthSubscribe(ctx, headerChan, "newHeads")
	if err != nil {
		return nil, err
	}

	return clientSub, err
}

// HeaderByNumber retrieves a Safe EVM header by number, nil for latest
func (e *EthereumClient) HeaderByNumber(
	ctx context.Context,
	number *big.Int,
) (*SafeEVMHeader, error) {
	var head *SafeEVMHeader
	err := e.rawRPC.CallContext(ctx, &head, "eth_getBlockByNumber", toBlockNumArg(number), false)
	if err == nil && head == nil {
		err = ethereum.NotFound
	}
	return head, err
}

// HeaderByHash retrieves a Safe EVM header by hash
func (e *EthereumClient) HeaderByHash(ctx context.Context, hash common.Hash) (*SafeEVMHeader, error) {
	var head *SafeEVMHeader
	err := e.rawRPC.CallContext(ctx, &head, "eth_getBlockByHash", hash, false)
	if err == nil && head == nil {
		err = ethereum.NotFound
	}
	return head, err
}

// toBlockNumArg translates a block number to the correct argument for the RPC call
func toBlockNumArg(number *big.Int) string {
	if number == nil {
		return "latest"
	}
	pending := big.NewInt(-1)
	if number.Cmp(pending) == 0 {
		return "pending"
	}
	return hexutil.EncodeBig(number)
}

// AddHeaderEventSubscription adds a new header subscriber within the client to receive new headers
func (e *EthereumClient) AddHeaderEventSubscription(key string, subscriber HeaderEventSubscription) {
	e.subscriptionMutex.Lock()
	defer e.subscriptionMutex.Unlock()
	e.headerSubscriptions[key] = subscriber
}

// DeleteHeaderEventSubscription removes a header subscriber from the map
func (e *EthereumClient) DeleteHeaderEventSubscription(key string) {
	e.subscriptionMutex.Lock()
	defer e.subscriptionMutex.Unlock()
	delete(e.headerSubscriptions, key)
}

// WaitForEvents is a blocking function that waits for all event subscriptions that have been queued within the client.
func (e *EthereumClient) WaitForEvents() error {
	e.l.Debug().Msg("Waiting for blockchain events to finish before continuing")
	queuedEvents := e.GetHeaderSubscriptions()

	g := errgroup.Group{}

	for subName, sub := range queuedEvents {
		subName := subName
		sub := sub
		g.Go(func() error {
			defer func() {
				// if the subscription is complete, delete it from the queue
				if sub.Complete() {
					e.DeleteHeaderEventSubscription(subName)
				}
			}()
			return sub.Wait()
		})
	}

	return g.Wait()
}

// SubscribeFilterLogs subscribes to the results of a streaming filter query.
func (e *EthereumClient) SubscribeFilterLogs(ctx context.Context, q ethereum.FilterQuery, ch chan<- types.Log) (ethereum.Subscription, error) {
	return e.Client.SubscribeFilterLogs(ctx, q, ch)
}

// FilterLogs executes a filter query
func (e *EthereumClient) FilterLogs(ctx context.Context, filterQuery ethereum.FilterQuery) ([]types.Log, error) {
	return e.Client.FilterLogs(ctx, filterQuery)
}

// GetLatestFinalizedBlockHeader returns the latest finalized block header
// if finality tag is enabled, it returns the latest finalized block header
// otherwise it returns the block header for the block obtained by latest block number - finality depth
func (e *EthereumClient) GetLatestFinalizedBlockHeader(ctx context.Context) (*types.Header, error) {
	if e.NetworkConfig.FinalityTag {
		return e.Client.HeaderByNumber(ctx, big.NewInt(rpc.FinalizedBlockNumber.Int64()))
	}
	if e.NetworkConfig.FinalityDepth == 0 {
		return nil, errors.New("finality depth is 0 and finality tag is not enabled")
	}
	header, err := e.Client.HeaderByNumber(ctx, nil)
	if err != nil {
		return nil, err
	}
	latestBlockNumber := header.Number.Uint64()
	finalizedBlockNumber := latestBlockNumber - e.NetworkConfig.FinalityDepth
	return e.Client.HeaderByNumber(ctx, big.NewInt(int64(finalizedBlockNumber)))
}

// EstimatedFinalizationTime returns the estimated time it takes for a block to be finalized
// for networks with finality tag enabled, it returns the time between the current and next finalized block
// for networks with finality depth enabled, it returns the time to mine blocks equal to finality depth
func (e *EthereumClient) EstimatedFinalizationTime(ctx context.Context) (time.Duration, error) {
	if e.NetworkConfig.TimeToReachFinality.Duration != 0 {
		return e.NetworkConfig.TimeToReachFinality.Duration, nil
	}
	e.l.Info().Msg("TimeToReachFinality is not provided. Calculating estimated finalization time")
	if e.NetworkConfig.FinalityTag {
		return e.TimeBetweenFinalizedBlocks(ctx, MaxTimeoutForFinality)
	}
	blckTime, err := e.AvgBlockTime(ctx)
	if err != nil {
		return 0, err
	}
	if e.NetworkConfig.FinalityDepth == 0 {
		return 0, errors.New("finality depth is 0 and finality tag is not enabled")
	}
	timeBetween := time.Duration(e.NetworkConfig.FinalityDepth) * blckTime
	e.l.Info().
		Str("Time", timeBetween.String()).
		Str("Network", e.GetNetworkName()).
		Msg("Estimated finalization time")
	return timeBetween, nil

}

// TimeBetweenFinalizedBlocks is used to calculate the time between finalized blocks for chains with finality tag enabled
func (e *EthereumClient) TimeBetweenFinalizedBlocks(ctx context.Context, maxTimeToWait time.Duration) (time.Duration, error) {
	if !e.NetworkConfig.FinalityTag {
		return 0, errors.New("finality tag is not enabled; cannot calculate time between finalized blocks")
	}
	currentFinalizedHeader, err := e.GetLatestFinalizedBlockHeader(ctx)
	if err != nil {
		return 0, err
	}
	hdrChannel := make(chan *types.Header)
	var sub ethereum.Subscription
	sub, err = e.Client.SubscribeNewHead(ctx, hdrChannel)
	if err != nil {
		return 0, err
	}
	defer sub.Unsubscribe()
	c, cancel := context.WithTimeout(ctx, maxTimeToWait)
	defer cancel()
	for {
		select {
		case <-c.Done():
			return 0, errors.Wrapf(c.Err(), "timed out waiting for next finalized block. If the finality time is more than %s, provide it as TimeToReachFinality in Network config", maxTimeToWait)
		case <-hdrChannel:
			// a new header is received now query the finalized block
			nextFinalizedHeader, err := e.GetLatestFinalizedBlockHeader(ctx)
			if err != nil {
				return 0, err
			}
			if nextFinalizedHeader.Number.Cmp(currentFinalizedHeader.Number) > 0 {
				timeBetween := time.Unix(int64(nextFinalizedHeader.Time), 0).Sub(time.Unix(int64(currentFinalizedHeader.Time), 0))
				e.l.Info().
					Str("Time", timeBetween.String()).
					Str("Network", e.GetNetworkName()).
					Msg("Time between finalized blocks")
				return timeBetween, nil
			}
		case subErr := <-sub.Err():
			return 0, subErr
		}
	}
}

// AvgBlockTime calculates the average block time over the last 100 blocks for non-simulated networks
// and the last 10 blocks for simulated networks.
func (e *EthereumClient) AvgBlockTime(ctx context.Context) (time.Duration, error) {
	header, err := e.Client.HeaderByNumber(ctx, nil)
	if err != nil {
		return 0, err
	}
	latestBlockNumber := header.Number.Uint64()
	numBlocks := uint64(100) // Number of blocks to consider for calculating block time
	if e.NetworkSimulated() {
		numBlocks = uint64(10)
	}
	startBlockNumber := latestBlockNumber - numBlocks + 1
	if startBlockNumber <= 0 {
		return 0, errors.New("not enough blocks mined to calculate block time")
	}
	totalTime := time.Duration(0)
	var previousHeader *types.Header
	previousHeader, err = e.Client.HeaderByNumber(ctx, big.NewInt(int64(startBlockNumber-1)))
	if err != nil {
		return totalTime, err
	}
	for i := startBlockNumber; i <= latestBlockNumber; i++ {
		hdr, err := e.Client.HeaderByNumber(ctx, big.NewInt(int64(i)))
		if err != nil {
			return totalTime, err
		}

		blockTime := time.Unix(int64(hdr.Time), 0)
		if err != nil {
			return totalTime, err
		}
		previousBlockTime := time.Unix(int64(previousHeader.Time), 0)
		blockDuration := blockTime.Sub(previousBlockTime)
		totalTime += blockDuration
		previousHeader = hdr
	}

	averageBlockTime := totalTime / time.Duration(numBlocks)

	return averageBlockTime, nil
}

// EthereumMultinodeClient wraps the client and the BlockChain network to interact with an EVM based Blockchain with multiple nodes
type EthereumMultinodeClient struct {
	DefaultClient EVMClient
	Clients       []EVMClient
}

func (e *EthereumMultinodeClient) Backend() bind.ContractBackend {
	return e.DefaultClient.Backend()
}

func (e *EthereumMultinodeClient) DeployBackend() bind.DeployBackend {
	return e.DefaultClient.DeployBackend()
}

func (e *EthereumMultinodeClient) SubscribeNewHeaders(
	ctx context.Context,
	headerChan chan *SafeEVMHeader,
) (ethereum.Subscription, error) {
	return e.DefaultClient.SubscribeNewHeaders(ctx, headerChan)
}

// HeaderByNumber retrieves a Safe EVM header by number, nil for latest
func (e *EthereumMultinodeClient) HeaderByNumber(
	ctx context.Context,
	number *big.Int,
) (*SafeEVMHeader, error) {
	return e.DefaultClient.HeaderByNumber(ctx, number)
}

// HeaderByHash retrieves a Safe EVM header by hash
func (e *EthereumMultinodeClient) HeaderByHash(ctx context.Context, hash common.Hash) (*SafeEVMHeader, error) {
	return e.DefaultClient.HeaderByHash(ctx, hash)
}

// LoadContract load already deployed contract instance
func (e *EthereumMultinodeClient) LoadContract(contractName string, address common.Address, loader ContractLoader) (interface{}, error) {
	return e.DefaultClient.LoadContract(contractName, address, loader)
}

// EstimateCostForChainlinkOperations calculates TXs cost as a dirty estimation based on transactionLimit for that network
func (e *EthereumMultinodeClient) EstimateCostForChainlinkOperations(amountOfOperations int) (*big.Float, error) {
	return e.DefaultClient.EstimateCostForChainlinkOperations(amountOfOperations)
}

func (e *EthereumMultinodeClient) GetHeaderSubscriptions() map[string]HeaderEventSubscription {
	return e.DefaultClient.GetHeaderSubscriptions()
}

// NewEVMClientFromNetwork returns a multi-node EVM client connected to the specified network
func NewEVMClientFromNetwork(networkSettings EVMNetwork, logger zerolog.Logger) (EVMClient, error) {
	ecl := &EthereumMultinodeClient{}
	for idx, networkURL := range networkSettings.URLs {
		networkSettings.URL = networkURL
		ec, err := newEVMClient(networkSettings, logger)
		if err != nil {
			return nil, err
		}
		// a call to BalanceAt (can be any on chain call) to ensure the client is connected
		_, err = ec.BalanceAt(context.Background(), ec.GetDefaultWallet().address)
		if err == nil {
			ec.SetID(idx)
			ecl.Clients = append(ecl.Clients, ec)
			break
		}
	}
	ecl.DefaultClient = ecl.Clients[0]
	wrappedClient := wrapMultiClient(networkSettings, ecl)
	// required in Geth when you need to call "simulate" transactions from nodes
	if ecl.NetworkSimulated() {
		zero := common.HexToAddress("0x0")
		gasEstimations, err := wrappedClient.EstimateGas(ethereum.CallMsg{
			To: &zero,
		})
		if err != nil {
			return nil, err
		}
		if err := ecl.Fund("0x0", big.NewFloat(1000), gasEstimations); err != nil {
			return nil, err
		}
	}
	return wrappedClient, nil
}

// NewEVMClient returns a multi-node EVM client connected to the specified network
// Note: This should mostly be deprecated in favor of ConnectEVMClient. This is really only used when needing to connect
// to simulated networks
func NewEVMClient(networkSettings EVMNetwork, env *environment.Environment, logger zerolog.Logger) (EVMClient, error) {
	if env == nil {
		return nil, fmt.Errorf("environment nil, use ConnectEVMClient or provide a non-nil environment")
	}

	if networkSettings.Simulated {
		if _, ok := env.URLs[networkSettings.Name]; !ok {
			return nil, fmt.Errorf("network %s not found in environment", networkSettings.Name)
		}
		networkSettings.URLs = env.URLs[networkSettings.Name]
	}

	return ConnectEVMClient(networkSettings, logger)
}

// ConnectEVMClient returns a multi-node EVM client connected to a specified network, using only URLs.
// Should mostly be used for inside K8s, non-simulated tests.
func ConnectEVMClient(networkSettings EVMNetwork, logger zerolog.Logger) (EVMClient, error) {
	if len(networkSettings.URLs) == 0 {
		return nil, errors.New("no URLs provided to connect to network")
	}

	ecl := &EthereumMultinodeClient{}

	for idx, networkURL := range networkSettings.URLs {
		networkSettings.URL = networkURL
		ec, err := newEVMClient(networkSettings, logger)

		if err != nil {
			logger.Info().
				Err(err).
				Str("URL Suffix", networkURL[len(networkURL)-6:]).
				Msg("failed to create new EVM client")
			continue
		}
		// a call to BalanceAt to ensure the client is connected
		_, err = ec.BalanceAt(context.Background(), ec.GetDefaultWallet().address)
		if err == nil {
			ec.SetID(idx)
			ecl.Clients = append(ecl.Clients, ec)
			break
		}
	}
	if len(ecl.Clients) == 0 {
		return nil, fmt.Errorf("failed to create new EVM client")
	}
	ecl.DefaultClient = ecl.Clients[0]
	wrappedClient := wrapMultiClient(networkSettings, ecl)
	// required in Geth when you need to call "simulate" transactions from nodes
	if ecl.NetworkSimulated() {
		zero := common.HexToAddress("0x0")
		gasEstimations, err := wrappedClient.EstimateGas(ethereum.CallMsg{
			To: &zero,
		})
		if err != nil {
			return nil, err
		}
		if err := ecl.Fund("0x0", big.NewFloat(1000), gasEstimations); err != nil {
			return nil, err
		}
	}

	return wrappedClient, nil
}

// ConcurrentEVMClient returns a multi-node EVM client connected to a specified network
// It is used for concurrent interactions from different threads with the same network and from same owner
// account. This ensures that correct nonce value is fetched when an instance of EVMClient is initiated using this method.
// This is mainly useful for simulated networks as we don't use global nonce manager for them.
func ConcurrentEVMClient(networkSettings EVMNetwork, env *environment.Environment, existing EVMClient, logger zerolog.Logger) (EVMClient, error) {
	// if not simulated use the NewEVMClient
	if !networkSettings.Simulated {
		return NewEVMClient(networkSettings, env, logger)
	}
	ecl := &EthereumMultinodeClient{}
	if env != nil {
		if _, ok := env.URLs[existing.GetNetworkConfig().Name]; !ok {
			return nil, fmt.Errorf("network %s not found in environment", existing.GetNetworkConfig().Name)
		}
		networkSettings.URLs = env.URLs[existing.GetNetworkConfig().Name]
	}
	for idx, networkURL := range networkSettings.URLs {
		networkSettings.URL = networkURL
		ec, err := newEVMClient(networkSettings, logger)
		if err != nil {
			logger.Info().
				Err(err).
				Str("URL Suffix", networkURL[len(networkURL)-6:]).
				Msg("failed to create new EVM client")
			continue
		}
		// a call to BalanceAt (can be any on chain call) to ensure the client is connected
		_, err = ec.BalanceAt(context.Background(), ec.GetDefaultWallet().address)
		if err == nil {
			ec.SyncNonce(existing)
			ec.SetID(idx)
			ecl.Clients = append(ecl.Clients, ec)
			break
		}
	}
	if len(ecl.Clients) == 0 {
		return nil, fmt.Errorf("failed to create new EVM client")
	}
	ecl.DefaultClient = ecl.Clients[0]
	wrappedClient := wrapMultiClient(networkSettings, ecl)
	// no need to fund the account as it is already funded in the existing client
	return wrappedClient, nil
}

// Get gets default client as an interface{}
func (e *EthereumMultinodeClient) Get() interface{} {
	return e.DefaultClient
}
func (e *EthereumMultinodeClient) GetNonceSetting() NonceSettings {
	return e.DefaultClient.GetNonceSetting()
}

func (e *EthereumMultinodeClient) SyncNonce(c EVMClient) {
	e.DefaultClient.SyncNonce(c)
}

// GetNetworkName gets the ID of the chain that the clients are connected to
func (e *EthereumMultinodeClient) GetNetworkName() string {
	return e.DefaultClient.GetNetworkName()
}

// GetNetworkType retrieves the type of network this is running on
func (e *EthereumMultinodeClient) NetworkSimulated() bool {
	return e.DefaultClient.NetworkSimulated()
}

// GetChainID retrieves the ChainID of the network that the client interacts with
func (e *EthereumMultinodeClient) GetChainID() *big.Int {
	return e.DefaultClient.GetChainID()
}

// GetClients gets clients for all nodes connected
func (e *EthereumMultinodeClient) GetClients() []EVMClient {
	cl := make([]EVMClient, 0)
	cl = append(cl, e.Clients...)
	return cl
}

// GetDefaultWallet returns the default wallet for the network
func (e *EthereumMultinodeClient) GetDefaultWallet() *EthereumWallet {
	return e.DefaultClient.GetDefaultWallet()
}

// GetWallets returns the default wallet for the network
func (e *EthereumMultinodeClient) GetWallets() []*EthereumWallet {
	return e.DefaultClient.GetWallets()
}

// GetNetworkConfig return the network config
func (e *EthereumMultinodeClient) GetNetworkConfig() *EVMNetwork {
	return e.DefaultClient.GetNetworkConfig()
}

// SetID sets client ID in a multi-node environment
func (e *EthereumMultinodeClient) SetID(id int) {
	e.DefaultClient.SetID(id)
}

// SetDefaultWallet sets default wallet
func (e *EthereumMultinodeClient) SetDefaultWallet(num int) error {
	return e.DefaultClient.SetDefaultWallet(num)
}

// SetWallets sets the default client's wallets
func (e *EthereumMultinodeClient) SetWallets(wallets []*EthereumWallet) {
	e.DefaultClient.SetWallets(wallets)
}

// LoadWallets loads wallets using private keys provided in the config
func (e *EthereumMultinodeClient) LoadWallets(cfg EVMNetwork) error {
	pkStrings := cfg.PrivateKeys
	wallets := make([]*EthereumWallet, 0)
	for _, pks := range pkStrings {
		w, err := NewEthereumWallet(pks)
		if err != nil {
			return err
		}
		wallets = append(wallets, w)
	}
	for _, c := range e.Clients {
		c.SetWallets(wallets)
	}
	return nil
}

// BalanceAt returns the ETH balance of the specified address
func (e *EthereumMultinodeClient) BalanceAt(ctx context.Context, address common.Address) (*big.Int, error) {
	return e.DefaultClient.BalanceAt(ctx, address)
}

// SwitchNode sets default client to perform calls to the network
func (e *EthereumMultinodeClient) SwitchNode(clientID int) error {
	if clientID > len(e.Clients) {
		return fmt.Errorf("client for node %d not found", clientID)
	}
	e.DefaultClient = e.Clients[clientID]
	return nil
}

// HeaderHashByNumber gets header hash by block number
func (e *EthereumMultinodeClient) HeaderHashByNumber(ctx context.Context, bn *big.Int) (string, error) {
	return e.DefaultClient.HeaderHashByNumber(ctx, bn)
}

// HeaderTimestampByNumber gets header timestamp by number
func (e *EthereumMultinodeClient) HeaderTimestampByNumber(ctx context.Context, bn *big.Int) (uint64, error) {
	return e.DefaultClient.HeaderTimestampByNumber(ctx, bn)
}

// LatestBlockNumber gets the latest block number from the default client
func (e *EthereumMultinodeClient) LatestBlockNumber(ctx context.Context) (uint64, error) {
	return e.DefaultClient.LatestBlockNumber(ctx)
}

// SendTransaction wraps ethereum's SendTransaction to make it safe with instant transaction types
func (e *EthereumMultinodeClient) SendTransaction(ctx context.Context, tx *types.Transaction) error {
	return e.DefaultClient.SendTransaction(ctx, tx)
}

// Fund funds a specified address with ETH from the given wallet
func (e *EthereumMultinodeClient) Fund(toAddress string, nativeAmount *big.Float, gasEstimations GasEstimations) error {
	return e.DefaultClient.Fund(toAddress, nativeAmount, gasEstimations)
}

func (e *EthereumMultinodeClient) ReturnFunds(fromKey *ecdsa.PrivateKey) error {
	return e.DefaultClient.ReturnFunds(fromKey)
}

// DeployContract deploys a specified contract
func (e *EthereumMultinodeClient) DeployContract(
	contractName string,
	deployer ContractDeployer,
) (*common.Address, *types.Transaction, interface{}, error) {
	return e.DefaultClient.DeployContract(contractName, deployer)
}

// TransactionOpts returns the base Tx options for 'transactions' that interact with a smart contract. Since most
// contract interactions in this framework are designed to happen through abigen calls, it's intentionally quite bare.
func (e *EthereumMultinodeClient) TransactionOpts(from *EthereumWallet) (*bind.TransactOpts, error) {
	return e.DefaultClient.TransactionOpts(from)
}

func (e *EthereumMultinodeClient) NewTx(
	fromPrivateKey *ecdsa.PrivateKey,
	nonce uint64,
	to common.Address,
	value *big.Int,
	gasEstimations GasEstimations,
) (*types.Transaction, error) {
	return e.DefaultClient.NewTx(fromPrivateKey, nonce, to, value, gasEstimations)
}

// ProcessTransaction returns the result of the default client's processed transaction
func (e *EthereumMultinodeClient) ProcessTransaction(tx *types.Transaction) error {
	return e.DefaultClient.ProcessTransaction(tx)
}

// ProcessEvent returns the result of the default client's processed event
func (e *EthereumMultinodeClient) ProcessEvent(name string, event *types.Log, confirmedChan chan bool, errorChan chan error) error {
	return e.DefaultClient.ProcessEvent(name, event, confirmedChan, errorChan)
}

// IsTxConfirmed returns the default client's transaction confirmations
func (e *EthereumMultinodeClient) IsTxConfirmed(txHash common.Hash) (bool, error) {
	return e.DefaultClient.IsTxConfirmed(txHash)
}

// IsEventConfirmed returns if the default client can confirm the event has happened
func (e *EthereumMultinodeClient) IsEventConfirmed(event *types.Log) (confirmed, removed bool, err error) {
	return e.DefaultClient.IsEventConfirmed(event)
}

// IsTxFinalized returns if the default client can confirm the transaction has been finalized
func (e *EthereumMultinodeClient) IsTxHeadFinalized(txHdr, header *SafeEVMHeader) (bool, *big.Int, time.Time, error) {
	return e.DefaultClient.IsTxHeadFinalized(txHdr, header)
}

// WaitForTxTobeFinalized waits for the transaction to be finalized
func (e *EthereumMultinodeClient) WaitForFinalizedTx(txHash common.Hash) (*big.Int, time.Time, error) {
	return e.DefaultClient.WaitForFinalizedTx(txHash)
}

// PollFinality polls for finality
func (e *EthereumMultinodeClient) PollFinality() error {
	return e.DefaultClient.PollFinality()
}

// StopPollingForFinality stops polling for finality
func (e *EthereumMultinodeClient) CancelFinalityPolling() {
	e.DefaultClient.CancelFinalityPolling()
}

// GetTxReceipt returns the receipt of the transaction if available, error otherwise
func (e *EthereumMultinodeClient) GetTxReceipt(txHash common.Hash) (*types.Receipt, error) {
	return e.DefaultClient.GetTxReceipt(txHash)
}

func (e *EthereumMultinodeClient) RevertReasonFromTx(txHash common.Hash, abiString string) (string, interface{}, error) {
	return e.DefaultClient.RevertReasonFromTx(txHash, abiString)
}

// ParallelTransactions when enabled, sends the transaction without waiting for transaction confirmations. The hashes
// are then stored within the client and confirmations can be waited on by calling WaitForEvents.
// When disabled, the minimum confirmations are waited on when the transaction is sent, so parallelisation is disabled.
func (e *EthereumMultinodeClient) ParallelTransactions(enabled bool) {
	for _, c := range e.Clients {
		c.ParallelTransactions(enabled)
	}
}

// Close tears down the all the clients
func (e *EthereumMultinodeClient) Close() error {
	for _, c := range e.Clients {
		if err := c.Close(); err != nil {
			return err
		}
	}
	return nil
}

func (e *EthereumMultinodeClient) EstimateTransactionGasCost() (*big.Int, error) {
	return e.DefaultClient.EstimateTransactionGasCost()
}

// GasStats gets gas stats instance
func (e *EthereumMultinodeClient) GasStats() *GasStats {
	return e.DefaultClient.GasStats()
}

func (e *EthereumMultinodeClient) EstimateGas(callMsg ethereum.CallMsg) (GasEstimations, error) {
	return e.DefaultClient.EstimateGas(callMsg)
}

func (e *EthereumMultinodeClient) EstimateGasPrice() (*big.Int, error) {
	return e.DefaultClient.EstimateGasPrice()
}

func (e *EthereumMultinodeClient) ConnectionIssue() chan time.Time {
	return e.DefaultClient.ConnectionIssue()
}
func (e *EthereumMultinodeClient) ConnectionRestored() chan time.Time {
	return e.DefaultClient.ConnectionRestored()
}

// AddHeaderEventSubscription adds a new header subscriber within the client to receive new headers
func (e *EthereumMultinodeClient) AddHeaderEventSubscription(key string, subscriber HeaderEventSubscription) {
	e.DefaultClient.AddHeaderEventSubscription(key, subscriber)
}

// SubscribeFilterLogs subscribes to the results of a streaming filter query.
func (e *EthereumMultinodeClient) SubscribeFilterLogs(ctx context.Context, q ethereum.FilterQuery, logs chan<- types.Log) (ethereum.Subscription, error) {
	return e.DefaultClient.SubscribeFilterLogs(ctx, q, logs)
}

// FilterLogs executes a filter query
func (e *EthereumMultinodeClient) FilterLogs(ctx context.Context, filterQuery ethereum.FilterQuery) ([]types.Log, error) {
	return e.DefaultClient.FilterLogs(ctx, filterQuery)
}

func (e *EthereumMultinodeClient) GetLatestFinalizedBlockHeader(ctx context.Context) (*types.Header, error) {
	return e.DefaultClient.GetLatestFinalizedBlockHeader(ctx)
}

func (e *EthereumMultinodeClient) EstimatedFinalizationTime(ctx context.Context) (time.Duration, error) {
	return e.DefaultClient.EstimatedFinalizationTime(ctx)
}

func (e *EthereumMultinodeClient) AvgBlockTime(ctx context.Context) (time.Duration, error) {
	return e.DefaultClient.AvgBlockTime(ctx)
}

// DeleteHeaderEventSubscription removes a header subscriber from the map
func (e *EthereumMultinodeClient) DeleteHeaderEventSubscription(key string) {
	e.DefaultClient.DeleteHeaderEventSubscription(key)
}

// WaitForEvents is a blocking function that waits for all event subscriptions for all clients
func (e *EthereumMultinodeClient) WaitForEvents() error {
	g := errgroup.Group{}
	for _, c := range e.Clients {
		c := c
		g.Go(func() error {
			return c.WaitForEvents()
		})
	}
	return g.Wait()
}<|MERGE_RESOLUTION|>--- conflicted
+++ resolved
@@ -341,17 +341,10 @@
 
 	if balanceGasDelta.Cmp(big.NewInt(0)) <= 0 { // Try with 0.5 gwei if we have no or negative margin. Might as well
 		e.l.Warn().
-<<<<<<< HEAD
-			Uint64("Balance", balance.Uint64()).
-			Uint64("Estimated Gas Cost", totalGasCost.Uint64()).
-			Str("Delta", balanceGasDelta.String()).
-			Msg("Fund return calculation had issues, trying to send 0.5 gwei as a minimum")
-=======
 			Str("Delta", balanceGasDelta.String()).
 			Str("Gas Cost", totalGasCost.String()).
 			Str("Total Balance", balance.String()).
 			Msg("Errors calculating fund return, trying with 0.5 gwei")
->>>>>>> 3b113b14
 		balanceGasDelta = big.NewInt(500_000_000)
 	}
 
