package blockchain

// Contains implementations for multi and single node ethereum clients
import (
	"bytes"
	"context"
	"crypto/ecdsa"
	"encoding/hex"
	"fmt"
	"math/big"
	"regexp"
	"strconv"
	"strings"
	"sync"
	"time"

	"github.com/ethereum/go-ethereum"
	"github.com/ethereum/go-ethereum/accounts/abi"
	"github.com/ethereum/go-ethereum/accounts/abi/bind"
	"github.com/ethereum/go-ethereum/common"
	"github.com/ethereum/go-ethereum/common/hexutil"
	"github.com/ethereum/go-ethereum/core/types"
	"github.com/ethereum/go-ethereum/crypto"
	"github.com/ethereum/go-ethereum/ethclient"
	"github.com/ethereum/go-ethereum/rpc"
	"github.com/pkg/errors"
	"github.com/rs/zerolog"
	"go.uber.org/atomic"
	"golang.org/x/sync/errgroup"

	"github.com/smartcontractkit/chainlink-testing-framework/k8s/environment"
	"github.com/smartcontractkit/chainlink-testing-framework/utils"
)

const MaxTimeoutForFinality = 15 * time.Minute

// EthereumClient wraps the client and the BlockChain network to interact with an EVM based Blockchain
type EthereumClient struct {
	ID                   int
	Client               *ethclient.Client
	rawRPC               *rpc.Client
	NetworkConfig        EVMNetwork
	Wallets              []*EthereumWallet
	DefaultWallet        *EthereumWallet
	NonceSettings        *NonceSettings
	FinalizedHeader      atomic.Pointer[FinalizedHeader]
	headerSubscriptions  map[string]HeaderEventSubscription
	subscriptionMutex    *sync.Mutex
	queueTransactions    bool
	gasStats             *GasStats
	connectionIssueCh    chan time.Time
	connectionRestoredCh chan time.Time
	doneChan             chan struct{}
	l                    zerolog.Logger
	subscriptionWg       sync.WaitGroup
}

// newEVMClient creates an EVM client for a single node/URL
func newEVMClient(networkSettings EVMNetwork, logger zerolog.Logger) (EVMClient, error) {
	logger.Info().
		Str("Name", networkSettings.Name).
		Str("URL", networkSettings.URL).
		Int64("Chain ID", networkSettings.ChainID).
		Bool("Simulated", networkSettings.Simulated).
		Bool("Supports EIP-1559", networkSettings.SupportsEIP1559).
		Bool("Finality Tag", networkSettings.FinalityTag).
		Msg("Connecting client")
	cl, err := ethclient.Dial(networkSettings.URL)
	if err != nil {
		return nil, err
	}
	raw, err := rpc.Dial(networkSettings.URL)
	if err != nil {
		return nil, err
	}

	ec := &EthereumClient{
		NetworkConfig:       networkSettings,
		Client:              cl,
		rawRPC:              raw,
		Wallets:             make([]*EthereumWallet, 0),
		headerSubscriptions: map[string]HeaderEventSubscription{},
		subscriptionMutex:   &sync.Mutex{},
		queueTransactions:   false,

		connectionIssueCh:    make(chan time.Time, 100), // buffered to prevent blocking, size is probably overkill, but some tests might not care
		connectionRestoredCh: make(chan time.Time, 100),
		doneChan:             make(chan struct{}),
		l:                    logger,
	}

	if ec.NetworkConfig.Simulated {
		ec.NonceSettings = newNonceSettings()
	} else { // un-simulated chain means potentially running tests in parallel, need to share nonces
		ec.NonceSettings = useGlobalNonceManager(ec.GetChainID())
	}

	if err := ec.LoadWallets(networkSettings); err != nil {
		return nil, err
	}
	ec.gasStats = NewGasStats(ec.ID)
	err = ec.subscribeToNewHeaders()
	if err != nil {
		return nil, err
	}

	// Check if the chain supports EIP-1559
	// https://eips.ethereum.org/EIPS/eip-1559
	if networkSettings.SupportsEIP1559 {
		ec.l.Debug().Msg("Network supports EIP-1559, using Dynamic transactions")
	} else {
		ec.l.Debug().Msg("Network does NOT support EIP-1559, using Legacy transactions")
	}

	return wrapSingleClient(networkSettings, ec), nil
}

// SyncNonce sets the NonceMu and Nonces value based on existing EVMClient
// it ensures the instance of EthereumClient is synced with passed EVMClient's nonce updates.
func (e *EthereumClient) SyncNonce(c EVMClient) {
	n := c.GetNonceSetting()
	n.NonceMu.Lock()
	defer n.NonceMu.Unlock()
	e.NonceSettings.NonceMu = n.NonceMu
	e.NonceSettings.Nonces = n.Nonces
}

// Get returns the underlying client type to be used generically across the framework for switching
// network types
func (e *EthereumClient) Get() interface{} {
	return e
}

// GetNetworkName retrieves the ID of the network that the client interacts with
func (e *EthereumClient) GetNetworkName() string {
	return e.NetworkConfig.Name
}

// NetworkSimulated returns true if the network is a simulated geth instance, false otherwise
func (e *EthereumClient) NetworkSimulated() bool {
	return e.NetworkConfig.Simulated
}

func (e *EthereumClient) GetNonceSetting() NonceSettings {
	e.NonceSettings.NonceMu.Lock()
	defer e.NonceSettings.NonceMu.Unlock()
	return NonceSettings{
		NonceMu: e.NonceSettings.NonceMu,
		Nonces:  e.NonceSettings.Nonces,
	}
}

// GetChainID retrieves the ChainID of the network that the client interacts with
func (e *EthereumClient) GetChainID() *big.Int {
	return big.NewInt(e.NetworkConfig.ChainID)
}

// GetClients not used, only applicable to EthereumMultinodeClient
func (e *EthereumClient) GetClients() []EVMClient {
	return []EVMClient{e}
}

// DefaultWallet returns the default wallet for the network
func (e *EthereumClient) GetDefaultWallet() *EthereumWallet {
	return e.DefaultWallet
}

// DefaultWallet returns the default wallet for the network
func (e *EthereumClient) GetWallets() []*EthereumWallet {
	return e.Wallets
}

// DefaultWallet returns the default wallet for the network
func (e *EthereumClient) GetNetworkConfig() *EVMNetwork {
	return &e.NetworkConfig
}

// SetID sets client id, only used for multi-node networks
func (e *EthereumClient) SetID(id int) {
	e.ID = id
}

// SetDefaultWallet sets default wallet
func (e *EthereumClient) SetDefaultWallet(num int) error {
	if num >= len(e.GetWallets()) {
		return fmt.Errorf("no wallet #%d found for default client", num)
	}
	e.DefaultWallet = e.Wallets[num]
	return nil
}

// SetWallets sets all wallets to be used by the client
func (e *EthereumClient) SetWallets(wallets []*EthereumWallet) {
	e.Wallets = wallets
}

// LoadWallets loads wallets from config
func (e *EthereumClient) LoadWallets(cfg EVMNetwork) error {
	pkStrings := cfg.PrivateKeys
	for _, pks := range pkStrings {
		w, err := NewEthereumWallet(pks)
		if err != nil {
			return err
		}
		e.Wallets = append(e.Wallets, w)
	}
	if len(e.Wallets) == 0 {
		return fmt.Errorf("no private keys found to load wallets")
	}
	e.DefaultWallet = e.Wallets[0]
	return nil
}

// BalanceAt returns the ETH balance of the specified address
func (e *EthereumClient) BalanceAt(ctx context.Context, address common.Address) (*big.Int, error) {
	return e.Client.BalanceAt(ctx, address, nil)
}

// SwitchNode not used, only applicable to EthereumMultinodeClient
func (e *EthereumClient) SwitchNode(_ int) error {
	return nil
}

// HeaderHashByNumber gets header hash by block number
func (e *EthereumClient) HeaderHashByNumber(ctx context.Context, bn *big.Int) (string, error) {
	h, err := e.HeaderByNumber(ctx, bn)
	if err != nil {
		return "", err
	}
	return h.Hash.String(), nil
}

// HeaderTimestampByNumber gets header timestamp by number
func (e *EthereumClient) HeaderTimestampByNumber(ctx context.Context, bn *big.Int) (uint64, error) {
	h, err := e.HeaderByNumber(ctx, bn)
	if err != nil {
		return 0, err
	}
	return uint64(h.Timestamp.UTC().Unix()), nil
}

// BlockNumber gets latest block number
func (e *EthereumClient) LatestBlockNumber(ctx context.Context) (uint64, error) {
	bn, err := e.Client.BlockNumber(ctx)
	if err != nil {
		return 0, err
	}
	return bn, nil
}

func (e *EthereumClient) SendTransaction(ctx context.Context, tx *types.Transaction) error {
	// for instant txs, wait for permission to go
	if e.NetworkConfig.MinimumConfirmations <= 0 {
		fromAddr, err := types.Sender(types.LatestSignerForChainID(tx.ChainId()), tx)
		if err != nil {
			return err
		}
		<-e.NonceSettings.registerInstantTransaction(fromAddr.Hex(), tx.Nonce())
	}
	return e.Client.SendTransaction(ctx, tx)
}

// Fund sends some ETH to an address using the default wallet
func (e *EthereumClient) Fund(
	toAddress string,
	amount *big.Float,
	gasEstimations GasEstimations,
) error {
	privateKey, err := crypto.HexToECDSA(e.DefaultWallet.PrivateKey())
	if err != nil {
		return fmt.Errorf("invalid private key: %v", err)
	}
	to := common.HexToAddress(toAddress)

	nonce, err := e.GetNonce(context.Background(), common.HexToAddress(e.DefaultWallet.Address()))
	if err != nil {
		return err
	}

	tx, err := e.NewTx(privateKey, nonce, to, utils.EtherToWei(amount), gasEstimations)
	if err != nil {
		return err
	}

	e.l.Info().
		Str("Token", "ETH").
		Str("From", e.DefaultWallet.Address()).
		Str("To", toAddress).
		Str("Hash", tx.Hash().Hex()).
		Uint64("Nonce", tx.Nonce()).
		Str("Network Name", e.GetNetworkName()).
		Str("Amount", amount.String()).
		Uint64("Estimated Gas Cost", tx.Cost().Uint64()).
		Msg("Funding Address")
	if err := e.SendTransaction(context.Background(), tx); err != nil {
		if strings.Contains(err.Error(), "nonce") {
			err = errors.Wrap(err, fmt.Sprintf("using nonce %d", nonce))
		}
		return err
	}

	return e.ProcessTransaction(tx)
}

// ReturnFunds achieves a lazy method of fund return as too many guarantees get too complex
func (e *EthereumClient) ReturnFunds(fromKey *ecdsa.PrivateKey) error {
	fromAddress, err := utils.PrivateKeyToAddress(fromKey)
	if err != nil {
		return err
	}
	nonce, err := e.Client.PendingNonceAt(context.Background(), fromAddress)
	if err != nil {
		return err
	}
	balance, err := e.Client.BalanceAt(context.Background(), fromAddress, nil)
	if err != nil {
		return err

	}
	gasLimit := big.NewInt(21_000)
	gasPrice, err := e.Client.SuggestGasPrice(context.Background())
	if err != nil {
		return err
	}
	totalGasCost := new(big.Int).Mul(gasLimit, gasPrice)
	toSend := new(big.Int).Sub(balance, totalGasCost)

	tx := types.NewTransaction(nonce, e.DefaultWallet.address, toSend, gasLimit.Uint64(), gasPrice, nil)
	signedTx, err := types.SignTx(tx, types.LatestSignerForChainID(e.GetChainID()), fromKey)
	if err != nil {
		return err
	}

	// regex to extract overshot amount from error
	// we estimate a little high, expecting an overshot issue, then keep subtracting and sending until it works
	re := regexp.MustCompile(`overshot (\d+)`)

	overshotErr := e.Client.SendTransaction(context.Background(), signedTx)
	for overshotErr != nil && strings.Contains(overshotErr.Error(), "overshot") {
		submatches := re.FindStringSubmatch(overshotErr.Error())
		if len(submatches) < 1 {
			return fmt.Errorf("error parsing overshot amount in error: %w", err)
		}
		numberString := submatches[1]
		overshotAmount, err := strconv.Atoi(numberString)
		if err != nil {
			return err
		}
		toSend.Sub(toSend, big.NewInt(int64(overshotAmount)))
		tx := types.NewTransaction(nonce, e.DefaultWallet.address, toSend, gasLimit.Uint64(), gasPrice, nil)
		signedTx, err = types.SignTx(tx, types.LatestSignerForChainID(e.GetChainID()), fromKey)
		if err != nil {
			return err
		}
		overshotErr = e.Client.SendTransaction(context.Background(), signedTx)
	}
<<<<<<< HEAD
	e.l.Info().
		Str("Amount", balanceGasDelta.String()).
		Str("From", fromAddress.Hex()).
		Str("To", to.Hex()).
		Str("Total Gas Cost", totalGasCost.String()).
		Msg("Returning Funds to Default Wallet")
	return tx, e.SendTransaction(context.Background(), tx)
=======
	return overshotErr
>>>>>>> fb4c0542
}

// EstimateCostForChainlinkOperations calculates required amount of ETH for amountOfOperations Chainlink operations
// based on the network's suggested gas price and the chainlink gas limit. This is fairly imperfect and should be used
// as only a rough, upper-end estimate instead of an exact calculation.
// See https://ethereum.org/en/developers/docs/gas/#post-london for info on how gas calculation works
func (e *EthereumClient) EstimateCostForChainlinkOperations(amountOfOperations int) (*big.Float, error) {
	bigAmountOfOperations := big.NewInt(int64(amountOfOperations))
	gasPriceInWei, err := e.Client.SuggestGasPrice(context.Background())
	if err != nil {
		return nil, err
	}

	// https://ethereum.stackexchange.com/questions/19665/how-to-calculate-transaction-fee
	// total gas limit = chainlink gas limit + gas limit buffer
	gasLimit := e.NetworkConfig.GasEstimationBuffer + e.NetworkConfig.ChainlinkTransactionLimit
	// gas cost for TX = total gas limit * estimated gas price
	gasCostPerOperationWei := big.NewInt(1).Mul(big.NewInt(1).SetUint64(gasLimit), gasPriceInWei)
	gasCostPerOperationETH := utils.WeiToEther(gasCostPerOperationWei)
	// total Wei needed for all TXs = total value for TX * number of TXs
	totalWeiForAllOperations := big.NewInt(1).Mul(gasCostPerOperationWei, bigAmountOfOperations)
	totalEthForAllOperations := utils.WeiToEther(totalWeiForAllOperations)

	e.l.Debug().
		Int("Number of Operations", amountOfOperations).
		Uint64("Gas Limit per Operation", gasLimit).
		Str("Value per Operation (ETH)", gasCostPerOperationETH.String()).
		Str("Total (ETH)", totalEthForAllOperations.String()).
		Msg("Calculated ETH for Chainlink Operations")

	return totalEthForAllOperations, nil
}

// DeployContract acts as a general contract deployment tool to an ethereum chain
func (e *EthereumClient) DeployContract(
	contractName string,
	deployer ContractDeployer,
) (*common.Address, *types.Transaction, interface{}, error) {
	opts, err := e.TransactionOpts(e.DefaultWallet)
	if err != nil {
		return nil, nil, nil, err
	}
	if !e.NetworkConfig.SupportsEIP1559 {
		opts.GasPrice, err = e.EstimateGasPrice()
		if err != nil {
			return nil, nil, nil, err
		}
	}

	contractAddress, transaction, contractInstance, err := deployer(opts, e.Client)
	if err != nil {
		if strings.Contains(err.Error(), "nonce") {
			err = errors.Wrap(err, fmt.Sprintf("using nonce %d", opts.Nonce.Uint64()))
		}
		return nil, nil, nil, err
	}

	if err = e.ProcessTransaction(transaction); err != nil {
		return nil, nil, nil, err
	}

	e.l.Info().
		Str("Contract Address", contractAddress.Hex()).
		Str("Contract Name", contractName).
		Str("From", e.DefaultWallet.Address()).
		Str("Total Gas Cost", utils.WeiToEther(transaction.Cost()).String()).
		Str("Network Name", e.NetworkConfig.Name).
		Msg("Deployed contract")
	return &contractAddress, transaction, contractInstance, err
}

// LoadContract load already deployed contract instance
func (e *EthereumClient) LoadContract(contractName string, contractAddress common.Address, loader ContractLoader) (interface{}, error) {
	contractInstance, err := loader(contractAddress, e.Client)
	if err != nil {
		return nil, err
	}
	e.l.Info().
		Str("Contract Address", contractAddress.Hex()).
		Str("Contract Name", contractName).
		Str("Network Name", e.NetworkConfig.Name).
		Msg("Loaded contract instance")
	return contractInstance, err
}

// TransactionOpts returns the base Tx options for 'transactions' that interact with a smart contract. Since most
// contract interactions in this framework are designed to happen through abigen calls, it's intentionally quite bare.
func (e *EthereumClient) TransactionOpts(from *EthereumWallet) (*bind.TransactOpts, error) {
	privateKey, err := crypto.HexToECDSA(from.PrivateKey())
	if err != nil {
		return nil, fmt.Errorf("invalid private key: %v", err)
	}
	opts, err := bind.NewKeyedTransactorWithChainID(privateKey, big.NewInt(e.NetworkConfig.ChainID))
	if err != nil {
		return nil, err
	}
	opts.From = common.HexToAddress(from.Address())
	opts.Context = context.Background()

	nonce, err := e.GetNonce(context.Background(), common.HexToAddress(from.Address()))
	if err != nil {
		return nil, err
	}
	opts.Nonce = big.NewInt(int64(nonce))

	if e.NetworkConfig.MinimumConfirmations <= 0 { // Wait for your turn to send on an L2 chain
		<-e.NonceSettings.registerInstantTransaction(from.Address(), nonce)
	}
	// if the gas limit is less than the default gas limit, use the default
	if e.NetworkConfig.DefaultGasLimit > opts.GasLimit {
		opts.GasLimit = e.NetworkConfig.DefaultGasLimit
	}
	if !e.NetworkConfig.SupportsEIP1559 {
		opts.GasPrice, err = e.EstimateGasPrice()
		if err != nil {
			return nil, err
		}
	}
	return opts, nil
}

func (e *EthereumClient) NewTx(
	fromPrivateKey *ecdsa.PrivateKey,
	nonce uint64,
	to common.Address,
	value *big.Int,
	gasEstimations GasEstimations,
) (*types.Transaction, error) {
	var (
		tx  *types.Transaction
		err error
	)
	if e.NetworkConfig.SupportsEIP1559 {
		tx, err = types.SignNewTx(fromPrivateKey, types.LatestSignerForChainID(e.GetChainID()), &types.DynamicFeeTx{
			ChainID:   e.GetChainID(),
			Nonce:     nonce,
			To:        &to,
			Value:     value,
			GasTipCap: gasEstimations.GasTipCap,
			GasFeeCap: gasEstimations.GasFeeCap,
			Gas:       gasEstimations.GasUnits,
		})
		if err != nil {
			return nil, err
		}
	} else {
		tx, err = types.SignNewTx(fromPrivateKey, types.LatestSignerForChainID(e.GetChainID()), &types.LegacyTx{
			Nonce:    nonce,
			To:       &to,
			Value:    value,
			GasPrice: gasEstimations.GasPrice,
			Gas:      gasEstimations.GasUnits,
		})
		if err != nil {
			return nil, err
		}
	}
	return tx, nil
}

// ProcessTransaction will queue or wait on a transaction depending on whether parallel transactions are enabled
func (e *EthereumClient) ProcessTransaction(tx *types.Transaction) error {
	e.l.Trace().Str("Hash", tx.Hash().Hex()).Msg("Processing Tx")
	var txConfirmer HeaderEventSubscription
	if e.GetNetworkConfig().MinimumConfirmations <= 0 {
		fromAddr, err := types.Sender(types.LatestSignerForChainID(tx.ChainId()), tx)
		if err != nil {
			return err
		}
		e.NonceSettings.sentInstantTransaction(fromAddr.Hex()) // On an L2 chain, indicate the tx has been sent
		txConfirmer = NewInstantConfirmer(e, tx.Hash(), nil, nil, e.l)
	} else {
		txConfirmer = NewTransactionConfirmer(e, tx, e.GetNetworkConfig().MinimumConfirmations, e.l)
	}

	e.AddHeaderEventSubscription(tx.Hash().String(), txConfirmer)

	if !e.queueTransactions { // For sequential transactions
		e.l.Debug().Str("Hash", tx.Hash().String()).Msg("Waiting for TX to confirm before moving on")
		defer e.DeleteHeaderEventSubscription(tx.Hash().String())
		return txConfirmer.Wait()
	}
	return nil
}

// ProcessEvent will queue or wait on an event depending on whether parallel transactions are enabled
func (e *EthereumClient) ProcessEvent(name string, event *types.Log, confirmedChan chan bool, errorChan chan error) error {
	var eventConfirmer HeaderEventSubscription
	if e.GetNetworkConfig().MinimumConfirmations <= 0 {
		eventConfirmer = NewInstantConfirmer(e, event.TxHash, confirmedChan, errorChan, e.l)
	} else {
		eventConfirmer = NewEventConfirmer(name, e, event, e.GetNetworkConfig().MinimumConfirmations, confirmedChan, errorChan)
	}

	subscriptionHash := fmt.Sprintf("%s-%s", event.TxHash.Hex(), name) // Many events can occupy the same tx hash
	e.AddHeaderEventSubscription(subscriptionHash, eventConfirmer)

	if !e.queueTransactions { // For sequential transactions
		e.l.Debug().Str("Hash", event.Address.Hex()).Msg("Waiting for Event to confirm before moving on")
		defer e.DeleteHeaderEventSubscription(subscriptionHash)
		return eventConfirmer.Wait()
	}
	return nil
}

// PollFinalizedHeader continuously polls the latest finalized header and stores it in the client
func (e *EthereumClient) PollFinality() error {
	if e.NetworkConfig.FinalityDepth > 0 {
		return fmt.Errorf("finality depth is greater than zero. no need to poll for finality")
	}
	f := newGlobalFinalizedHeaderManager(e)
	if f == nil {
		return fmt.Errorf("could not create finalized header manager")
	}
	e.FinalizedHeader.Store(f)
	e.AddHeaderEventSubscription(FinalizedHeaderKey, f)
	return nil
}

// CancelFinalityPolling stops polling for the latest finalized header
func (e *EthereumClient) CancelFinalityPolling() {
	if _, ok := e.headerSubscriptions[FinalizedHeaderKey]; ok {
		e.DeleteHeaderEventSubscription(FinalizedHeaderKey)
	}
}

// WaitForFinalizedTx waits for a transaction to be finalized
// If the network is simulated, it will return immediately
// otherwise it waits for the transaction to be finalized and returns the block number and time of the finalization
func (e *EthereumClient) WaitForFinalizedTx(txHash common.Hash) (*big.Int, time.Time, error) {
	if e.NetworkSimulated() {
		return nil, time.Time{}, nil
	}

	receipt, err := e.Client.TransactionReceipt(context.Background(), txHash)
	if err != nil {
		return nil, time.Time{}, err
	}
	txHdr, err := e.HeaderByNumber(context.Background(), receipt.BlockNumber)
	if err != nil {
		return nil, time.Time{}, err
	}
	finalizer := NewTransactionFinalizer(e, txHdr, receipt.TxHash)
	key := "txFinalizer-" + txHash.String()
	e.AddHeaderEventSubscription(key, finalizer)
	defer e.DeleteHeaderEventSubscription(key)
	err = finalizer.Wait()
	if err != nil {
		return nil, time.Time{}, err
	}
	return finalizer.FinalizedBy, finalizer.FinalizedAt, nil
}

// IsTxHeadFinalized checks if the transaction is finalized on chain
// in case of network with finality tag if the tx is not finalized it returns false,
// the latest finalized header number and the time at which it was finalized
// if the tx is finalized it returns true, the finalized header number by which the tx was considered finalized and the time at which it was finalized
// In case of simulated network, it always returns true
func (e *EthereumClient) IsTxHeadFinalized(txHdr, header *SafeEVMHeader) (bool, *big.Int, time.Time, error) {
	if e.NetworkSimulated() {
		return true, nil, time.Time{}, nil
	}
	if e.NetworkConfig.FinalityDepth > 0 {
		if header.Number.Cmp(new(big.Int).Add(txHdr.Number,
			big.NewInt(int64(e.NetworkConfig.FinalityDepth)))) > 0 {
			return true, header.Number, header.Timestamp, nil
		}
		return false, nil, time.Time{}, nil
	}
	fHead := e.FinalizedHeader.Load()
	if fHead != nil {
		latestFinalized := fHead.LatestFinalized.Load().(*big.Int)
		latestFinalizedAt := fHead.FinalizedAt.Load().(time.Time)
		if latestFinalized.Cmp(txHdr.Number) >= 0 {
			return true, latestFinalized, latestFinalizedAt, nil
		}
		return false, latestFinalized, latestFinalizedAt, nil
	}
	return false, nil, time.Time{}, fmt.Errorf("no finalized head found. start polling for finalized header")
}

// IsTxConfirmed checks if the transaction is confirmed on chain or not
func (e *EthereumClient) IsTxConfirmed(txHash common.Hash) (bool, error) {
	ctx, cancel := context.WithTimeout(context.Background(), time.Second*5)
	tx, isPending, err := e.Client.TransactionByHash(ctx, txHash)
	cancel()
	if err != nil {
		if errors.Is(err, ethereum.NotFound) { // not found is fine, it's not on chain yet
			return false, nil
		}
		return !isPending, err
	}
	if !isPending && e.NetworkConfig.MinimumConfirmations > 0 { // Instant chains don't bother with this receipt nonsense
		ctx, cancel = context.WithTimeout(context.Background(), time.Second*5)
		receipt, err := e.Client.TransactionReceipt(ctx, txHash)
		cancel()
		if err != nil {
			if errors.Is(err, ethereum.NotFound) { // not found is fine, it's not on chain yet
				return false, nil
			}
			return !isPending, err
		}
		e.gasStats.AddClientTXData(TXGasData{
			TXHash:            txHash.String(),
			Value:             tx.Value().Uint64(),
			GasLimit:          tx.Gas(),
			GasUsed:           receipt.GasUsed,
			GasPrice:          tx.GasPrice().Uint64(),
			CumulativeGasUsed: receipt.CumulativeGasUsed,
		})
		if receipt.Status == 0 { // 0 indicates failure, 1 indicates success
			reason, err := e.errorReason(e.Client, tx, receipt)
			if err != nil {
				e.l.Warn().Str("TX Hash", txHash.Hex()).
					Str("To", tx.To().Hex()).
					Uint64("Nonce", tx.Nonce()).
					Str("Error extracting reason", err.Error()).
					Msg("Transaction failed and was reverted! Unable to retrieve reason!")
			} else {
				e.l.Warn().Str("TX Hash", txHash.Hex()).
					Str("Revert reason", reason).
					Msg("Transaction failed and was reverted!")
			}
			return false, fmt.Errorf("transaction failed and was reverted")
		}
	}
	return !isPending, err
}

// IsEventConfirmed returns if eth client can confirm that the event happened
func (e *EthereumClient) IsEventConfirmed(event *types.Log) (confirmed, removed bool, err error) {
	if event.Removed {
		return false, event.Removed, nil
	}
	eventTx, isPending, err := e.Client.TransactionByHash(context.Background(), event.TxHash)
	if err != nil {
		return false, event.Removed, err
	}
	if isPending {
		return false, event.Removed, nil
	}
	eventReceipt, err := e.Client.TransactionReceipt(context.Background(), eventTx.Hash())
	if err != nil {
		return false, event.Removed, err
	}
	if eventReceipt.Status == 0 { // Failed event tx
		reason, err := e.errorReason(e.Client, eventTx, eventReceipt)
		if err != nil {
			e.l.Warn().Str("TX Hash", eventTx.Hash().Hex()).
				Str("Error extracting reason", err.Error()).
				Msg("Transaction failed and was reverted! Unable to retrieve reason!")
		} else {
			e.l.Warn().Str("TX Hash", eventTx.Hash().Hex()).
				Str("Revert reason", reason).
				Msg("Transaction failed and was reverted!")
		}
		return false, event.Removed, err
	}
	headerByNumber, err := e.HeaderByNumber(context.Background(), big.NewInt(0).SetUint64(event.BlockNumber))
	if err != nil || headerByNumber == nil {
		return false, event.Removed, err
	}
	if headerByNumber.Hash != event.BlockHash {
		return false, event.Removed, nil
	}

	return true, event.Removed, nil
}

// GetTxReceipt returns the receipt of the transaction if available, error otherwise
func (e *EthereumClient) GetTxReceipt(txHash common.Hash) (*types.Receipt, error) {
	receipt, err := e.Client.TransactionReceipt(context.Background(), txHash)
	if err != nil {
		return nil, err
	}
	return receipt, nil
}

// RevertReasonFromTx returns the revert reason for the transaction error by parsing through abi defined error list
func (e *EthereumClient) RevertReasonFromTx(txHash common.Hash, abiString string) (string, interface{}, error) {
	tx, _, err := e.Client.TransactionByHash(context.Background(), txHash)
	if err != nil {
		return "", nil, err
	}
	re, err := e.GetTxReceipt(txHash)
	if err != nil {
		return "", nil, err
	}
	errData, err := e.errorReason(e.Client, tx, re)
	if err != nil {
		return "", nil, err
	}
	if errData == "" {
		return "", nil, fmt.Errorf("no revert reason found")
	}
	data, err := hex.DecodeString(errData[2:])
	if err != nil {
		return "", nil, err
	}
	jsonABI, err := abi.JSON(strings.NewReader(abiString))
	if err != nil {
		return "", nil, err
	}
	for errName, abiError := range jsonABI.Errors {
		if bytes.Equal(data[:4], abiError.ID.Bytes()[:4]) {
			// Found a matching error
			v, err := abiError.Unpack(data)
			if err != nil {
				return "", nil, err
			}
			return errName, v, nil
		}
	}
	return "", nil, fmt.Errorf("revert Reason could not be found for given abistring")
}

// ParallelTransactions when enabled, sends the transaction without waiting for transaction confirmations. The hashes
// are then stored within the client and confirmations can be waited on by calling WaitForEvents.
func (e *EthereumClient) ParallelTransactions(enabled bool) {
	e.queueTransactions = enabled
}

// Close tears down the current open Ethereum client
func (e *EthereumClient) Close() error {
	// close(e.NonceSettings.doneChan)
	close(e.doneChan)
	e.subscriptionWg.Wait()
	return nil
}

// EstimateTransactionGasCost estimates the current total gas cost for a simple transaction
func (e *EthereumClient) EstimateTransactionGasCost() (*big.Int, error) {
	gasPrice, err := e.Client.SuggestGasPrice(context.Background())
	if err != nil {
		return nil, err
	}
	return gasPrice.Mul(gasPrice, big.NewInt(21000)), err
}

// GasStats retrieves all information on gas spent by this client
func (e *EthereumClient) GasStats() *GasStats {
	return e.gasStats
}

// EstimateGas estimates all gas values based on call data
func (e *EthereumClient) EstimateGas(callMsg ethereum.CallMsg) (GasEstimations, error) {
	var (
		gasUnits  uint64
		gasTipCap *big.Int
		gasFeeCap *big.Int
		err       error
	)
	if callMsg.To == nil && callMsg.Data == nil {
		return GasEstimations{}, fmt.Errorf("you've called EstimateGas with a nil To address, this can cause weird errors and inaccuracies, provide a To address in your callMsg, or use EstimateGasPrice for just a price")
	}
	ctx, cancel := context.WithTimeout(context.Background(), e.NetworkConfig.Timeout.Duration)
	// Gas Units
	gasUnits, err = e.Client.EstimateGas(ctx, callMsg)
	cancel()
	if err != nil {
		return GasEstimations{}, err
	}

	gasPriceBuffer := big.NewInt(0).SetUint64(e.NetworkConfig.GasEstimationBuffer)
	// Legacy Gas Price
	ctx, cancel = context.WithTimeout(context.Background(), e.NetworkConfig.Timeout.Duration)
	gasPrice, err := e.Client.SuggestGasPrice(ctx)
	cancel()
	if err != nil {
		return GasEstimations{}, err
	}
	gasPrice.Add(gasPrice, gasPriceBuffer)

	if e.NetworkConfig.SupportsEIP1559 {
		// GasTipCap
		ctx, cancel := context.WithTimeout(context.Background(), e.NetworkConfig.Timeout.Duration)
		gasTipCap, err = e.Client.SuggestGasTipCap(ctx)
		cancel()
		if err != nil {
			return GasEstimations{}, err
		}
		gasTipCap.Add(gasTipCap, gasPriceBuffer)

		// GasFeeCap
		ctx, cancel = context.WithTimeout(context.Background(), e.NetworkConfig.Timeout.Duration)
		latestHeader, err := e.HeaderByNumber(ctx, nil)
		cancel()
		if err != nil {
			return GasEstimations{}, err
		}
		baseFeeMult := big.NewInt(1).Mul(latestHeader.BaseFee, big.NewInt(2))
		gasFeeCap = baseFeeMult.Add(baseFeeMult, gasTipCap)
	} else {
		gasFeeCap = gasPrice
		gasTipCap = gasPrice
	}

	// Total Gas Cost
	totalGasCost := big.NewInt(0).Mul(gasFeeCap, new(big.Int).SetUint64(gasUnits))

	return GasEstimations{
		GasUnits:     gasUnits,
		GasPrice:     gasPrice,
		GasFeeCap:    gasFeeCap,
		GasTipCap:    gasTipCap,
		TotalGasCost: totalGasCost,
	}, nil
}

func (e *EthereumClient) EstimateGasPrice() (*big.Int, error) {
	ctx, cancel := context.WithTimeout(context.Background(), e.NetworkConfig.Timeout.Duration)
	defer cancel()
	return e.Client.SuggestGasPrice(ctx)
}

// ConnectionIssue returns a channel that will receive a timestamp when the connection is lost
func (e *EthereumClient) ConnectionIssue() chan time.Time {
	return e.connectionIssueCh
}

// ConnectionRestored returns a channel that will receive a timestamp when the connection is restored
func (e *EthereumClient) ConnectionRestored() chan time.Time {
	return e.connectionRestoredCh
}

func (e *EthereumClient) Backend() bind.ContractBackend {
	return e.Client
}

func (e *EthereumClient) DeployBackend() bind.DeployBackend {
	return e.Client
}

func (e *EthereumClient) SubscribeNewHeaders(
	ctx context.Context,
	headerChan chan *SafeEVMHeader,
) (ethereum.Subscription, error) {
	clientSub, err := e.rawRPC.EthSubscribe(ctx, headerChan, "newHeads")
	if err != nil {
		return nil, err
	}

	return clientSub, err
}

// HeaderByNumber retrieves a Safe EVM header by number, nil for latest
func (e *EthereumClient) HeaderByNumber(
	ctx context.Context,
	number *big.Int,
) (*SafeEVMHeader, error) {
	var head *SafeEVMHeader
	err := e.rawRPC.CallContext(ctx, &head, "eth_getBlockByNumber", toBlockNumArg(number), false)
	if err == nil && head == nil {
		err = ethereum.NotFound
	}
	return head, err
}

// HeaderByHash retrieves a Safe EVM header by hash
func (e *EthereumClient) HeaderByHash(ctx context.Context, hash common.Hash) (*SafeEVMHeader, error) {
	var head *SafeEVMHeader
	err := e.rawRPC.CallContext(ctx, &head, "eth_getBlockByHash", hash, false)
	if err == nil && head == nil {
		err = ethereum.NotFound
	}
	return head, err
}

// toBlockNumArg translates a block number to the correct argument for the RPC call
func toBlockNumArg(number *big.Int) string {
	if number == nil {
		return "latest"
	}
	pending := big.NewInt(-1)
	if number.Cmp(pending) == 0 {
		return "pending"
	}
	return hexutil.EncodeBig(number)
}

// AddHeaderEventSubscription adds a new header subscriber within the client to receive new headers
func (e *EthereumClient) AddHeaderEventSubscription(key string, subscriber HeaderEventSubscription) {
	e.subscriptionMutex.Lock()
	defer e.subscriptionMutex.Unlock()
	e.headerSubscriptions[key] = subscriber
}

// DeleteHeaderEventSubscription removes a header subscriber from the map
func (e *EthereumClient) DeleteHeaderEventSubscription(key string) {
	e.subscriptionMutex.Lock()
	defer e.subscriptionMutex.Unlock()
	delete(e.headerSubscriptions, key)
}

// WaitForEvents is a blocking function that waits for all event subscriptions that have been queued within the client.
func (e *EthereumClient) WaitForEvents() error {
	e.l.Debug().Msg("Waiting for blockchain events to finish before continuing")
	queuedEvents := e.GetHeaderSubscriptions()

	g := errgroup.Group{}

	for subName, sub := range queuedEvents {
		subName := subName
		sub := sub
		g.Go(func() error {
			defer func() {
				// if the subscription is complete, delete it from the queue
				if sub.Complete() {
					e.DeleteHeaderEventSubscription(subName)
				}
			}()
			return sub.Wait()
		})
	}

	return g.Wait()
}

// SubscribeFilterLogs subscribes to the results of a streaming filter query.
func (e *EthereumClient) SubscribeFilterLogs(ctx context.Context, q ethereum.FilterQuery, ch chan<- types.Log) (ethereum.Subscription, error) {
	return e.Client.SubscribeFilterLogs(ctx, q, ch)
}

// FilterLogs executes a filter query
func (e *EthereumClient) FilterLogs(ctx context.Context, filterQuery ethereum.FilterQuery) ([]types.Log, error) {
	return e.Client.FilterLogs(ctx, filterQuery)
}

// GetLatestFinalizedBlockHeader returns the latest finalized block header
// if finality tag is enabled, it returns the latest finalized block header
// otherwise it returns the block header for the block obtained by latest block number - finality depth
func (e *EthereumClient) GetLatestFinalizedBlockHeader(ctx context.Context) (*types.Header, error) {
	if e.NetworkConfig.FinalityTag {
		return e.Client.HeaderByNumber(ctx, big.NewInt(rpc.FinalizedBlockNumber.Int64()))
	}
	if e.NetworkConfig.FinalityDepth == 0 {
		return nil, errors.New("finality depth is 0 and finality tag is not enabled")
	}
	header, err := e.Client.HeaderByNumber(ctx, nil)
	if err != nil {
		return nil, err
	}
	latestBlockNumber := header.Number.Uint64()
	finalizedBlockNumber := latestBlockNumber - e.NetworkConfig.FinalityDepth
	return e.Client.HeaderByNumber(ctx, big.NewInt(int64(finalizedBlockNumber)))
}

// EstimatedFinalizationTime returns the estimated time it takes for a block to be finalized
// for networks with finality tag enabled, it returns the time between the current and next finalized block
// for networks with finality depth enabled, it returns the time to mine blocks equal to finality depth
func (e *EthereumClient) EstimatedFinalizationTime(ctx context.Context) (time.Duration, error) {
	if e.NetworkConfig.TimeToReachFinality.Duration != 0 {
		return e.NetworkConfig.TimeToReachFinality.Duration, nil
	}
	e.l.Info().Msg("TimeToReachFinality is not provided. Calculating estimated finalization time")
	if e.NetworkConfig.FinalityTag {
		return e.TimeBetweenFinalizedBlocks(ctx, MaxTimeoutForFinality)
	}
	blckTime, err := e.AvgBlockTime(ctx)
	if err != nil {
		return 0, err
	}
	if e.NetworkConfig.FinalityDepth == 0 {
		return 0, errors.New("finality depth is 0 and finality tag is not enabled")
	}
	timeBetween := time.Duration(e.NetworkConfig.FinalityDepth) * blckTime
	e.l.Info().
		Str("Time", timeBetween.String()).
		Str("Network", e.GetNetworkName()).
		Msg("Estimated finalization time")
	return timeBetween, nil

}

// TimeBetweenFinalizedBlocks is used to calculate the time between finalized blocks for chains with finality tag enabled
func (e *EthereumClient) TimeBetweenFinalizedBlocks(ctx context.Context, maxTimeToWait time.Duration) (time.Duration, error) {
	if !e.NetworkConfig.FinalityTag {
		return 0, errors.New("finality tag is not enabled; cannot calculate time between finalized blocks")
	}
	currentFinalizedHeader, err := e.GetLatestFinalizedBlockHeader(ctx)
	if err != nil {
		return 0, err
	}
	hdrChannel := make(chan *types.Header)
	var sub ethereum.Subscription
	sub, err = e.Client.SubscribeNewHead(ctx, hdrChannel)
	if err != nil {
		return 0, err
	}
	defer sub.Unsubscribe()
	c, cancel := context.WithTimeout(ctx, maxTimeToWait)
	defer cancel()
	for {
		select {
		case <-c.Done():
			return 0, errors.Wrapf(c.Err(), "timed out waiting for next finalized block. If the finality time is more than %s, provide it as TimeToReachFinality in Network config", maxTimeToWait)
		case <-hdrChannel:
			// a new header is received now query the finalized block
			nextFinalizedHeader, err := e.GetLatestFinalizedBlockHeader(ctx)
			if err != nil {
				return 0, err
			}
			if nextFinalizedHeader.Number.Cmp(currentFinalizedHeader.Number) > 0 {
				timeBetween := time.Unix(int64(nextFinalizedHeader.Time), 0).Sub(time.Unix(int64(currentFinalizedHeader.Time), 0))
				e.l.Info().
					Str("Time", timeBetween.String()).
					Str("Network", e.GetNetworkName()).
					Msg("Time between finalized blocks")
				return timeBetween, nil
			}
		case subErr := <-sub.Err():
			return 0, subErr
		}
	}
}

// AvgBlockTime calculates the average block time over the last 100 blocks for non-simulated networks
// and the last 10 blocks for simulated networks.
func (e *EthereumClient) AvgBlockTime(ctx context.Context) (time.Duration, error) {
	header, err := e.Client.HeaderByNumber(ctx, nil)
	if err != nil {
		return 0, err
	}
	latestBlockNumber := header.Number.Uint64()
	numBlocks := uint64(100) // Number of blocks to consider for calculating block time
	if e.NetworkSimulated() {
		numBlocks = uint64(10)
	}
	startBlockNumber := latestBlockNumber - numBlocks + 1
	if startBlockNumber <= 0 {
		return 0, errors.New("not enough blocks mined to calculate block time")
	}
	totalTime := time.Duration(0)
	var previousHeader *types.Header
	previousHeader, err = e.Client.HeaderByNumber(ctx, big.NewInt(int64(startBlockNumber-1)))
	if err != nil {
		return totalTime, err
	}
	for i := startBlockNumber; i <= latestBlockNumber; i++ {
		hdr, err := e.Client.HeaderByNumber(ctx, big.NewInt(int64(i)))
		if err != nil {
			return totalTime, err
		}

		blockTime := time.Unix(int64(hdr.Time), 0)
		if err != nil {
			return totalTime, err
		}
		previousBlockTime := time.Unix(int64(previousHeader.Time), 0)
		blockDuration := blockTime.Sub(previousBlockTime)
		totalTime += blockDuration
		previousHeader = hdr
	}

	averageBlockTime := totalTime / time.Duration(numBlocks)

	return averageBlockTime, nil
}

// EthereumMultinodeClient wraps the client and the BlockChain network to interact with an EVM based Blockchain with multiple nodes
type EthereumMultinodeClient struct {
	DefaultClient EVMClient
	Clients       []EVMClient
}

func (e *EthereumMultinodeClient) Backend() bind.ContractBackend {
	return e.DefaultClient.Backend()
}

func (e *EthereumMultinodeClient) DeployBackend() bind.DeployBackend {
	return e.DefaultClient.DeployBackend()
}

func (e *EthereumMultinodeClient) SubscribeNewHeaders(
	ctx context.Context,
	headerChan chan *SafeEVMHeader,
) (ethereum.Subscription, error) {
	return e.DefaultClient.SubscribeNewHeaders(ctx, headerChan)
}

// HeaderByNumber retrieves a Safe EVM header by number, nil for latest
func (e *EthereumMultinodeClient) HeaderByNumber(
	ctx context.Context,
	number *big.Int,
) (*SafeEVMHeader, error) {
	return e.DefaultClient.HeaderByNumber(ctx, number)
}

// HeaderByHash retrieves a Safe EVM header by hash
func (e *EthereumMultinodeClient) HeaderByHash(ctx context.Context, hash common.Hash) (*SafeEVMHeader, error) {
	return e.DefaultClient.HeaderByHash(ctx, hash)
}

// LoadContract load already deployed contract instance
func (e *EthereumMultinodeClient) LoadContract(contractName string, address common.Address, loader ContractLoader) (interface{}, error) {
	return e.DefaultClient.LoadContract(contractName, address, loader)
}

// EstimateCostForChainlinkOperations calculates TXs cost as a dirty estimation based on transactionLimit for that network
func (e *EthereumMultinodeClient) EstimateCostForChainlinkOperations(amountOfOperations int) (*big.Float, error) {
	return e.DefaultClient.EstimateCostForChainlinkOperations(amountOfOperations)
}

func (e *EthereumMultinodeClient) GetHeaderSubscriptions() map[string]HeaderEventSubscription {
	return e.DefaultClient.GetHeaderSubscriptions()
}

// NewEVMClientFromNetwork returns a multi-node EVM client connected to the specified network
func NewEVMClientFromNetwork(networkSettings EVMNetwork, logger zerolog.Logger) (EVMClient, error) {
	ecl := &EthereumMultinodeClient{}
	for idx, networkURL := range networkSettings.URLs {
		networkSettings.URL = networkURL
		ec, err := newEVMClient(networkSettings, logger)
		if err != nil {
			return nil, err
		}
		// a call to BalanceAt (can be any on chain call) to ensure the client is connected
		_, err = ec.BalanceAt(context.Background(), ec.GetDefaultWallet().address)
		if err == nil {
			ec.SetID(idx)
			ecl.Clients = append(ecl.Clients, ec)
			break
		}
	}
	ecl.DefaultClient = ecl.Clients[0]
	wrappedClient := wrapMultiClient(networkSettings, ecl)
	// required in Geth when you need to call "simulate" transactions from nodes
	if ecl.NetworkSimulated() {
		zero := common.HexToAddress("0x0")
		gasEstimations, err := wrappedClient.EstimateGas(ethereum.CallMsg{
			To: &zero,
		})
		if err != nil {
			return nil, err
		}
		if err := ecl.Fund("0x0", big.NewFloat(1000), gasEstimations); err != nil {
			return nil, err
		}
	}
	return wrappedClient, nil
}

// NewEVMClient returns a multi-node EVM client connected to the specified network
// Note: This should mostly be deprecated in favor of ConnectEVMClient. This is really only used when needing to connect
// to simulated networks
func NewEVMClient(networkSettings EVMNetwork, env *environment.Environment, logger zerolog.Logger) (EVMClient, error) {
	if env == nil {
		return nil, fmt.Errorf("environment nil, use ConnectEVMClient or provide a non-nil environment")
	}

	if networkSettings.Simulated {
		if _, ok := env.URLs[networkSettings.Name]; !ok {
			return nil, fmt.Errorf("network %s not found in environment", networkSettings.Name)
		}
		networkSettings.URLs = env.URLs[networkSettings.Name]
	}

	return ConnectEVMClient(networkSettings, logger)
}

// ConnectEVMClient returns a multi-node EVM client connected to a specified network, using only URLs.
// Should mostly be used for inside K8s, non-simulated tests.
func ConnectEVMClient(networkSettings EVMNetwork, logger zerolog.Logger) (EVMClient, error) {
	if len(networkSettings.URLs) == 0 {
		return nil, errors.New("no URLs provided to connect to network")
	}

	ecl := &EthereumMultinodeClient{}

	for idx, networkURL := range networkSettings.URLs {
		networkSettings.URL = networkURL
		ec, err := newEVMClient(networkSettings, logger)

		if err != nil {
			logger.Info().
				Err(err).
				Str("URL Suffix", networkURL[len(networkURL)-6:]).
				Msg("failed to create new EVM client")
			continue
		}
		// a call to BalanceAt to ensure the client is connected
		_, err = ec.BalanceAt(context.Background(), ec.GetDefaultWallet().address)
		if err == nil {
			ec.SetID(idx)
			ecl.Clients = append(ecl.Clients, ec)
			break
		}
	}
	if len(ecl.Clients) == 0 {
		return nil, fmt.Errorf("failed to create new EVM client")
	}
	ecl.DefaultClient = ecl.Clients[0]
	wrappedClient := wrapMultiClient(networkSettings, ecl)
	// required in Geth when you need to call "simulate" transactions from nodes
	if ecl.NetworkSimulated() {
		zero := common.HexToAddress("0x0")
		gasEstimations, err := wrappedClient.EstimateGas(ethereum.CallMsg{
			To: &zero,
		})
		if err != nil {
			return nil, err
		}
		if err := ecl.Fund("0x0", big.NewFloat(1000), gasEstimations); err != nil {
			return nil, err
		}
	}

	return wrappedClient, nil
}

// ConcurrentEVMClient returns a multi-node EVM client connected to a specified network
// It is used for concurrent interactions from different threads with the same network and from same owner
// account. This ensures that correct nonce value is fetched when an instance of EVMClient is initiated using this method.
// This is mainly useful for simulated networks as we don't use global nonce manager for them.
func ConcurrentEVMClient(networkSettings EVMNetwork, env *environment.Environment, existing EVMClient, logger zerolog.Logger) (EVMClient, error) {
	// if not simulated use the NewEVMClient
	if !networkSettings.Simulated {
		return ConnectEVMClient(networkSettings, logger)
	}
	ecl := &EthereumMultinodeClient{}
	if env != nil {
		if _, ok := env.URLs[existing.GetNetworkConfig().Name]; !ok {
			return nil, fmt.Errorf("network %s not found in environment", existing.GetNetworkConfig().Name)
		}
		networkSettings.URLs = env.URLs[existing.GetNetworkConfig().Name]
	}
	for idx, networkURL := range networkSettings.URLs {
		networkSettings.URL = networkURL
		ec, err := newEVMClient(networkSettings, logger)
		if err != nil {
			logger.Info().
				Err(err).
				Str("URL Suffix", networkURL[len(networkURL)-6:]).
				Msg("failed to create new EVM client")
			continue
		}
		// a call to BalanceAt (can be any on chain call) to ensure the client is connected
		_, err = ec.BalanceAt(context.Background(), ec.GetDefaultWallet().address)
		if err == nil {
			ec.SyncNonce(existing)
			ec.SetID(idx)
			ecl.Clients = append(ecl.Clients, ec)
			break
		}
	}
	if len(ecl.Clients) == 0 {
		return nil, fmt.Errorf("failed to create new EVM client")
	}
	ecl.DefaultClient = ecl.Clients[0]
	wrappedClient := wrapMultiClient(networkSettings, ecl)
	// no need to fund the account as it is already funded in the existing client
	return wrappedClient, nil
}

// Get gets default client as an interface{}
func (e *EthereumMultinodeClient) Get() interface{} {
	return e.DefaultClient
}
func (e *EthereumMultinodeClient) GetNonceSetting() NonceSettings {
	return e.DefaultClient.GetNonceSetting()
}

func (e *EthereumMultinodeClient) SyncNonce(c EVMClient) {
	e.DefaultClient.SyncNonce(c)
}

// GetNetworkName gets the ID of the chain that the clients are connected to
func (e *EthereumMultinodeClient) GetNetworkName() string {
	return e.DefaultClient.GetNetworkName()
}

// GetNetworkType retrieves the type of network this is running on
func (e *EthereumMultinodeClient) NetworkSimulated() bool {
	return e.DefaultClient.NetworkSimulated()
}

// GetChainID retrieves the ChainID of the network that the client interacts with
func (e *EthereumMultinodeClient) GetChainID() *big.Int {
	return e.DefaultClient.GetChainID()
}

// GetClients gets clients for all nodes connected
func (e *EthereumMultinodeClient) GetClients() []EVMClient {
	cl := make([]EVMClient, 0)
	cl = append(cl, e.Clients...)
	return cl
}

// GetDefaultWallet returns the default wallet for the network
func (e *EthereumMultinodeClient) GetDefaultWallet() *EthereumWallet {
	return e.DefaultClient.GetDefaultWallet()
}

// GetWallets returns the default wallet for the network
func (e *EthereumMultinodeClient) GetWallets() []*EthereumWallet {
	return e.DefaultClient.GetWallets()
}

// GetNetworkConfig return the network config
func (e *EthereumMultinodeClient) GetNetworkConfig() *EVMNetwork {
	return e.DefaultClient.GetNetworkConfig()
}

// SetID sets client ID in a multi-node environment
func (e *EthereumMultinodeClient) SetID(id int) {
	e.DefaultClient.SetID(id)
}

// SetDefaultWallet sets default wallet
func (e *EthereumMultinodeClient) SetDefaultWallet(num int) error {
	return e.DefaultClient.SetDefaultWallet(num)
}

// SetWallets sets the default client's wallets
func (e *EthereumMultinodeClient) SetWallets(wallets []*EthereumWallet) {
	e.DefaultClient.SetWallets(wallets)
}

// LoadWallets loads wallets using private keys provided in the config
func (e *EthereumMultinodeClient) LoadWallets(cfg EVMNetwork) error {
	pkStrings := cfg.PrivateKeys
	wallets := make([]*EthereumWallet, 0)
	for _, pks := range pkStrings {
		w, err := NewEthereumWallet(pks)
		if err != nil {
			return err
		}
		wallets = append(wallets, w)
	}
	for _, c := range e.Clients {
		c.SetWallets(wallets)
	}
	return nil
}

// BalanceAt returns the ETH balance of the specified address
func (e *EthereumMultinodeClient) BalanceAt(ctx context.Context, address common.Address) (*big.Int, error) {
	return e.DefaultClient.BalanceAt(ctx, address)
}

// SwitchNode sets default client to perform calls to the network
func (e *EthereumMultinodeClient) SwitchNode(clientID int) error {
	if clientID > len(e.Clients) {
		return fmt.Errorf("client for node %d not found", clientID)
	}
	e.DefaultClient = e.Clients[clientID]
	return nil
}

// HeaderHashByNumber gets header hash by block number
func (e *EthereumMultinodeClient) HeaderHashByNumber(ctx context.Context, bn *big.Int) (string, error) {
	return e.DefaultClient.HeaderHashByNumber(ctx, bn)
}

// HeaderTimestampByNumber gets header timestamp by number
func (e *EthereumMultinodeClient) HeaderTimestampByNumber(ctx context.Context, bn *big.Int) (uint64, error) {
	return e.DefaultClient.HeaderTimestampByNumber(ctx, bn)
}

// LatestBlockNumber gets the latest block number from the default client
func (e *EthereumMultinodeClient) LatestBlockNumber(ctx context.Context) (uint64, error) {
	return e.DefaultClient.LatestBlockNumber(ctx)
}

// SendTransaction wraps ethereum's SendTransaction to make it safe with instant transaction types
func (e *EthereumMultinodeClient) SendTransaction(ctx context.Context, tx *types.Transaction) error {
	return e.DefaultClient.SendTransaction(ctx, tx)
}

// Fund funds a specified address with ETH from the given wallet
func (e *EthereumMultinodeClient) Fund(toAddress string, nativeAmount *big.Float, gasEstimations GasEstimations) error {
	return e.DefaultClient.Fund(toAddress, nativeAmount, gasEstimations)
}

func (e *EthereumMultinodeClient) ReturnFunds(fromKey *ecdsa.PrivateKey) error {
	return e.DefaultClient.ReturnFunds(fromKey)
}

// DeployContract deploys a specified contract
func (e *EthereumMultinodeClient) DeployContract(
	contractName string,
	deployer ContractDeployer,
) (*common.Address, *types.Transaction, interface{}, error) {
	return e.DefaultClient.DeployContract(contractName, deployer)
}

// TransactionOpts returns the base Tx options for 'transactions' that interact with a smart contract. Since most
// contract interactions in this framework are designed to happen through abigen calls, it's intentionally quite bare.
func (e *EthereumMultinodeClient) TransactionOpts(from *EthereumWallet) (*bind.TransactOpts, error) {
	return e.DefaultClient.TransactionOpts(from)
}

func (e *EthereumMultinodeClient) NewTx(
	fromPrivateKey *ecdsa.PrivateKey,
	nonce uint64,
	to common.Address,
	value *big.Int,
	gasEstimations GasEstimations,
) (*types.Transaction, error) {
	return e.DefaultClient.NewTx(fromPrivateKey, nonce, to, value, gasEstimations)
}

// ProcessTransaction returns the result of the default client's processed transaction
func (e *EthereumMultinodeClient) ProcessTransaction(tx *types.Transaction) error {
	return e.DefaultClient.ProcessTransaction(tx)
}

// ProcessEvent returns the result of the default client's processed event
func (e *EthereumMultinodeClient) ProcessEvent(name string, event *types.Log, confirmedChan chan bool, errorChan chan error) error {
	return e.DefaultClient.ProcessEvent(name, event, confirmedChan, errorChan)
}

// IsTxConfirmed returns the default client's transaction confirmations
func (e *EthereumMultinodeClient) IsTxConfirmed(txHash common.Hash) (bool, error) {
	return e.DefaultClient.IsTxConfirmed(txHash)
}

// IsEventConfirmed returns if the default client can confirm the event has happened
func (e *EthereumMultinodeClient) IsEventConfirmed(event *types.Log) (confirmed, removed bool, err error) {
	return e.DefaultClient.IsEventConfirmed(event)
}

// IsTxFinalized returns if the default client can confirm the transaction has been finalized
func (e *EthereumMultinodeClient) IsTxHeadFinalized(txHdr, header *SafeEVMHeader) (bool, *big.Int, time.Time, error) {
	return e.DefaultClient.IsTxHeadFinalized(txHdr, header)
}

// WaitForTxTobeFinalized waits for the transaction to be finalized
func (e *EthereumMultinodeClient) WaitForFinalizedTx(txHash common.Hash) (*big.Int, time.Time, error) {
	return e.DefaultClient.WaitForFinalizedTx(txHash)
}

// PollFinality polls for finality
func (e *EthereumMultinodeClient) PollFinality() error {
	return e.DefaultClient.PollFinality()
}

// StopPollingForFinality stops polling for finality
func (e *EthereumMultinodeClient) CancelFinalityPolling() {
	e.DefaultClient.CancelFinalityPolling()
}

// GetTxReceipt returns the receipt of the transaction if available, error otherwise
func (e *EthereumMultinodeClient) GetTxReceipt(txHash common.Hash) (*types.Receipt, error) {
	return e.DefaultClient.GetTxReceipt(txHash)
}

func (e *EthereumMultinodeClient) RevertReasonFromTx(txHash common.Hash, abiString string) (string, interface{}, error) {
	return e.DefaultClient.RevertReasonFromTx(txHash, abiString)
}

// ParallelTransactions when enabled, sends the transaction without waiting for transaction confirmations. The hashes
// are then stored within the client and confirmations can be waited on by calling WaitForEvents.
// When disabled, the minimum confirmations are waited on when the transaction is sent, so parallelisation is disabled.
func (e *EthereumMultinodeClient) ParallelTransactions(enabled bool) {
	for _, c := range e.Clients {
		c.ParallelTransactions(enabled)
	}
}

// Close tears down the all the clients
func (e *EthereumMultinodeClient) Close() error {
	for _, c := range e.Clients {
		if err := c.Close(); err != nil {
			return err
		}
	}
	return nil
}

func (e *EthereumMultinodeClient) EstimateTransactionGasCost() (*big.Int, error) {
	return e.DefaultClient.EstimateTransactionGasCost()
}

// GasStats gets gas stats instance
func (e *EthereumMultinodeClient) GasStats() *GasStats {
	return e.DefaultClient.GasStats()
}

func (e *EthereumMultinodeClient) EstimateGas(callMsg ethereum.CallMsg) (GasEstimations, error) {
	return e.DefaultClient.EstimateGas(callMsg)
}

func (e *EthereumMultinodeClient) EstimateGasPrice() (*big.Int, error) {
	return e.DefaultClient.EstimateGasPrice()
}

func (e *EthereumMultinodeClient) ConnectionIssue() chan time.Time {
	return e.DefaultClient.ConnectionIssue()
}
func (e *EthereumMultinodeClient) ConnectionRestored() chan time.Time {
	return e.DefaultClient.ConnectionRestored()
}

// AddHeaderEventSubscription adds a new header subscriber within the client to receive new headers
func (e *EthereumMultinodeClient) AddHeaderEventSubscription(key string, subscriber HeaderEventSubscription) {
	e.DefaultClient.AddHeaderEventSubscription(key, subscriber)
}

// SubscribeFilterLogs subscribes to the results of a streaming filter query.
func (e *EthereumMultinodeClient) SubscribeFilterLogs(ctx context.Context, q ethereum.FilterQuery, logs chan<- types.Log) (ethereum.Subscription, error) {
	return e.DefaultClient.SubscribeFilterLogs(ctx, q, logs)
}

// FilterLogs executes a filter query
func (e *EthereumMultinodeClient) FilterLogs(ctx context.Context, filterQuery ethereum.FilterQuery) ([]types.Log, error) {
	return e.DefaultClient.FilterLogs(ctx, filterQuery)
}

func (e *EthereumMultinodeClient) GetLatestFinalizedBlockHeader(ctx context.Context) (*types.Header, error) {
	return e.DefaultClient.GetLatestFinalizedBlockHeader(ctx)
}

func (e *EthereumMultinodeClient) EstimatedFinalizationTime(ctx context.Context) (time.Duration, error) {
	return e.DefaultClient.EstimatedFinalizationTime(ctx)
}

func (e *EthereumMultinodeClient) AvgBlockTime(ctx context.Context) (time.Duration, error) {
	return e.DefaultClient.AvgBlockTime(ctx)
}

// DeleteHeaderEventSubscription removes a header subscriber from the map
func (e *EthereumMultinodeClient) DeleteHeaderEventSubscription(key string) {
	e.DefaultClient.DeleteHeaderEventSubscription(key)
}

// WaitForEvents is a blocking function that waits for all event subscriptions for all clients
func (e *EthereumMultinodeClient) WaitForEvents() error {
	g := errgroup.Group{}
	for _, c := range e.Clients {
		c := c
		g.Go(func() error {
			return c.WaitForEvents()
		})
	}
	return g.Wait()
}<|MERGE_RESOLUTION|>--- conflicted
+++ resolved
@@ -354,17 +354,12 @@
 		}
 		overshotErr = e.Client.SendTransaction(context.Background(), signedTx)
 	}
-<<<<<<< HEAD
 	e.l.Info().
-		Str("Amount", balanceGasDelta.String()).
+		Uint64("Funds", toSend.Uint64()).
 		Str("From", fromAddress.Hex()).
-		Str("To", to.Hex()).
-		Str("Total Gas Cost", totalGasCost.String()).
-		Msg("Returning Funds to Default Wallet")
-	return tx, e.SendTransaction(context.Background(), tx)
-=======
+		Str("To", e.DefaultWallet.Address()).
+		Msg("Returning funds to Default Wallet")
 	return overshotErr
->>>>>>> fb4c0542
 }
 
 // EstimateCostForChainlinkOperations calculates required amount of ETH for amountOfOperations Chainlink operations
