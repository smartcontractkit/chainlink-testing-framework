--- conflicted
+++ resolved
@@ -155,13 +155,6 @@
 func buildSettingsTable(testReport *TestReport, maxPassRatio float64) [][]string {
 	rows := [][]string{
 		{"**Setting**", "**Value**"},
-<<<<<<< HEAD
-=======
-		{"Project", testReport.GoProject},
-		{"Max Pass Ratio", fmt.Sprintf("%.2f%%", maxPassRatio*100)},
-		{"Test Run Count", fmt.Sprintf("%d", testReport.SummaryData.TestRunCount)},
-		{"Race Detection", fmt.Sprintf("%t", testReport.RaceDetection)},
->>>>>>> 02ae646d
 	}
 
 	if testReport.GoProject != "" {
@@ -169,7 +162,7 @@
 	}
 
 	rows = append(rows, []string{"Max Pass Ratio", fmt.Sprintf("%.2f%%", maxPassRatio*100)})
-	rows = append(rows, []string{"Test Run Count", fmt.Sprintf("%d", testReport.SummaryData.UniqueTestsRun)})
+	rows = append(rows, []string{"Test Run Count", fmt.Sprintf("%d", testReport.SummaryData.TestRunCount)})
 	rows = append(rows, []string{"Race Detection", fmt.Sprintf("%t", testReport.RaceDetection)})
 
 	if len(testReport.ExcludedTests) > 0 {
