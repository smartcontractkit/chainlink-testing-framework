--- conflicted
+++ resolved
@@ -422,7 +422,8 @@
 				} else if raceDetectionMode {
 					raceTest, err := attributeRaceToTest(outputs)
 					if err != nil {
-						log.Warn().Err(err).Msg("Unable to attribute race to a test")
+						log.Warn().Msg("Unable to attribute race to a test")
+						fmt.Println(err.Error())
 						raceTest = "UnableToAttributeRaceTestPleaseInvestigate"
 					}
 					raceTestKey := fmt.Sprintf("%s/%s", entryLine.Package, raceTest)
@@ -616,50 +617,24 @@
 }
 
 var (
-<<<<<<< HEAD
-	// Regex to extract a valid test function name from a panic or race message, e.g.
+	// Regex to extract a valid test function name from a panic message.
+	// This is the most common situation for test panics, e.g.
 	// github.com/smartcontractkit/chainlink/deployment/keystone/changeset_test.TestDeployBalanceReader(0xc000583c00)
-	nestedTestNameRe = regexp.MustCompile(`\.(Test[A-Z]\w+)(?:\.[^(]+)?\s*\(`)
-
-	ErrFailedToAttributePanic = errors.New("failed to attribute panic to test")
-	ErrFailedToAttributeRace  = errors.New("failed to attribute race to test")
-=======
+	nestedTestNameRe = regexp.MustCompile(`\.(Test[^\s]+?)(?:\.[^(]+)?\s*\(`)
+
 	ErrFailedToAttributePanicToTest              = errors.New("failed to attribute panic to test")
+	ErrFailedToAttributeRaceToTest               = errors.New("failed to attribute race to test")
 	ErrFailedToParseTimeoutDuration              = errors.New("failed to parse timeout duration")
 	ErrFailedToExtractTimeoutDuration            = errors.New("failed to extract timeout duration")
 	ErrDetectedLogAfterCompleteFailedAttribution = errors.New("detected a log after test has completed panic, but failed to properly attribute it")
 	ErrDetectedTimeoutFailedParse                = errors.New("detected test timeout, but failed to parse the duration from the test")
 	ErrDetectedTimeoutFailedAttribution          = errors.New("detected test timeout, but failed to attribute the timeout to a specific test")
->>>>>>> 7db1c58c
 )
 
 // attributePanicToTest properly attributes panics to the test that caused them.
 // There are a lot of edge cases and strange behavior in Go test output when it comes to panics.
 func attributePanicToTest(outputs []string) (test string, timeout bool, err error) {
-<<<<<<< HEAD
-	// Regex to extract a valid test function name from a panic message if the panic is a timeout, e.g.
-	// TestTimedOut (10m0s)
-	timedOutTestNamRe := regexp.MustCompile(`^(Test\w+)\W+\(.*\)$`)
-
-	for _, output := range outputs {
-		matchNestedTestName := nestedTestNameRe.FindStringSubmatch(output)
-		matchTimedOutTestName := timedOutTestNamRe.FindStringSubmatch(output)
-		if len(matchNestedTestName) > 1 {
-			return strings.TrimSpace(matchNestedTestName[1]), false, nil
-		} else if len(matchTimedOutTestName) > 1 {
-			return strings.TrimSpace(matchTimedOutTestName[1]), true, nil
-		}
-	}
-	return "", false, fmt.Errorf("%w, using regex '%s' and '%s' on these strings:\n\n%s",
-		ErrFailedToAttributePanic, nestedTestNameRe.String(), timedOutTestNamRe.String(), strings.Join(outputs, ""),
-	)
-=======
 	var (
-		// Regex to extract a valid test function name from a panic message.
-		// This is the most common situation for test panics, e.g.
-		// github.com/smartcontractkit/chainlink/deployment/keystone/changeset_test.TestDeployBalanceReader(0xc000583c00)
-		nestedTestNameRe = regexp.MustCompile(`\.(Test[^\s]+?)(?:\.[^(]+)?\s*\(`)
-
 		// Regex to check if the panic is from a log after a goroutine, e.g.
 		// panic: Log in goroutine after Test_workflowRegisteredHandler/skips_fetch_if_secrets_url_is_missing has completed: <Log line>
 		testLogAfterTestRe = regexp.MustCompile(`^panic: Log in goroutine after (Test[^\s]+) has completed:`)
@@ -742,7 +717,6 @@
 	}
 
 	return "", timeout, fmt.Errorf("%w using this output:\n\n%s", ErrFailedToAttributePanicToTest, strings.Join(outputs, ""))
->>>>>>> 7db1c58c
 }
 
 // attributeRaceToTest properly attributes races to the test that caused them.
@@ -753,8 +727,8 @@
 			return strings.TrimSpace(match[1]), nil
 		}
 	}
-	return "", fmt.Errorf("%w, using regex '%s' on these strings:\n\n%s",
-		ErrFailedToAttributeRace, nestedTestNameRe.String(), strings.Join(outputs, ""),
+	return "", fmt.Errorf("%w, using this output:\n\n%s",
+		ErrFailedToAttributeRaceToTest, strings.Join(outputs, ""),
 	)
 }
 
