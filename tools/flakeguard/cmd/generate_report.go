--- conflicted
+++ resolved
@@ -190,17 +190,6 @@
 		log.Error().Err(err).Msg("Error marking flag as required")
 		os.Exit(ErrorExitCode)
 	}
-<<<<<<< HEAD
-=======
-	if err := GenerateReportCmd.MarkFlagRequired("github-repository"); err != nil {
-		log.Error().Err(err).Msg("Error marking flag as required")
-		os.Exit(ErrorExitCode)
-	}
-	if err := GenerateReportCmd.MarkFlagRequired("github-run-id"); err != nil {
-		log.Error().Err(err).Msg("Error marking flag as required")
-		os.Exit(ErrorExitCode)
-	}
->>>>>>> 2497a60c
 }
 
 func fetchArtifactLink(githubToken, githubRepo string, githubRunID int64, artifactName string) (string, error) {
