--- conflicted
+++ resolved
@@ -26,12 +26,8 @@
 		maxPassRatio, _ := cmd.Flags().GetFloat64("max-pass-ratio")
 		skipTests, _ := cmd.Flags().GetStringSlice("skip-tests")
 		printFailedTests, _ := cmd.Flags().GetBool("print-failed-tests")
-<<<<<<< HEAD
-		minPassRatio, _ := cmd.Flags().GetFloat64("min-pass-ratio")
 		useShuffle, _ := cmd.Flags().GetBool("shuffle")
 		shuffleSeed, _ := cmd.Flags().GetString("shuffle-seed")
-=======
->>>>>>> a5d48c9e
 
 		// Check if project dependencies are correctly set up
 		if err := checkDependencies(projectPath); err != nil {
