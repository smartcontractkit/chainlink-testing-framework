apiVersion: apps/v1
kind: Deployment
metadata:
  name: {{ .Release.Name }}-{{ .Values.geth.name }}
spec:
  selector:
    matchLabels:
      app: {{ .Release.Name }}-{{ .Values.geth.name }}
  template:
    metadata:
      labels:
        app: {{ .Release.Name }}-{{ .Values.geth.name }}
    spec:
      volumes:
      - name: chain-state
        persistentVolumeClaim:
          claimName: {{ .Release.Name }}-{{ .Values.storage.claim }}
      - name: geth-config
        configMap:
          name: geth-config
      - name: prysm-config
        configMap:
          name: prysm-config          
      containers:
        - name: {{ .Values.geth.name }}
          image: {{ .Values.geth.image.repository }}:{{ .Values.geth.image.tag }}
          imagePullPolicy: {{ .Values.imagePullPolicy }}
          command: ["/bin/sh"]
          args:
            - "-c"
            - "geth --http.vhosts=* --nousb --metrics --nocompaction --syncmode full --gcmode archive --http --http.corsdomain \"*\" --http.vhosts=\"*\"  --http.api admin,debug,web3,eth,txpool,net --http.addr 0.0.0.0 --http.port={{ .Values.geth.ports.http }} --ws --ws.origins \"*\" --ws.api admin,debug,web3,eth,txpool,net --ws.addr 0.0.0.0 --ws.port={{ .Values.geth.ports.ws }} --authrpc.vhosts=\"*\" --authrpc.addr=0.0.0.0 --authrpc.jwtsecret={{ .Values.shared.jwtSecretFile }} --graphql --graphql.corsdomain=\"*\" --datadir={{ .Values.geth.executionDir }} --networkid={{ .Values.general.networkId }} --rpc.allow-unprotected-txs --rpc.txfeecap=0 --nodiscover --allow-insecure-unlock --unlock=0x123463a4b065722e99115d6c222f267d9cabb524 --password={{ .Values.geth.passwordFile }} --verbosity=5"
          resources:
            requests:
              memory: {{ .Values.geth.resources.requests.memory }}
              cpu: {{ .Values.geth.resources.requests.cpu }}
            limits:
              memory: {{ .Values.geth.resources.limits.memory }}
              cpu: {{ .Values.geth.resources.limits.cpu }}
          ports:
            - name: http-rpc
              containerPort: {{ .Values.geth.ports.http }}
            - name: ws-rpc
              containerPort: {{ .Values.geth.ports.ws }}
            - name: execution-rpc
              containerPort: {{ .Values.geth.ports.execution }}
            - name: discovery-udp
              containerPort: {{ .Values.geth.ports.discovery }}
              protocol: UDP
            - name: discovery-tcp
              containerPort: {{ .Values.geth.ports.discovery }}              
          volumeMounts:
            - name: geth-config
              mountPath: {{ .Values.geth.executionDir }}/keystore/node1key
              subPath: node1key
            - name: geth-config
              mountPath: {{ .Values.geth.passwordFile }}
              subPath: password.txt
            - name: geth-config
              mountPath: {{ .Values.shared.jwtSecretFile }}
              subPath: jwtsecret              
            - name: geth-config
              mountPath: {{ .Values.geth.executionDir }}/sk.json
              subPath: sk                
            - name: chain-state
              mountPath: /data 
          readinessProbe:
            exec:
              command: ["/bin/sh", "-c", 'until nc -z -v localhost {{ .Values.geth.ports.execution }}; do sleep 2; done']
            initialDelaySeconds: 5
            periodSeconds: 5        
            failureThreshold: 2
            timeoutSeconds: 120
          livenessProbe:
            exec:
              command: ["/bin/sh", "-c", 'until nc -z -v localhost {{ .Values.geth.ports.execution }}; do sleep 2; done']
            initialDelaySeconds: 5
            periodSeconds: 5         
            failureThreshold: 2    
            timeoutSeconds: 10       
      initContainers:
        - name: init-eth2-genesis
<<<<<<< HEAD
          image: {{ .Values.prysm.genesis.image.repository }}:{{ .Values.prysm.genesis.image.tag }}
          imagePullPolicy: {{ .Values.imagePullPolicy }}      
          args:
            - "testnet"
            - "generate-genesis"
            - "--fork=capella"
            - "--num-validators={{ .Values.prysm.shared.validators }}"
            - "--genesis-time-delay={{ .Values.prysm.genesis.values.delaySeconds }}"
            - "--output-ssz={{ .Values.prysm.shared.genesisFile }}"
            - "--chain-config-file={{ .Values.prysm.shared.configFile }}"
            - "--geth-genesis-json-in={{ .Values.geth.executionDir }}/genesis-raw.json"
            - "--geth-genesis-json-out={{ .Values.shared.genesisFile }}"
=======
          image: "{{ .Values.prysm.genesis.image.repository }}:{{ .Values.prysm.genesis.image.tag }}"
          imagePullPolicy: "{{ .Values.imagePullPolicy }}"
          command:
            - "testnet"
            - "generate-genesis"
            - "--fork=capella"
            - "--num-validators=64"
            - "--genesis-time-delay=15"
            - "--output-ssz=/data/consensus/genesis.ssz"
            - "--chain-config-file=/data/consensus/config.yml"
            - "--geth-genesis-json-in=/data/execution/genesis.json"
            - "--geth-genesis-json-out=/data/execution/genesis.json"
>>>>>>> 06d12664
          volumeMounts:
            - name: chain-state
              mountPath: /data 
            - name: prysm-config
              mountPath: {{ .Values.prysm.shared.configFile }}
              subPath: config.yml
            - name: geth-config
              mountPath: {{ .Values.geth.executionDir }}/genesis-raw.json
              subPath: genesis.json          
        - name: init-eth1-genesis
<<<<<<< HEAD
          image: {{ .Values.geth.image.repository }}:{{ .Values.geth.image.tag }}
          imagePullPolicy: {{ .Values.imagePullPolicy }}           
          command:
            - "geth"
            - "--datadir={{ .Values.geth.executionDir }}"
            - "init"
            - "{{ .Values.shared.genesisFile }}"
=======
          image: "{{ .Values.geth.image.repository }}:{{ .Values.geth.image.tag }}"
          imagePullPolicy: {{ .Values.imagePullPolicy }}
          command:
            - "--datadir=/data/execution"
            - "init"
            - "/execution/genesis.json"
>>>>>>> 06d12664
          volumeMounts:
            - name: chain-state
              mountPath: /data               <|MERGE_RESOLUTION|>--- conflicted
+++ resolved
@@ -79,9 +79,8 @@
             timeoutSeconds: 10       
       initContainers:
         - name: init-eth2-genesis
-<<<<<<< HEAD
-          image: {{ .Values.prysm.genesis.image.repository }}:{{ .Values.prysm.genesis.image.tag }}
-          imagePullPolicy: {{ .Values.imagePullPolicy }}      
+          image: "{{ .Values.prysm.genesis.image.repository }}:{{ .Values.prysm.genesis.image.tag }}"
+          imagePullPolicy: "{{ .Values.imagePullPolicy }}"      
           args:
             - "testnet"
             - "generate-genesis"
@@ -92,20 +91,6 @@
             - "--chain-config-file={{ .Values.prysm.shared.configFile }}"
             - "--geth-genesis-json-in={{ .Values.geth.executionDir }}/genesis-raw.json"
             - "--geth-genesis-json-out={{ .Values.shared.genesisFile }}"
-=======
-          image: "{{ .Values.prysm.genesis.image.repository }}:{{ .Values.prysm.genesis.image.tag }}"
-          imagePullPolicy: "{{ .Values.imagePullPolicy }}"
-          command:
-            - "testnet"
-            - "generate-genesis"
-            - "--fork=capella"
-            - "--num-validators=64"
-            - "--genesis-time-delay=15"
-            - "--output-ssz=/data/consensus/genesis.ssz"
-            - "--chain-config-file=/data/consensus/config.yml"
-            - "--geth-genesis-json-in=/data/execution/genesis.json"
-            - "--geth-genesis-json-out=/data/execution/genesis.json"
->>>>>>> 06d12664
           volumeMounts:
             - name: chain-state
               mountPath: /data 
@@ -116,7 +101,6 @@
               mountPath: {{ .Values.geth.executionDir }}/genesis-raw.json
               subPath: genesis.json          
         - name: init-eth1-genesis
-<<<<<<< HEAD
           image: {{ .Values.geth.image.repository }}:{{ .Values.geth.image.tag }}
           imagePullPolicy: {{ .Values.imagePullPolicy }}           
           command:
@@ -124,14 +108,6 @@
             - "--datadir={{ .Values.geth.executionDir }}"
             - "init"
             - "{{ .Values.shared.genesisFile }}"
-=======
-          image: "{{ .Values.geth.image.repository }}:{{ .Values.geth.image.tag }}"
-          imagePullPolicy: {{ .Values.imagePullPolicy }}
-          command:
-            - "--datadir=/data/execution"
-            - "init"
-            - "/execution/genesis.json"
->>>>>>> 06d12664
           volumeMounts:
             - name: chain-state
               mountPath: /data               