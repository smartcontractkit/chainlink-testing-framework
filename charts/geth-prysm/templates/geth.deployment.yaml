apiVersion: apps/v1
kind: Deployment
metadata:
  name: {{ .Release.Name }}-{{ .Values.excutionClient.name }}
  labels:
    release: {{ .Release.Name }}
spec:
  selector:
    matchLabels:
      app: {{ .Release.Name }}-{{ .Values.excutionClient.name }}
  template:
    metadata:
      labels:
        app: {{ .Release.Name }}-{{ .Values.excutionClient.name }}
        release: {{ .Release.Name }}
    spec:
      affinity:
        podAffinity:
          requiredDuringSchedulingIgnoredDuringExecution:
          - labelSelector:
              matchExpressions:
              - key: release
                operator: In
                values:
                - {{ .Release.Name }}
            topologyKey: kubernetes.io/hostname
      nodeSelector:
<<<<<<< HEAD
        eth2: "true"           
=======
        eth2: "true"
>>>>>>> 5a313ea5
      volumes:
      - name: {{ .Release.Name }}-chain-state
        persistentVolumeClaim:
          claimName: {{ .Release.Name }}-{{ .Values.storage.claim }}
      - name: {{ .Release.Name }}-genesis-config
        configMap:
<<<<<<< HEAD
          name: {{ .Release.Name }}-ethereum-genesis-generator-config       
      - name: {{ .Release.Name }}-after-genesis-helper-config
        configMap:
          name: {{ .Release.Name }}-after-genesis-helper-config
      - name: {{ .Release.Name }}-geth-config
        configMap:
          name: {{ .Release.Name }}-geth-config          
=======
          name: {{ .Release.Name }}-ethereum-genesis-generator-config
      - name: {{ .Release.Name }}-after-genesis-helper-config
        configMap:
          name: {{ .Release.Name }}-after-genesis-helper-config
      - name: {{ .Release.Name }}-geth-config
        configMap:
          name: {{ .Release.Name }}-geth-config
>>>>>>> 5a313ea5
      containers:
        - name: {{ .Values.excutionClient.name }}
          image: {{ .Values.excutionClient.image.repository }}:{{ .Values.excutionClient.image.tag }}
          imagePullPolicy: {{ .Values.imagePullPolicy }}
          command: ["/bin/sh","/entrypoint.sh"]
<<<<<<< HEAD
          # command: ["sleep", "infinity"]
          resources:
            requests:
              memory: {{ .Values.excutionClient.resources.requests.memory }}
              cpu: {{ .Values.excutionClient.resources.requests.cpu }}
            limits:
              memory: {{ .Values.excutionClient.resources.limits.memory }}
              cpu: {{ .Values.excutionClient.resources.limits.cpu }}
=======
>>>>>>> 5a313ea5
          ports:
            - name: http-rpc
              containerPort: {{ .Values.excutionClient.ports.http }}
            - name: ws-rpc
              containerPort: {{ .Values.excutionClient.ports.ws }}
            - name: execution-rpc
              containerPort: {{ .Values.excutionClient.ports.execution }}
            - name: discovery-udp
              containerPort: {{ .Values.excutionClient.ports.discovery }}
              protocol: UDP
            - name: discovery-tcp
<<<<<<< HEAD
              containerPort: {{ .Values.excutionClient.ports.discovery }}              
          volumeMounts:            
=======
              containerPort: {{ .Values.excutionClient.ports.discovery }}
          volumeMounts:
>>>>>>> 5a313ea5
            - name: {{ .Release.Name }}-chain-state
              mountPath: /data
            - name: {{ .Release.Name }}-geth-config
              mountPath: /entrypoint.sh
              subPath: entrypoint.sh
          readinessProbe:
            httpGet:
              path: /
              port: {{ .Values.excutionClient.ports.http }}
            initialDelaySeconds: 50
<<<<<<< HEAD
            periodSeconds: 5        
=======
            periodSeconds: 5
>>>>>>> 5a313ea5
            failureThreshold: 2
            timeoutSeconds: 120    
          livenessProbe:
            httpGet:
              path: /
              port: {{ .Values.excutionClient.ports.http }}
            initialDelaySeconds: 50
<<<<<<< HEAD
            periodSeconds: 5        
            failureThreshold: 2
            timeoutSeconds: 120
      
=======
            periodSeconds: 5
            failureThreshold: 2
            timeoutSeconds: 120

>>>>>>> 5a313ea5
{{- include "eth2-common.templates.execution-client.init-containers" . | nindent 6 }}<|MERGE_RESOLUTION|>--- conflicted
+++ resolved
@@ -25,26 +25,13 @@
                 - {{ .Release.Name }}
             topologyKey: kubernetes.io/hostname
       nodeSelector:
-<<<<<<< HEAD
-        eth2: "true"           
-=======
         eth2: "true"
->>>>>>> 5a313ea5
       volumes:
       - name: {{ .Release.Name }}-chain-state
         persistentVolumeClaim:
           claimName: {{ .Release.Name }}-{{ .Values.storage.claim }}
       - name: {{ .Release.Name }}-genesis-config
         configMap:
-<<<<<<< HEAD
-          name: {{ .Release.Name }}-ethereum-genesis-generator-config       
-      - name: {{ .Release.Name }}-after-genesis-helper-config
-        configMap:
-          name: {{ .Release.Name }}-after-genesis-helper-config
-      - name: {{ .Release.Name }}-geth-config
-        configMap:
-          name: {{ .Release.Name }}-geth-config          
-=======
           name: {{ .Release.Name }}-ethereum-genesis-generator-config
       - name: {{ .Release.Name }}-after-genesis-helper-config
         configMap:
@@ -52,23 +39,11 @@
       - name: {{ .Release.Name }}-geth-config
         configMap:
           name: {{ .Release.Name }}-geth-config
->>>>>>> 5a313ea5
       containers:
         - name: {{ .Values.excutionClient.name }}
           image: {{ .Values.excutionClient.image.repository }}:{{ .Values.excutionClient.image.tag }}
           imagePullPolicy: {{ .Values.imagePullPolicy }}
           command: ["/bin/sh","/entrypoint.sh"]
-<<<<<<< HEAD
-          # command: ["sleep", "infinity"]
-          resources:
-            requests:
-              memory: {{ .Values.excutionClient.resources.requests.memory }}
-              cpu: {{ .Values.excutionClient.resources.requests.cpu }}
-            limits:
-              memory: {{ .Values.excutionClient.resources.limits.memory }}
-              cpu: {{ .Values.excutionClient.resources.limits.cpu }}
-=======
->>>>>>> 5a313ea5
           ports:
             - name: http-rpc
               containerPort: {{ .Values.excutionClient.ports.http }}
@@ -80,13 +55,8 @@
               containerPort: {{ .Values.excutionClient.ports.discovery }}
               protocol: UDP
             - name: discovery-tcp
-<<<<<<< HEAD
-              containerPort: {{ .Values.excutionClient.ports.discovery }}              
-          volumeMounts:            
-=======
               containerPort: {{ .Values.excutionClient.ports.discovery }}
           volumeMounts:
->>>>>>> 5a313ea5
             - name: {{ .Release.Name }}-chain-state
               mountPath: /data
             - name: {{ .Release.Name }}-geth-config
@@ -97,27 +67,16 @@
               path: /
               port: {{ .Values.excutionClient.ports.http }}
             initialDelaySeconds: 50
-<<<<<<< HEAD
-            periodSeconds: 5        
-=======
             periodSeconds: 5
->>>>>>> 5a313ea5
             failureThreshold: 2
-            timeoutSeconds: 120    
+            timeoutSeconds: 120
           livenessProbe:
             httpGet:
               path: /
               port: {{ .Values.excutionClient.ports.http }}
             initialDelaySeconds: 50
-<<<<<<< HEAD
-            periodSeconds: 5        
-            failureThreshold: 2
-            timeoutSeconds: 120
-      
-=======
             periodSeconds: 5
             failureThreshold: 2
             timeoutSeconds: 120
 
->>>>>>> 5a313ea5
 {{- include "eth2-common.templates.execution-client.init-containers" . | nindent 6 }}