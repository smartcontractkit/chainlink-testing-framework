kind: Service
apiVersion: v1
metadata:
  name: {{ .Release.Name }}-{{ .Values.excutionClient.name }}-svc
  labels:
    release: {{ .Release.Name }}
spec:
  selector:
    app: {{ .Release.Name }}-{{ .Values.excutionClient.name }}
  ports:
    - name: http-rpc
      port: {{ .Values.excutionClient.ports.http }}
      targetPort: {{ .Values.excutionClient.ports.http }}
    - name: ws-rpc
      port: {{ .Values.excutionClient.ports.ws }}
      targetPort: {{ .Values.excutionClient.ports.ws }}
    - name: execution-rpc
      port: {{ .Values.excutionClient.ports.execution }}
<<<<<<< HEAD
      targetPort: {{ .Values.excutionClient.ports.execution }}   
=======
      targetPort: {{ .Values.excutionClient.ports.execution }}
>>>>>>> 5a313ea5
<|MERGE_RESOLUTION|>--- conflicted
+++ resolved
@@ -16,8 +16,4 @@
       targetPort: {{ .Values.excutionClient.ports.ws }}
     - name: execution-rpc
       port: {{ .Values.excutionClient.ports.execution }}
-<<<<<<< HEAD
-      targetPort: {{ .Values.excutionClient.ports.execution }}   
-=======
-      targetPort: {{ .Values.excutionClient.ports.execution }}
->>>>>>> 5a313ea5
+      targetPort: {{ .Values.excutionClient.ports.execution }}