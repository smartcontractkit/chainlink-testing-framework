#!/bin/sh
<<<<<<< HEAD
param=$1
=======
>>>>>>> 5a313ea5
values_file="Values.yaml"

if ! helm lint . -f ./$values_file; then
  echo "Helm lint failed. Exiting."
  exit 1
fi

helm package .

chart_package=$(ls -1 | grep '.tgz')

if [ -z "$chart_package" ]; then
  echo "No Helm chart package found."
  exit 1
fi

deployment_name=$1
if [ -z "$deployment_name" ]; then
  deployment_name="--generate-name"
fi

helm install "$deployment_name" "$chart_package" -f ./$values_file<|MERGE_RESOLUTION|>--- conflicted
+++ resolved
@@ -1,8 +1,4 @@
 #!/bin/sh
-<<<<<<< HEAD
-param=$1
-=======
->>>>>>> 5a313ea5
 values_file="Values.yaml"
 
 if ! helm lint . -f ./$values_file; then
