module github.com/smartcontractkit/chainlink-testing-framework/seth

go 1.22.5

require (
	github.com/avast/retry-go v3.0.0+incompatible
	github.com/awalterschulze/gographviz v2.0.3+incompatible
	github.com/barkimedes/go-deepcopy v0.0.0-20220514131651-17c30cfc62df
	github.com/ethereum/go-ethereum v1.14.11
	github.com/holiman/uint256 v1.3.1
	github.com/montanaflynn/stats v0.7.1
	github.com/pelletier/go-toml/v2 v2.2.3
	github.com/pkg/errors v0.9.1
	github.com/rs/zerolog v1.33.0
	github.com/stretchr/testify v1.9.0
	github.com/urfave/cli/v2 v2.27.5
	go.uber.org/ratelimit v0.3.1
	golang.org/x/sync v0.8.0
)

require (
	github.com/DataDog/zstd v1.4.5 // indirect
	github.com/Microsoft/go-winio v0.6.2 // indirect
	github.com/StackExchange/wmi v1.2.1 // indirect
	github.com/VictoriaMetrics/fastcache v1.12.2 // indirect
	github.com/benbjohnson/clock v1.3.5 // indirect
	github.com/beorn7/perks v1.0.1 // indirect
	github.com/bits-and-blooms/bitset v1.13.0 // indirect
	github.com/btcsuite/btcd/btcec/v2 v2.3.4 // indirect
	github.com/cespare/xxhash/v2 v2.3.0 // indirect
	github.com/cockroachdb/errors v1.11.3 // indirect
	github.com/cockroachdb/fifo v0.0.0-20240606204812-0bbfbd93a7ce // indirect
	github.com/cockroachdb/logtags v0.0.0-20230118201751-21c54148d20b // indirect
	github.com/cockroachdb/pebble v1.1.2 // indirect
	github.com/cockroachdb/redact v1.1.5 // indirect
	github.com/cockroachdb/tokenbucket v0.0.0-20230807174530-cc333fc44b06 // indirect
	github.com/consensys/bavard v0.1.13 // indirect
	github.com/consensys/gnark-crypto v0.12.1 // indirect
	github.com/cpuguy83/go-md2man/v2 v2.0.5 // indirect
	github.com/crate-crypto/go-ipa v0.0.0-20240223125850-b1e8a79f509c // indirect
	github.com/crate-crypto/go-kzg-4844 v1.0.0 // indirect
	github.com/davecgh/go-spew v1.1.2-0.20180830191138-d8f796af33cc // indirect
	github.com/deckarep/golang-set/v2 v2.6.0 // indirect
	github.com/decred/dcrd/dcrec/secp256k1/v4 v4.0.1 // indirect
	github.com/ethereum/c-kzg-4844 v1.0.0 // indirect
	github.com/ethereum/go-verkle v0.1.1-0.20240829091221-dffa7562dbe9 // indirect
	github.com/fsnotify/fsnotify v1.6.0 // indirect
	github.com/gballet/go-libpcsclite v0.0.0-20190607065134-2772fd86a8ff // indirect
	github.com/getsentry/sentry-go v0.27.0 // indirect
	github.com/go-ole/go-ole v1.3.0 // indirect
	github.com/gofrs/flock v0.8.1 // indirect
	github.com/gogo/protobuf v1.3.2 // indirect
	github.com/golang-jwt/jwt/v4 v4.5.0 // indirect
	github.com/golang/protobuf v1.5.4 // indirect
	github.com/golang/snappy v0.0.5-0.20220116011046-fa5810519dcb // indirect
	github.com/google/uuid v1.6.0 // indirect
	github.com/gorilla/websocket v1.5.0 // indirect
	github.com/hashicorp/go-bexpr v0.1.10 // indirect
	github.com/holiman/billy v0.0.0-20240216141850-2abb0c79d3c4 // indirect
	github.com/holiman/bloomfilter/v2 v2.0.3 // indirect
	github.com/huin/goupnp v1.3.0 // indirect
	github.com/jackpal/go-nat-pmp v1.0.2 // indirect
	github.com/klauspost/compress v1.16.0 // indirect
	github.com/kr/pretty v0.3.1 // indirect
	github.com/kr/text v0.2.0 // indirect
	github.com/mattn/go-colorable v0.1.13 // indirect
	github.com/mattn/go-isatty v0.0.20 // indirect
	github.com/mattn/go-runewidth v0.0.13 // indirect
	github.com/matttproud/golang_protobuf_extensions v1.0.2-0.20181231171920-c182affec369 // indirect
	github.com/mitchellh/mapstructure v1.4.1 // indirect
	github.com/mitchellh/pointerstructure v1.2.0 // indirect
	github.com/mmcloughlin/addchain v0.4.0 // indirect
	github.com/olekukonko/tablewriter v0.0.5 // indirect
	github.com/pmezard/go-difflib v1.0.1-0.20181226105442-5d4384ee4fb2 // indirect
	github.com/prometheus/client_golang v1.12.0 // indirect
	github.com/prometheus/client_model v0.2.1-0.20210607210712-147c58e9608a // indirect
	github.com/prometheus/common v0.32.1 // indirect
	github.com/prometheus/procfs v0.7.3 // indirect
	github.com/rivo/uniseg v0.2.0 // indirect
	github.com/rogpeppe/go-internal v1.9.0 // indirect
	github.com/rs/cors v1.7.0 // indirect
	github.com/russross/blackfriday/v2 v2.1.0 // indirect
	github.com/shirou/gopsutil v3.21.4-0.20210419000835-c7a38de76ee5+incompatible // indirect
	github.com/status-im/keycard-go v0.2.0 // indirect
	github.com/supranational/blst v0.3.13 // indirect
	github.com/syndtr/goleveldb v1.0.1-0.20210819022825-2ae1ddf74ef7 // indirect
	github.com/tklauser/go-sysconf v0.3.12 // indirect
	github.com/tklauser/numcpus v0.6.1 // indirect
	github.com/tyler-smith/go-bip39 v1.1.0 // indirect
	github.com/xrash/smetrics v0.0.0-20240521201337-686a1a2994c1 // indirect
	golang.org/x/crypto v0.32.0 // indirect
	golang.org/x/exp v0.0.0-20231110203233-9a3e6036ecaa // indirect
<<<<<<< HEAD
	golang.org/x/sys v0.22.0 // indirect
	golang.org/x/text v0.16.0 // indirect
	golang.org/x/time v0.5.0 // indirect
	google.golang.org/protobuf v1.34.2 // indirect
	gopkg.in/natefinch/lumberjack.v2 v2.2.1 // indirect
=======
	golang.org/x/sys v0.29.0 // indirect
>>>>>>> 44fcb518
	gopkg.in/yaml.v3 v3.0.1 // indirect
	rsc.io/tmplfunc v0.0.3 // indirect
)

retract [v1.999.0-test-release, v1.999.999-test-release]<|MERGE_RESOLUTION|>--- conflicted
+++ resolved
@@ -15,7 +15,7 @@
 	github.com/stretchr/testify v1.9.0
 	github.com/urfave/cli/v2 v2.27.5
 	go.uber.org/ratelimit v0.3.1
-	golang.org/x/sync v0.8.0
+	golang.org/x/sync v0.10.0
 )
 
 require (
@@ -90,15 +90,11 @@
 	github.com/xrash/smetrics v0.0.0-20240521201337-686a1a2994c1 // indirect
 	golang.org/x/crypto v0.32.0 // indirect
 	golang.org/x/exp v0.0.0-20231110203233-9a3e6036ecaa // indirect
-<<<<<<< HEAD
-	golang.org/x/sys v0.22.0 // indirect
-	golang.org/x/text v0.16.0 // indirect
+	golang.org/x/sys v0.29.0 // indirect
+	golang.org/x/text v0.21.0 // indirect
 	golang.org/x/time v0.5.0 // indirect
 	google.golang.org/protobuf v1.34.2 // indirect
 	gopkg.in/natefinch/lumberjack.v2 v2.2.1 // indirect
-=======
-	golang.org/x/sys v0.29.0 // indirect
->>>>>>> 44fcb518
 	gopkg.in/yaml.v3 v3.0.1 // indirect
 	rsc.io/tmplfunc v0.0.3 // indirect
 )
