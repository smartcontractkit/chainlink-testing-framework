--- conflicted
+++ resolved
@@ -41,13 +41,9 @@
 
 	_, err = seth.NewClientWithConfig(cfg)
 	require.Error(t, err, "expected error when connecting to unhealthy node")
-<<<<<<< HEAD
-	require.Contains(t, err.Error(), "RPC health check failed: failed to send transaction to network: Insufficient funds for gas", "expected error message when connecting to dead node")
-=======
 	// Geth returns "insufficient funds for gas" error
 	// Anvil returns "insufficient funds for gas" error
 	require.Contains(t, strings.ToLower(err.Error()), strings.ToLower("RPC health check failed: failed to send transaction to network: Insufficient funds for gas"), "expected error message when connecting to dead node")
->>>>>>> cfd9917c
 }
 
 func TestRPCHealthCheckDisabled_Node_Unhealthy(t *testing.T) {
