--- conflicted
+++ resolved
@@ -31,17 +31,10 @@
 	clientOne, err := blockchain.ConnectEVMClient(nonEip1559Network, l)
 	require.NoError(t, err, "Couldn't connect to the evm client")
 
-<<<<<<< HEAD
-	defer func() {
-		err = clientOne.Close()
-		require.NoError(t, err, "Couldn't close the client")
-	}()
-=======
 	t.Cleanup(func() {
 		err = clientOne.Close()
 		require.NoError(t, err, "Couldn't close the client")
 	})
->>>>>>> 5178600b
 
 	address := common.HexToAddress("0x90F8bf6A479f320ead074411a4B0e7944Ea8c9C1")
 	err = sendAndCompareBalances(clientOne, address)
@@ -54,17 +47,10 @@
 	clientTwo, err := blockchain.ConnectEVMClient(eip1559Network, l)
 	require.NoError(t, err, "Couldn't connect to the evm client")
 
-<<<<<<< HEAD
-	defer func() {
-		err = clientTwo.Close()
-		require.NoError(t, err, "Couldn't close the client")
-	}()
-=======
 	t.Cleanup(func() {
 		err = clientTwo.Close()
 		require.NoError(t, err, "Couldn't close the client")
 	})
->>>>>>> 5178600b
 
 	err = sendAndCompareBalances(clientTwo, address)
 	require.NoError(t, err, fmt.Sprintf("balance wasn't correctly updated when %s network", eip1559Network.Name))
