//go:build geth_tests
// +build geth_tests

package test_env

import (
	"fmt"
	"testing"

	"github.com/ethereum/go-ethereum/common"
	"github.com/stretchr/testify/require"

	"github.com/smartcontractkit/chainlink-testing-framework/blockchain"
	"github.com/smartcontractkit/chainlink-testing-framework/docker"
	"github.com/smartcontractkit/chainlink-testing-framework/logging"
	"github.com/smartcontractkit/chainlink-testing-framework/utils/testcontext"
)

func TestGethLegacy(t *testing.T) {
	l := logging.GetTestLogger(t)
	network, err := docker.CreateNetwork(l)
	require.NoError(t, err)
	defaultChainCfg := GetDefaultChainConfig()
	g := NewGethEth1([]string{network.Name}, &defaultChainCfg).
		WithTestInstance(t)
	_, err = g.StartContainer()
	require.NoError(t, err)
	ns := blockchain.SimulatedEVMNetwork
	ns.URLs = []string{g.GetExternalWsUrl()}
	c, err := blockchain.ConnectEVMClient(ns, l)
	require.NoError(t, err, "Couldn't connect to the evm client")
	err = c.Close()
	require.NoError(t, err, "Couldn't close the client")
}

func TestGethEth1(t *testing.T) {
	l := logging.GetTestLogger(t)

	builder := NewEthereumNetworkBuilder()
	cfg, err := builder.
		WithEthereumVersion(EthereumVersion_Eth1_Legacy).
		WithExecutionLayer(ExecutionLayer_Geth).
		Build()
	require.NoError(t, err, "Builder validation failed")

	_, eth2, err := cfg.Start()
	require.NoError(t, err, "Couldn't start PoW network")

	ns := blockchain.SimulatedEVMNetwork
	ns.URLs = eth2.PublicWsUrls()
	c, err := blockchain.ConnectEVMClient(ns, l)
	require.NoError(t, err, "Couldn't connect to the evm client")
	err = c.Close()
	require.NoError(t, err, "Couldn't close the client")
}

<<<<<<< HEAD
func TestEth2WithPrysmAndGeth(t *testing.T) {
=======
func TestGethEth2(t *testing.T) {
>>>>>>> 89f87c35
	l := logging.GetTestLogger(t)

	builder := NewEthereumNetworkBuilder()
	cfg, err := builder.
		WithEthereumVersion(EthereumVersion_Eth2_Legacy).
		WithConsensusLayer(ConsensusLayer_Prysm).
		WithExecutionLayer(ExecutionLayer_Geth).
		Build()
	require.NoError(t, err, "Builder validation failed")

	_, eth2, err := cfg.Start()
	require.NoError(t, err, "Couldn't start PoS network")

	nonEip1559Network := blockchain.SimulatedEVMNetwork
	nonEip1559Network.Name = "Simulated Geth + Prysm (non-EIP 1559)"
	nonEip1559Network.URLs = eth2.PublicWsUrls()
	clientOne, err := blockchain.ConnectEVMClient(nonEip1559Network, l)
	require.NoError(t, err, "Couldn't connect to the evm client")

	t.Cleanup(func() {
		err = clientOne.Close()
		require.NoError(t, err, "Couldn't close the client")
	})

	ctx := testcontext.Get(t)
	address := common.HexToAddress("0x90F8bf6A479f320ead074411a4B0e7944Ea8c9C1")
	err = sendAndCompareBalances(ctx, clientOne, address)
	require.NoError(t, err, fmt.Sprintf("balance wasn't correctly updated for %s network", nonEip1559Network.Name))

	eip1559Network := blockchain.SimulatedEVMNetwork
	eip1559Network.Name = "Simulated Geth + Prysm (EIP 1559)"
	eip1559Network.SupportsEIP1559 = true
	eip1559Network.URLs = eth2.PublicWsUrls()
	clientTwo, err := blockchain.ConnectEVMClient(eip1559Network, l)
	require.NoError(t, err, "Couldn't connect to the evm client")

	t.Cleanup(func() {
		err = clientTwo.Close()
		require.NoError(t, err, "Couldn't close the client")
	})

	err = sendAndCompareBalances(ctx, clientTwo, address)
	require.NoError(t, err, fmt.Sprintf("balance wasn't correctly updated for %s network", eip1559Network.Name))
}<|MERGE_RESOLUTION|>--- conflicted
+++ resolved
@@ -1,6 +1,3 @@
-//go:build geth_tests
-// +build geth_tests
-
 package test_env
 
 import (
@@ -54,11 +51,7 @@
 	require.NoError(t, err, "Couldn't close the client")
 }
 
-<<<<<<< HEAD
-func TestEth2WithPrysmAndGeth(t *testing.T) {
-=======
 func TestGethEth2(t *testing.T) {
->>>>>>> 89f87c35
 	l := logging.GetTestLogger(t)
 
 	builder := NewEthereumNetworkBuilder()
