--- conflicted
+++ resolved
@@ -68,11 +68,11 @@
 	return evmChain
 }
 
-<<<<<<< HEAD
 func (p PrivateGethChain) WithTestLogger(t *testing.T) PrivateGethChain {
 	p.PrimaryNode.WithTestLogger(t)
 	return p
-=======
+}
+
 func (p *PrivateGethChain) GetPrimaryNode() NonDevNode {
 	return p.PrimaryNode
 }
@@ -91,7 +91,6 @@
 
 func (p *PrivateGethChain) GetDockerNetworks() []string {
 	return p.DockerNetworks
->>>>>>> 620fbcd6
 }
 
 type gethTxNodeConfig struct {
@@ -134,23 +133,22 @@
 	}
 }
 
-<<<<<<< HEAD
+func (g *NonDevGethNode) GetInternalHttpUrl() string {
+	return g.InternalHttpUrl
+}
+
+func (g *NonDevGethNode) GetInternalWsUrl() string {
+	return g.InternalWsUrl
+}
+
+func (g *NonDevGethNode) GetEVMClient() blockchain.EVMClient {
+	return g.EVMClient
+}
+
 func (g *NonDevGethNode) WithTestLogger(t *testing.T) *NonDevGethNode {
 	g.t = t
 	g.l = logging.GetTestLogger(t)
 	return g
-=======
-func (g *NonDevGethNode) GetInternalHttpUrl() string {
-	return g.InternalHttpUrl
-}
-
-func (g *NonDevGethNode) GetInternalWsUrl() string {
-	return g.InternalWsUrl
-}
-
-func (g *NonDevGethNode) GetEVMClient() blockchain.EVMClient {
-	return g.EVMClient
->>>>>>> 620fbcd6
 }
 
 func (g *NonDevGethNode) createMountDirs() error {
