--- conflicted
+++ resolved
@@ -107,18 +107,13 @@
 	return b
 }
 
-<<<<<<< HEAD
 func (b *EthereumNetworkBuilder) FromEnvVar() *EthereumNetworkBuilder {
 	b.fromEnvVar = true
 	return b
 }
 
-func (b *EthereumNetworkBuilder) WithoutWaitingForFinalization() *EthereumNetworkBuilder {
-	b.waitForFinalization = false
-=======
 func (b *EthereumNetworkBuilder) WithWaitingForFinalization() *EthereumNetworkBuilder {
 	b.waitForFinalization = true
->>>>>>> 5178600b
 	return b
 }
 
@@ -142,7 +137,6 @@
 }
 
 func (b *EthereumNetworkBuilder) Build() (EthereumNetwork, error) {
-<<<<<<< HEAD
 	if b.fromEnvVar {
 		path := os.Getenv(CONFIG_ENV_VAR_NAME)
 		if path == "" {
@@ -159,13 +153,6 @@
 		return config, nil
 	}
 
-	b.importExistingConfig()
-	if b.ethereumChainConfig == nil {
-		defaultConfig := GetDefaultChainConfig()
-		b.ethereumChainConfig = &defaultConfig
-	} else {
-		b.ethereumChainConfig.fillInMissingValuesWithDefault()
-=======
 	if !b.importExistingConfig() {
 		if b.ethereumChainConfig == nil {
 			defaultConfig := GetDefaultChainConfig()
@@ -175,7 +162,6 @@
 		}
 
 		b.ethereumChainConfig.GenerateGenesisTimestamp()
->>>>>>> 5178600b
 	}
 
 	err := b.validate()
@@ -195,13 +181,9 @@
 	b.consensusLayer = b.existingConfig.ConsensusLayer
 	b.executionLayer = b.existingConfig.ExecutionLayer
 	b.dockerNetworks = b.existingConfig.DockerNetworkNames
-<<<<<<< HEAD
 	b.ethereumChainConfig = b.existingConfig.EthereumChainConfig
-=======
-	b.ethereumChainConfig = b.existingConfig.ethereumChainConfig
 
 	return true
->>>>>>> 5178600b
 }
 
 func (b *EthereumNetworkBuilder) validate() error {
@@ -236,16 +218,6 @@
 }
 
 type EthereumNetwork struct {
-<<<<<<< HEAD
-	ConsensusType       ConsensusType                `json:"consensus_type"`
-	DockerNetworkNames  []string                     `json:"docker_network_names"`
-	Containers          EthereumNetworkContainers    `json:"containers"`
-	Participants        []EthereumNetworkParticipant `json:"participants"`
-	WaitForFinalization bool                         `json:"wait_for_finalization"`
-	EthereumChainConfig *EthereumChainConfig         `json:"ethereum_chain_config"`
-	isRecreated         bool
-	t                   *testing.T
-=======
 	ConsensusType        ConsensusType             `json:"consensus_type"`
 	ConsensusLayer       *ConsensusLayer           `json:"consensus_layer"`
 	ExecutionLayer       ExecutionLayer            `json:"execution_layer"`
@@ -254,10 +226,9 @@
 	WaitForFinalization  bool                      `json:"wait_for_finalization"`
 	GeneratedDataHostDir string                    `json:"generated_data_host_dir"`
 	ValKeysDir           string                    `json:"val_keys_dir"`
+	EthereumChainConfig  *EthereumChainConfig      `json:"ethereum_chain_config"`
 	isRecreated          bool
-	ethereumChainConfig  *EthereumChainConfig
 	t                    *testing.T
->>>>>>> 5178600b
 }
 
 func (en *EthereumNetwork) Start() (blockchain.EVMNetwork, RpcProvider, error) {
@@ -286,44 +257,6 @@
 		return blockchain.EVMNetwork{}, RpcProvider{}, fmt.Errorf("unsupported consensus layer: %s. Use 'prysm'", *en.ConsensusLayer)
 	}
 
-<<<<<<< HEAD
-			valKeysGeneretor := NewValKeysGeneretor(en.EthereumChainConfig, valKeysDir).WithTestInstance(en.t)
-			err = valKeysGeneretor.StartContainer()
-			if err != nil {
-				return blockchain.EVMNetwork{}, RpcProvider{}, err
-			}
-
-			genesis := NewEthGenesisGenerator(*en.EthereumChainConfig, generatedDataHostDir).WithTestInstance(en.t)
-			err = genesis.StartContainer()
-			if err != nil {
-				return blockchain.EVMNetwork{}, RpcProvider{}, err
-			}
-
-			initHelper := NewInitHelper(*en.EthereumChainConfig, generatedDataHostDir).WithTestInstance(en.t)
-			err = initHelper.StartContainer()
-			if err != nil {
-				return blockchain.EVMNetwork{}, RpcProvider{}, err
-			}
-		} else {
-			//TODO set to actual values, even if they do not matter for containers that are already running
-			generatedDataHostDir = ""
-			valKeysDir = ""
-		}
-
-		var client ExecutionClient
-		switch p.ExecutionLayer {
-		case ExecutionLayer_Geth:
-			client = NewGeth2(singleNetwork, en.EthereumChainConfig, generatedDataHostDir, ConsensusLayer_Prysm, en.setExistingContainerName(ContainerType_Geth2)).WithTestInstance(en.t)
-		case ExecutionLayer_Nethermind:
-			client = NewNethermind(singleNetwork, generatedDataHostDir, ConsensusLayer_Prysm, en.setExistingContainerName(ContainerType_Nethermind)).WithTestInstance(en.t)
-		case ExecutionLayer_Erigon:
-			client = NewErigon(singleNetwork, en.EthereumChainConfig, generatedDataHostDir, ConsensusLayer_Prysm, en.setExistingContainerName(ContainerType_Erigon)).WithTestInstance(en.t)
-		case ExecutionLayer_Besu:
-			client = NewBesu(singleNetwork, en.EthereumChainConfig, generatedDataHostDir, ConsensusLayer_Prysm, en.setExistingContainerName(ContainerType_Besu)).WithTestInstance(en.t)
-		default:
-			return blockchain.EVMNetwork{}, RpcProvider{}, fmt.Errorf("unsupported execution layer: %s", p.ExecutionLayer)
-		}
-=======
 	singleNetwork, err := en.getOrCreateDockerNetworks()
 	if err != nil {
 		return blockchain.EVMNetwork{}, RpcProvider{}, err
@@ -338,45 +271,25 @@
 
 		en.GeneratedDataHostDir = generatedDataHostDir
 		en.ValKeysDir = valKeysDir
->>>>>>> 5178600b
 
 		if err != nil {
 			return blockchain.EVMNetwork{}, RpcProvider{}, err
 		}
 
-<<<<<<< HEAD
-		net.ChainID = int64(en.EthereumChainConfig.ChainID)
-		net.SupportsEIP1559 = true
-		net.FinalityDepth = 0
-		net.FinalityTag = true
-
-		beacon := NewPrysmBeaconChain(singleNetwork, en.EthereumChainConfig, generatedDataHostDir, client.GetInternalExecutionURL(), en.setExistingContainerName(ContainerType_PrysmBeacon)).WithTestInstance(en.t)
-		err = beacon.StartContainer()
-=======
-		valKeysGeneretor := NewValKeysGeneretor(en.ethereumChainConfig, valKeysDir).WithTestInstance(en.t)
+		valKeysGeneretor := NewValKeysGeneretor(en.EthereumChainConfig, valKeysDir).WithTestInstance(en.t)
 		err = valKeysGeneretor.StartContainer()
->>>>>>> 5178600b
 		if err != nil {
 			return blockchain.EVMNetwork{}, RpcProvider{}, err
 		}
 
-<<<<<<< HEAD
-		validator := NewPrysmValidator(singleNetwork, en.EthereumChainConfig, generatedDataHostDir, valKeysDir, beacon.InternalBeaconRpcProvider, en.setExistingContainerName(ContainerType_PrysmVal)).WithTestInstance(en.t)
-		err = validator.StartContainer()
-=======
-		genesis := NewEthGenesisGenerator(*en.ethereumChainConfig, generatedDataHostDir).WithTestInstance(en.t)
+		genesis := NewEthGenesisGenerator(*en.EthereumChainConfig, generatedDataHostDir).WithTestInstance(en.t)
 		err = genesis.StartContainer()
->>>>>>> 5178600b
 		if err != nil {
 			return blockchain.EVMNetwork{}, RpcProvider{}, err
 		}
 
-<<<<<<< HEAD
-		err = client.WaitUntilChainIsReady(en.EthereumChainConfig.GetDefaultWaitDuration())
-=======
-		initHelper := NewInitHelper(*en.ethereumChainConfig, generatedDataHostDir).WithTestInstance(en.t)
+		initHelper := NewInitHelper(*en.EthereumChainConfig, generatedDataHostDir).WithTestInstance(en.t)
 		err = initHelper.StartContainer()
->>>>>>> 5178600b
 		if err != nil {
 			return blockchain.EVMNetwork{}, RpcProvider{}, err
 		}
@@ -386,85 +299,46 @@
 		valKeysDir = ""
 	}
 
-<<<<<<< HEAD
-		logger := logging.GetTestLogger(en.t)
-		if en.WaitForFinalization {
-			logger.Info().Msg("Waiting for chain to finalize an epoch")
-			evmClient, err := blockchain.NewEVMClientFromNetwork(net, logger)
-			if err != nil {
-				return blockchain.EVMNetwork{}, RpcProvider{}, err
-			}
-
-			err = waitForChainToFinaliseFirstEpoch(logger, evmClient, en.EthereumChainConfig.GetDefaultFinalizationWaitDuration())
-			if err != nil {
-				return blockchain.EVMNetwork{}, RpcProvider{}, err
-			}
-		} else {
-			logger.Warn().Msg("Not waiting for chain to finalize any epochs")
-		}
-
-		containers := EthereumNetworkContainers{
-			{
-				ContainerName: client.GetContainerName(),
-				ContainerType: client.GetContainerType(),
-				Container:     client.GetContainer(),
-			},
-			{
-				ContainerName: beacon.ContainerName,
-				ContainerType: ContainerType_PrysmBeacon,
-				Container:     &beacon.Container,
-			},
-			{
-				ContainerName: validator.ContainerName,
-				ContainerType: ContainerType_PrysmVal,
-				Container:     &validator.Container,
-			},
-		}
-=======
 	var client ExecutionClient
 	switch en.ExecutionLayer {
 	case ExecutionLayer_Geth:
-		client = NewGeth2(singleNetwork, en.ethereumChainConfig, generatedDataHostDir, ConsensusLayer_Prysm, en.setExistingContainerName(ContainerType_Geth2)).WithTestInstance(en.t)
+		client = NewGeth2(singleNetwork, en.EthereumChainConfig, generatedDataHostDir, ConsensusLayer_Prysm, en.setExistingContainerName(ContainerType_Geth2)).WithTestInstance(en.t)
 	case ExecutionLayer_Nethermind:
 		client = NewNethermind(singleNetwork, generatedDataHostDir, ConsensusLayer_Prysm, en.setExistingContainerName(ContainerType_Nethermind)).WithTestInstance(en.t)
 	case ExecutionLayer_Erigon:
-		client = NewErigon(singleNetwork, en.ethereumChainConfig, generatedDataHostDir, ConsensusLayer_Prysm, en.setExistingContainerName(ContainerType_Erigon)).WithTestInstance(en.t)
+		client = NewErigon(singleNetwork, en.EthereumChainConfig, generatedDataHostDir, ConsensusLayer_Prysm, en.setExistingContainerName(ContainerType_Erigon)).WithTestInstance(en.t)
 	case ExecutionLayer_Besu:
-		client = NewBesu(singleNetwork, en.ethereumChainConfig, generatedDataHostDir, ConsensusLayer_Prysm, en.setExistingContainerName(ContainerType_Besu)).WithTestInstance(en.t)
+		client = NewBesu(singleNetwork, en.EthereumChainConfig, generatedDataHostDir, ConsensusLayer_Prysm, en.setExistingContainerName(ContainerType_Besu)).WithTestInstance(en.t)
 	default:
 		return blockchain.EVMNetwork{}, RpcProvider{}, fmt.Errorf("unsupported execution layer: %s", en.ExecutionLayer)
 	}
->>>>>>> 5178600b
 
 	net, err = client.StartContainer()
 	if err != nil {
 		return blockchain.EVMNetwork{}, RpcProvider{}, err
 	}
 
-	beacon := NewPrysmBeaconChain(singleNetwork, en.ethereumChainConfig, generatedDataHostDir, client.GetInternalExecutionURL(), en.setExistingContainerName(ContainerType_PrysmBeacon)).WithTestInstance(en.t)
+	beacon := NewPrysmBeaconChain(singleNetwork, en.EthereumChainConfig, generatedDataHostDir, client.GetInternalExecutionURL(), en.setExistingContainerName(ContainerType_PrysmBeacon)).WithTestInstance(en.t)
 	err = beacon.StartContainer()
 	if err != nil {
 		return blockchain.EVMNetwork{}, RpcProvider{}, err
 	}
 
-	validator := NewPrysmValidator(singleNetwork, en.ethereumChainConfig, generatedDataHostDir, valKeysDir, beacon.InternalBeaconRpcProvider, en.setExistingContainerName(ContainerType_PrysmVal)).WithTestInstance(en.t)
+	validator := NewPrysmValidator(singleNetwork, en.EthereumChainConfig, generatedDataHostDir, valKeysDir, beacon.InternalBeaconRpcProvider, en.setExistingContainerName(ContainerType_PrysmVal)).WithTestInstance(en.t)
 	err = validator.StartContainer()
 	if err != nil {
 		return blockchain.EVMNetwork{}, RpcProvider{}, err
 	}
 
-	err = client.WaitUntilChainIsReady(en.ethereumChainConfig.GetDefaultWaitDuration())
+	err = client.WaitUntilChainIsReady(en.EthereumChainConfig.GetDefaultWaitDuration())
 	if err != nil {
 		return blockchain.EVMNetwork{}, RpcProvider{}, err
 	}
 
 	en.DockerNetworkNames = networkNames
-<<<<<<< HEAD
-
-	//TODO when we support multiple participants, we need to modify net so that it contains all the RPC URLs, not just the last one
-=======
-	net.ChainID = int64(en.ethereumChainConfig.ChainID)
+	net.ChainID = int64(en.EthereumChainConfig.ChainID)
 	net.FinalityTag = true
+	net.FinalityDepth = 0
 	if en.ExecutionLayer == ExecutionLayer_Besu {
 		// Besu doesn't support "eth_maxPriorityFeePerGas" https://github.com/hyperledger/besu/issues/5658
 		// And if gas is too low, then transaction doesn't get to prioritized pool and is not a candidate for inclusion in the next block
@@ -480,14 +354,13 @@
 			return blockchain.EVMNetwork{}, RpcProvider{}, err
 		}
 
-		err = waitForChainToFinaliseAnEpoch(logger, evmClient)
+		err = waitForChainToFinaliseAnEpoch(logger, evmClient, en.EthereumChainConfig.GetDefaultFinalizationWaitDuration())
 		if err != nil {
 			return blockchain.EVMNetwork{}, RpcProvider{}, err
 		}
 	} else {
 		logger.Info().Msg("Not waiting for chain to finalize first epoch")
 	}
->>>>>>> 5178600b
 
 	containers := EthereumNetworkContainers{
 		{
@@ -527,22 +400,6 @@
 		publicsUrls:     []string{},
 	}
 
-<<<<<<< HEAD
-	for _, p := range en.Participants {
-		if p.ExecutionLayer != ExecutionLayer_Geth {
-			return blockchain.EVMNetwork{}, RpcProvider{}, fmt.Errorf("unsupported execution layer: %s", p.ExecutionLayer)
-		}
-		singleNetwork, err := en.getOrCreateDockerNetworks()
-		if err != nil {
-			return blockchain.EVMNetwork{}, RpcProvider{}, err
-		}
-
-		geth := NewGeth(singleNetwork, *en.EthereumChainConfig, en.setExistingContainerName(ContainerType_Geth)).WithTestLogger(en.t)
-		network, docker, err := geth.StartContainer()
-		if err != nil {
-			return blockchain.EVMNetwork{}, RpcProvider{}, err
-		}
-=======
 	if en.ExecutionLayer != ExecutionLayer_Geth {
 		return blockchain.EVMNetwork{}, RpcProvider{}, fmt.Errorf("unsupported execution layer: %s", en.ExecutionLayer)
 	}
@@ -550,9 +407,8 @@
 	if err != nil {
 		return blockchain.EVMNetwork{}, RpcProvider{}, err
 	}
->>>>>>> 5178600b
-
-	geth := NewGeth(singleNetwork, *en.ethereumChainConfig, en.setExistingContainerName(ContainerType_Geth)).WithTestInstance(en.t)
+
+	geth := NewGeth(singleNetwork, en.EthereumChainConfig, en.setExistingContainerName(ContainerType_Geth)).WithTestInstance(en.t)
 	network, docker, err := geth.StartContainer()
 	if err != nil {
 		return blockchain.EVMNetwork{}, RpcProvider{}, err
@@ -597,28 +453,11 @@
 }
 
 func (en *EthereumNetwork) Describe() string {
-<<<<<<< HEAD
-	var sb strings.Builder
-	sb.WriteString(fmt.Sprintf("chain id: %d, consensus type: %s, ", en.EthereumChainConfig.ChainID, en.ConsensusType))
-	sb.WriteString("participants: ")
-	for i, p := range en.Participants {
-		consensusLayer := p.ConsensusLayer
-		if consensusLayer == "" {
-			consensusLayer = "(none)"
-		}
-		sb.WriteString(fmt.Sprintf("{ consensus layer: %s, execution layer: %s, count: %d }", consensusLayer, p.ExecutionLayer, p.Count))
-		if i != len(en.Participants)-1 {
-			sb.WriteString(", ")
-		}
-	}
-	return sb.String()
-=======
 	cL := "prysm"
 	if en.ConsensusLayer == nil {
 		cL = "(none)"
 	}
 	return fmt.Sprintf("consensus type: %s, execution layer: %s, consensus layer: %s", en.ConsensusType, en.ExecutionLayer, cL)
->>>>>>> 5178600b
 }
 
 func (en *EthereumNetwork) setExistingContainerName(ct ContainerType) EnvComponentOption {
@@ -711,14 +550,9 @@
 	return customConfigDataDir, valKeysDir, nil
 }
 
-<<<<<<< HEAD
-func waitForChainToFinaliseFirstEpoch(lggr zerolog.Logger, evmClient blockchain.EVMClient, timeout time.Duration) error {
-=======
-func waitForChainToFinaliseAnEpoch(lggr zerolog.Logger, evmClient blockchain.EVMClient) error {
+func waitForChainToFinaliseAnEpoch(lggr zerolog.Logger, evmClient blockchain.EVMClient, timeout time.Duration) error {
 	lggr.Info().Msg("Waiting for chain to finalize an epoch")
 
-	timeout := 180 * time.Second
->>>>>>> 5178600b
 	pollInterval := 15 * time.Second
 	endTime := time.Now().Add(timeout)
 
