package test_env

import (
	"context"
	_ "embed"
	"fmt"
	"os"
	"strings"
	"testing"
	"time"

	"github.com/ethereum/go-ethereum/common"
	"github.com/google/uuid"
<<<<<<< HEAD
	"github.com/pelletier/go-toml/v2"
	"github.com/pkg/errors"
=======

>>>>>>> b2703a65
	"github.com/rs/zerolog"
	tc "github.com/testcontainers/testcontainers-go"

	"github.com/smartcontractkit/chainlink-testing-framework/blockchain"
	"github.com/smartcontractkit/chainlink-testing-framework/docker"
	"github.com/smartcontractkit/chainlink-testing-framework/logging"
	"github.com/smartcontractkit/chainlink-testing-framework/utils/testcontext"
	toml_utils "github.com/smartcontractkit/chainlink-testing-framework/utils/toml"
)

const (
	CONFIG_ENV_VAR_NAME      = "PRIVATE_ETHEREUM_NETWORK_CONFIG_PATH"
	EXEC_CLIENT_ENV_VAR_NAME = "ETH2_EL_CLIENT"
)

var (
	ErrMissingConsensusType     = errors.New("consensus type is required")
	ErrMissingExecutionLayer    = errors.New("execution layer is required")
	ErrMissingConsensusLayer    = errors.New("consensus layer is required for PoS")
	ErrConsensusLayerNotAllowed = errors.New("consensus layer is not allowed for PoW")
	ErrTestConfigNotSaved       = errors.New("could not save test env config")
)

type ConsensusType string

const (
	ConsensusType_PoS ConsensusType = "pos"
	ConsensusType_PoW ConsensusType = "pow"
)

type ExecutionLayer string

const (
	ExecutionLayer_Geth       ExecutionLayer = "geth"
	ExecutionLayer_Nethermind ExecutionLayer = "nethermind"
	ExecutionLayer_Erigon     ExecutionLayer = "erigon"
	ExecutionLayer_Besu       ExecutionLayer = "besu"
)

type ConsensusLayer string

const (
	ConsensusLayer_Prysm ConsensusLayer = "prysm"
)

type EthereumNetworkBuilder struct {
	t                   *testing.T
	dockerNetworks      []string
	consensusType       ConsensusType
	consensusLayer      *ConsensusLayer
	executionLayer      ExecutionLayer
	ethereumChainConfig *EthereumChainConfig
	existingConfig      *EthereumNetwork
<<<<<<< HEAD
	customDockerImages  map[ContainerType]string
=======
>>>>>>> b2703a65
	addressesToFund     []string
	waitForFinalization bool
	existingFromEnvVar  bool
}

func NewEthereumNetworkBuilder() EthereumNetworkBuilder {
	return EthereumNetworkBuilder{
		dockerNetworks:      []string{},
		waitForFinalization: false,
	}
}

func (b *EthereumNetworkBuilder) WithConsensusType(consensusType ConsensusType) *EthereumNetworkBuilder {
	b.consensusType = consensusType
	return b
}

func (b *EthereumNetworkBuilder) WithConsensusLayer(consensusLayer ConsensusLayer) *EthereumNetworkBuilder {
	b.consensusLayer = &consensusLayer
	return b
}

func (b *EthereumNetworkBuilder) WithExecutionLayer(executionLayer ExecutionLayer) *EthereumNetworkBuilder {
	b.executionLayer = executionLayer
	return b
}

func (b *EthereumNetworkBuilder) WithEthereumChainConfig(config EthereumChainConfig) *EthereumNetworkBuilder {
	b.ethereumChainConfig = &config
	return b
}

func (b *EthereumNetworkBuilder) WithDockerNetworks(networks []string) *EthereumNetworkBuilder {
	b.dockerNetworks = networks
	return b
}

func (b *EthereumNetworkBuilder) WithExistingConfig(config EthereumNetwork) *EthereumNetworkBuilder {
	b.existingConfig = &config
	return b
}

func (b *EthereumNetworkBuilder) WihtExistingConfigFromEnvVar() *EthereumNetworkBuilder {
	b.existingFromEnvVar = true
	return b
}

func (b *EthereumNetworkBuilder) WithTest(t *testing.T) *EthereumNetworkBuilder {
	b.t = t
<<<<<<< HEAD
	return b
}

func (b *EthereumNetworkBuilder) WithCustomDockerImages(newImages map[ContainerType]string) *EthereumNetworkBuilder {
	b.customDockerImages = newImages
=======
>>>>>>> b2703a65
	return b
}

func (b *EthereumNetworkBuilder) WithWaitingForFinalization() *EthereumNetworkBuilder {
	b.waitForFinalization = true
	return b
}

func (b *EthereumNetworkBuilder) buildNetworkConfig() EthereumNetwork {
	n := EthereumNetwork{
		ConsensusType:  &b.consensusType,
		ExecutionLayer: &b.executionLayer,
		ConsensusLayer: b.consensusLayer,
	}

	if b.existingConfig != nil && len(b.existingConfig.Containers) > 0 {
		n.isRecreated = true
		n.Containers = b.existingConfig.Containers
	}

	n.DockerNetworkNames = b.dockerNetworks
	n.WaitForFinalization = &b.waitForFinalization
	n.EthereumChainConfig = b.ethereumChainConfig
	n.CustomDockerImages = b.customDockerImages
	n.t = b.t

	return n
}

func (b *EthereumNetworkBuilder) Build() (EthereumNetwork, error) {
	if b.existingFromEnvVar {
		path := os.Getenv(CONFIG_ENV_VAR_NAME)
		if path == "" {
			return EthereumNetwork{}, fmt.Errorf("environment variable %s is not set, but build from env var was requested", CONFIG_ENV_VAR_NAME)
		}

		config, err := NewPrivateChainEnvConfigFromFile(path)
		if err != nil {
			return EthereumNetwork{}, err
		}

		config.isRecreated = true

		return config, nil
	}

	if !b.importExistingConfig() {
		if b.ethereumChainConfig == nil {
			defaultConfig := GetDefaultChainConfig()
			b.ethereumChainConfig = &defaultConfig
		} else {
			b.ethereumChainConfig.fillInMissingValuesWithDefault()
		}

		b.ethereumChainConfig.GenerateGenesisTimestamp()
	}

	err := b.validate()
	if err != nil {
		return EthereumNetwork{}, err
	}

	return b.buildNetworkConfig(), nil
}

func (b *EthereumNetworkBuilder) importExistingConfig() bool {
	if b.existingConfig == nil {
		return false
	}

<<<<<<< HEAD
	if b.existingConfig.ConsensusType != nil {
		b.consensusType = *b.existingConfig.ConsensusType
	}

	if b.existingConfig.ConsensusLayer != nil {
		b.consensusLayer = b.existingConfig.ConsensusLayer
	}

	if b.existingConfig.ExecutionLayer != nil {
		b.executionLayer = *b.existingConfig.ExecutionLayer
	}

=======
	b.consensusType = b.existingConfig.ConsensusType
	b.consensusLayer = b.existingConfig.ConsensusLayer
	b.executionLayer = b.existingConfig.ExecutionLayer
>>>>>>> b2703a65
	if len(b.existingConfig.DockerNetworkNames) > 0 {
		b.dockerNetworks = b.existingConfig.DockerNetworkNames
	}
	b.ethereumChainConfig = b.existingConfig.EthereumChainConfig
	b.customDockerImages = b.existingConfig.CustomDockerImages

	return true
}

func (b *EthereumNetworkBuilder) validate() error {
	if b.consensusType == "" {
		return ErrMissingConsensusType
	}

	if b.executionLayer == "" {
		return ErrMissingExecutionLayer
	}

	if b.consensusType == ConsensusType_PoS && b.consensusLayer == nil {
		return ErrMissingConsensusLayer
	}

	if b.consensusType == ConsensusType_PoW && b.consensusLayer != nil {
		return ErrConsensusLayerNotAllowed
	}

	for _, addr := range b.addressesToFund {
		if !common.IsHexAddress(addr) {
			return fmt.Errorf("address %s is not a valid hex address", addr)
		}
	}

	if b.ethereumChainConfig == nil {
		return errors.New("ethereum chain config is required")
	}

	return b.ethereumChainConfig.Validate(logging.GetTestLogger(nil), b.consensusType)
}

type EthereumNetwork struct {
<<<<<<< HEAD
	ConsensusType        *ConsensusType            `toml:"consensus_type"`
	ConsensusLayer       *ConsensusLayer           `toml:"consensus_layer"`
	ExecutionLayer       *ExecutionLayer           `toml:"execution_layer"`
	DockerNetworkNames   []string                  `toml:"docker_network_names"`
	Containers           EthereumNetworkContainers `toml:"containers"`
	WaitForFinalization  *bool                     `toml:"wait_for_finalization"`
	GeneratedDataHostDir *string                   `toml:"generated_data_host_dir"`
	ValKeysDir           *string                   `toml:"val_keys_dir"`
	EthereumChainConfig  *EthereumChainConfig      `toml:"EthereumChainConfig"`
	CustomDockerImages   map[ContainerType]string  `toml:"CustomDockerImages"`
=======
	ConsensusType        ConsensusType             `json:"consensus_type" toml:"consensus_type"`
	ConsensusLayer       *ConsensusLayer           `json:"consensus_layer" toml:"consensus_layer"`
	ExecutionLayer       ExecutionLayer            `json:"execution_layer" toml:"execution_layer"`
	DockerNetworkNames   []string                  `json:"docker_network_names"`
	Containers           EthereumNetworkContainers `json:"containers"`
	WaitForFinalization  *bool                     `json:"wait_for_finalization" toml:"wait_for_finalization"`
	GeneratedDataHostDir string                    `json:"generated_data_host_dir"`
	ValKeysDir           string                    `json:"val_keys_dir"`
	EthereumChainConfig  *EthereumChainConfig      `json:"ethereum_chain_config" toml:"EthereumChainConfig"`
>>>>>>> b2703a65
	isRecreated          bool
	t                    *testing.T
}

func (en *EthereumNetwork) Start() (blockchain.EVMNetwork, RpcProvider, error) {
	switch *en.ConsensusType {
	case ConsensusType_PoS:
		return en.startPos()
	case ConsensusType_PoW:
		return en.startPow()
	default:
		return blockchain.EVMNetwork{}, RpcProvider{}, fmt.Errorf("unknown consensus type: %s", *en.ConsensusType)
	}
}

func (en *EthereumNetwork) startPos() (blockchain.EVMNetwork, RpcProvider, error) {
	rpcProvider := RpcProvider{
		privateHttpUrls: []string{},
		privatelWsUrls:  []string{},
		publiclHttpUrls: []string{},
		publicsUrls:     []string{},
	}

	var net blockchain.EVMNetwork

	if *en.ConsensusLayer != ConsensusLayer_Prysm {
		return blockchain.EVMNetwork{}, RpcProvider{}, fmt.Errorf("unsupported consensus layer: %s. Use 'prysm'", *en.ConsensusLayer)
	}

	dockerNetworks, err := en.getOrCreateDockerNetworks()
	if err != nil {
		return blockchain.EVMNetwork{}, RpcProvider{}, err
	}
	var generatedDataHostDir, valKeysDir string

	// create host directories and run genesis containers only if we are NOT recreating existing containers
	if !en.isRecreated {
		generatedDataHostDir, valKeysDir, err = createHostDirectories()

		en.GeneratedDataHostDir = &generatedDataHostDir
		en.ValKeysDir = &valKeysDir

		if err != nil {
			return blockchain.EVMNetwork{}, RpcProvider{}, err
		}

		valKeysGeneretor, err := NewValKeysGeneretor(en.EthereumChainConfig, valKeysDir, en.getImageOverride(ContainerType_ValKeysGenerator)...)
		if err != nil {
			return blockchain.EVMNetwork{}, RpcProvider{}, err
		}
		valKeysGeneretor.WithTestInstance(en.t)

		err = valKeysGeneretor.StartContainer()
		if err != nil {
			return blockchain.EVMNetwork{}, RpcProvider{}, err
		}

		genesis, err := NewEthGenesisGenerator(*en.EthereumChainConfig, generatedDataHostDir, en.getImageOverride(ContainerType_GenesisGenerator)...)
		if err != nil {
			return blockchain.EVMNetwork{}, RpcProvider{}, err
		}

		genesis.WithTestInstance(en.t)

		err = genesis.StartContainer()
		if err != nil {
			return blockchain.EVMNetwork{}, RpcProvider{}, err
		}

		initHelper := NewInitHelper(*en.EthereumChainConfig, generatedDataHostDir).WithTestInstance(en.t)
		err = initHelper.StartContainer()
		if err != nil {
			return blockchain.EVMNetwork{}, RpcProvider{}, err
		}
	} else {
		// we don't set actual values to not increase complexity, as they do not matter for containers that are already running
		generatedDataHostDir = ""
		valKeysDir = ""
	}

	var client ExecutionClient
	var clientErr error
	switch *en.ExecutionLayer {
	case ExecutionLayer_Geth:
		client, clientErr = NewGeth2(dockerNetworks, en.EthereumChainConfig, generatedDataHostDir, ConsensusLayer_Prysm, append(en.getImageOverride(ContainerType_Geth), en.setExistingContainerName(ContainerType_Geth))...)
	case ExecutionLayer_Nethermind:
		client, clientErr = NewNethermind(dockerNetworks, generatedDataHostDir, ConsensusLayer_Prysm, append(en.getImageOverride(ContainerType_Nethermind), en.setExistingContainerName(ContainerType_Nethermind))...)
	case ExecutionLayer_Erigon:
		client, clientErr = NewErigon(dockerNetworks, en.EthereumChainConfig, generatedDataHostDir, ConsensusLayer_Prysm, append(en.getImageOverride(ContainerType_Erigon), en.setExistingContainerName(ContainerType_Erigon))...)
	case ExecutionLayer_Besu:
		client, clientErr = NewBesu(dockerNetworks, en.EthereumChainConfig, generatedDataHostDir, ConsensusLayer_Prysm, append(en.getImageOverride(ContainerType_Besu), en.setExistingContainerName(ContainerType_Besu))...)
	default:
		return blockchain.EVMNetwork{}, RpcProvider{}, fmt.Errorf("unsupported execution layer: %s", *en.ExecutionLayer)
	}

	if clientErr != nil {
		return blockchain.EVMNetwork{}, RpcProvider{}, clientErr
	}

	client.WithTestInstance(en.t)

	net, err = client.StartContainer()
	if err != nil {
		return blockchain.EVMNetwork{}, RpcProvider{}, err
	}

	beacon, err := NewPrysmBeaconChain(dockerNetworks, en.EthereumChainConfig, generatedDataHostDir, client.GetInternalExecutionURL(), append(en.getImageOverride(ContainerType_ValKeysGenerator), en.setExistingContainerName(ContainerType_PrysmBeacon))...)
	if err != nil {
		return blockchain.EVMNetwork{}, RpcProvider{}, err
	}

	beacon.WithTestInstance(en.t)
	err = beacon.StartContainer()
	if err != nil {
		return blockchain.EVMNetwork{}, RpcProvider{}, err
	}

	validator, err := NewPrysmValidator(dockerNetworks, en.EthereumChainConfig, generatedDataHostDir, valKeysDir, beacon.
		InternalBeaconRpcProvider, append(en.getImageOverride(ContainerType_ValKeysGenerator), en.setExistingContainerName(ContainerType_PrysmVal))...)
	if err != nil {
		return blockchain.EVMNetwork{}, RpcProvider{}, err
	}

	validator.WithTestInstance(en.t)
	err = validator.StartContainer()
	if err != nil {
		return blockchain.EVMNetwork{}, RpcProvider{}, err
	}

	err = client.WaitUntilChainIsReady(testcontext.Get(en.t), en.EthereumChainConfig.GetDefaultWaitDuration())
	if err != nil {
		return blockchain.EVMNetwork{}, RpcProvider{}, err
	}

	en.DockerNetworkNames = dockerNetworks
	net.ChainID = int64(en.EthereumChainConfig.ChainID)
	// use a higher value than the default, because eth2 is slower than dev-mode eth1
	net.Timeout = blockchain.StrDuration{Duration: time.Duration(4 * time.Minute)}
	net.FinalityTag = true
	net.FinalityDepth = 0

<<<<<<< HEAD
	if *en.ExecutionLayer == ExecutionLayer_Besu {
=======
	if en.ExecutionLayer == ExecutionLayer_Besu {
>>>>>>> b2703a65
		// Besu doesn't support "eth_maxPriorityFeePerGas" https://github.com/hyperledger/besu/issues/5658
		// And if gas is too low, then transaction doesn't get to prioritized pool and is not a candidate for inclusion in the next block
		net.GasEstimationBuffer = 10_000_000_000
	} else {
		net.SupportsEIP1559 = true
	}

	logger := logging.GetTestLogger(en.t)
	if en.WaitForFinalization != nil && *en.WaitForFinalization {
		evmClient, err := blockchain.NewEVMClientFromNetwork(net, logger)
		if err != nil {
			return blockchain.EVMNetwork{}, RpcProvider{}, err
		}

		err = waitForChainToFinaliseAnEpoch(logger, evmClient, en.EthereumChainConfig.GetDefaultFinalizationWaitDuration())
		if err != nil {
			return blockchain.EVMNetwork{}, RpcProvider{}, err
		}
	} else {
		logger.Info().Msg("Not waiting for chain to finalize first epoch")
	}

	containers := EthereumNetworkContainers{
		{
			ContainerName: client.GetContainerName(),
			ContainerType: client.GetContainerType(),
			Container:     client.GetContainer(),
		},
		{
			ContainerName: beacon.ContainerName,
			ContainerType: ContainerType_PrysmBeacon,
			Container:     &beacon.Container,
		},
		{
			ContainerName: validator.ContainerName,
			ContainerType: ContainerType_PrysmVal,
			Container:     &validator.Container,
		},
	}

	en.Containers = append(en.Containers, containers...)

	rpcProvider.privateHttpUrls = append(rpcProvider.privateHttpUrls, client.GetInternalHttpUrl())
	rpcProvider.privatelWsUrls = append(rpcProvider.privatelWsUrls, client.GetInternalWsUrl())
	rpcProvider.publiclHttpUrls = append(rpcProvider.publiclHttpUrls, client.GetExternalHttpUrl())
	rpcProvider.publicsUrls = append(rpcProvider.publicsUrls, client.GetExternalWsUrl())

	return net, rpcProvider, nil
}

func (en *EthereumNetwork) startPow() (blockchain.EVMNetwork, RpcProvider, error) {
	var net blockchain.EVMNetwork
	rpcProvider := RpcProvider{
		privateHttpUrls: []string{},
		privatelWsUrls:  []string{},
		publiclHttpUrls: []string{},
		publicsUrls:     []string{},
	}

	if *en.ExecutionLayer != ExecutionLayer_Geth {
		return blockchain.EVMNetwork{}, RpcProvider{}, fmt.Errorf("unsupported execution layer: %s", *en.ExecutionLayer)
	}
	dockerNetworks, err := en.getOrCreateDockerNetworks()
	if err != nil {
		return blockchain.EVMNetwork{}, RpcProvider{}, err
	}

	geth := NewGeth(dockerNetworks, en.EthereumChainConfig, append(en.getImageOverride(ContainerType_Geth), en.setExistingContainerName(ContainerType_Geth))...)
	geth.WithTestInstance(en.t)

	network, docker, err := geth.StartContainer()
	if err != nil {
		return blockchain.EVMNetwork{}, RpcProvider{}, err
	}

	net = network
	containers := EthereumNetworkContainers{
		{
			ContainerName: geth.ContainerName,
			ContainerType: ContainerType_Geth,
			Container:     &geth.Container,
		},
	}

	en.Containers = append(en.Containers, containers...)
	rpcProvider.privateHttpUrls = append(rpcProvider.privateHttpUrls, docker.HttpUrl)
	rpcProvider.privatelWsUrls = append(rpcProvider.privatelWsUrls, docker.WsUrl)
	rpcProvider.publiclHttpUrls = append(rpcProvider.publiclHttpUrls, geth.ExternalHttpUrl)
	rpcProvider.publicsUrls = append(rpcProvider.publicsUrls, geth.ExternalWsUrl)

	en.DockerNetworkNames = dockerNetworks

	return net, rpcProvider, nil
}

func (en *EthereumNetwork) getOrCreateDockerNetworks() ([]string, error) {
	if len(en.DockerNetworkNames) != 0 {
		return en.DockerNetworkNames, nil
	}

	network, err := docker.CreateNetwork(logging.GetTestLogger(en.t))
	if err != nil {
		return []string{}, err
	}

	return []string{network.Name}, nil
}

func (en *EthereumNetwork) Describe() string {
	cL := "prysm"
	if en.ConsensusLayer == nil {
		cL = "(none)"
	}
	return fmt.Sprintf("consensus type: %s, execution layer: %s, consensus layer: %s", *en.ConsensusType, *en.ExecutionLayer, cL)
}

func (en *EthereumNetwork) setExistingContainerName(ct ContainerType) EnvComponentOption {
	if !en.isRecreated {
		return func(c *EnvComponent) {}
	}

	for _, container := range en.Containers {
		if container.ContainerType == ct {
			return func(c *EnvComponent) {
				if container.ContainerName != "" {
					c.ContainerName = container.ContainerName
				}
			}
		}
	}

	return func(c *EnvComponent) {}
}

func (en *EthereumNetwork) getImageOverride(ct ContainerType) []EnvComponentOption {
	options := []EnvComponentOption{}
	if image, ok := en.CustomDockerImages[ct]; ok {
		options = append(options, WithContainerImageWithVersion(image))
	}
	return options
}

func (en *EthereumNetwork) Save() error {
	name := fmt.Sprintf("ethereum_network_%s", uuid.NewString()[0:8])
	confPath, err := toml_utils.SaveStructAsToml(en, ".private_chains", name)
	if err != nil {
		return ErrTestConfigNotSaved
	}

	log := logging.GetTestLogger(en.t)
	log.Info().Msgf("Saved private Ethereum Network config. To reuse in e2e tests, set: %s=%s", CONFIG_ENV_VAR_NAME, confPath)

	return nil
}

func (en *EthereumNetwork) Validate() error {
<<<<<<< HEAD
	if en.ConsensusType == nil || *en.ConsensusType == "" {
		return ErrMissingConsensusType
	}

	if en.ExecutionLayer == nil || *en.ExecutionLayer == "" {
		return ErrMissingExecutionLayer
	}

	if *en.ConsensusType == ConsensusType_PoS && (en.ConsensusLayer == nil || *en.ConsensusLayer == "") {
		return ErrMissingConsensusLayer
	}

	if *en.ConsensusType == ConsensusType_PoW && (en.ConsensusLayer != nil && *en.ConsensusLayer != "") {
=======
	if en.ConsensusType == "" {
		return ErrMissingConsensusType
	}

	if en.ExecutionLayer == "" {
		return ErrMissingExecutionLayer
	}

	if en.ConsensusType == ConsensusType_PoS && en.ConsensusLayer == nil {
		return ErrMissingConsensusLayer
	}

	if en.ConsensusType == ConsensusType_PoW && en.ConsensusLayer != nil {
>>>>>>> b2703a65
		return ErrConsensusLayerNotAllowed
	}

	if en.EthereumChainConfig == nil {
		return errors.New("ethereum chain config is required")
	}

<<<<<<< HEAD
	err := en.EthereumChainConfig.Validate(logging.GetTestLogger(nil))
	if err != nil {
		return err
	}

	return nil
=======
	return en.EthereumChainConfig.Validate(logging.GetTestLogger(nil), en.ConsensusType)
>>>>>>> b2703a65
}

func (en *EthereumNetwork) ApplyOverrides(from *EthereumNetwork) error {
	if from == nil {
		return nil
	}
	if from.ConsensusLayer != nil {
		en.ConsensusLayer = from.ConsensusLayer
	}
<<<<<<< HEAD
	if from.ExecutionLayer != nil {
		en.ExecutionLayer = from.ExecutionLayer
	}
	if from.ConsensusType != nil {
=======
	if from.ExecutionLayer != "" {
		en.ExecutionLayer = from.ExecutionLayer
	}
	if from.ConsensusType != "" {
>>>>>>> b2703a65
		en.ConsensusType = from.ConsensusType
	}
	if from.WaitForFinalization != nil {
		en.WaitForFinalization = from.WaitForFinalization
	}

	if from.EthereumChainConfig != nil {
		if en.EthereumChainConfig == nil {
			en.EthereumChainConfig = from.EthereumChainConfig
		} else {
			err := en.EthereumChainConfig.ApplyOverrides(from.EthereumChainConfig)
			if err != nil {
<<<<<<< HEAD
				return errors.Wrapf(err, "error applying overrides from network config file to config")
=======
				return fmt.Errorf("error applying overrides from network config file to config: %w", err)
>>>>>>> b2703a65
			}
		}
	}

	return nil
}

<<<<<<< HEAD
//go:embed tomls/default_ethereum_env.toml
var defaultEthEnvConfig []byte

func (en *EthereumNetwork) Default() error {
	wrapper := struct {
		EthereumNetwork *EthereumNetwork `toml:"PrivateEthereumNetwork"`
	}{}
	if err := toml.Unmarshal(defaultEthEnvConfig, &wrapper); err != nil {
		return errors.Wrapf(err, "error unmarshaling ethereum network config")
	}

	*en = *wrapper.EthereumNetwork

	if en.EthereumChainConfig != nil && en.EthereumChainConfig.genesisTimestamp == 0 {
		en.EthereumChainConfig.GenerateGenesisTimestamp()
	}

	return nil
}

=======
>>>>>>> b2703a65
// maybe only store ports here and depending on where the test is executed return different URLs?
// maybe 3 different constructors for each "perspective"? (docker, k8s with local runner, k8s with remote runner)
type RpcProvider struct {
	privateHttpUrls []string
	privatelWsUrls  []string
	publiclHttpUrls []string
	publicsUrls     []string
}

func (s *RpcProvider) PrivateHttpUrls() []string {
	return s.privateHttpUrls
}

func (s *RpcProvider) PrivateWsUrsl() []string {
	return s.privatelWsUrls
}

func (s *RpcProvider) PublicHttpUrls() []string {
	return s.publiclHttpUrls
}

func (s *RpcProvider) PublicWsUrls() []string {
	return s.publicsUrls
}

type ContainerType string

const (
	ContainerType_Geth             ContainerType = "geth"
	ContainerType_Erigon           ContainerType = "erigon"
	ContainerType_Besu             ContainerType = "besu"
	ContainerType_Nethermind       ContainerType = "nethermind"
	ContainerType_PrysmBeacon      ContainerType = "prysm-beacon"
	ContainerType_PrysmVal         ContainerType = "prysm-validator"
	ContainerType_GenesisGenerator ContainerType = "genesis-generator"
	ContainerType_ValKeysGenerator ContainerType = "val-keys-generator"
)

type EthereumNetworkContainer struct {
	ContainerName string        `toml:"container_name"`
	ContainerType ContainerType `toml:"container_type"`
	Container     *tc.Container `toml:"-"`
}

type EthereumNetworkContainers []EthereumNetworkContainer

func createHostDirectories() (string, string, error) {
	customConfigDataDir, err := os.MkdirTemp("", "custom_config_data")
	if err != nil {
		return "", "", err
	}

	valKeysDir, err := os.MkdirTemp("", "val_keys")
	if err != nil {
		return "", "", err
	}

	return customConfigDataDir, valKeysDir, nil
}

func waitForChainToFinaliseAnEpoch(lggr zerolog.Logger, evmClient blockchain.EVMClient, timeout time.Duration) error {
	lggr.Info().Msg("Waiting for chain to finalize an epoch")

	pollInterval := 15 * time.Second
	endTime := time.Now().Add(timeout)

	chainStarted := false
	for {
		finalized, err := evmClient.GetLatestFinalizedBlockHeader(context.Background())
		if err != nil {
			if strings.Contains(err.Error(), "finalized block not found") {
				lggr.Err(err).Msgf("error getting finalized block number for %s", evmClient.GetNetworkName())
			} else {
				timeLeft := time.Until(endTime).Seconds()
				lggr.Warn().Msgf("no epoch finalized yet for chain %s. Time left: %d sec", evmClient.GetNetworkName(), int(timeLeft))
			}
		}

		if finalized != nil && finalized.Number.Int64() > 0 || time.Now().After(endTime) {
			lggr.Info().Msgf("Chain '%s' finalized an epoch", evmClient.GetNetworkName())
			chainStarted = true
			break
		}

		time.Sleep(pollInterval)
	}

	if !chainStarted {
		return fmt.Errorf("chain %s failed to finalize an epoch", evmClient.GetNetworkName())
	}

	return nil
}

func NewPrivateChainEnvConfigFromFile(path string) (EthereumNetwork, error) {
	c := EthereumNetwork{}
	err := toml_utils.OpenTomlFileAsStruct(path, &c)
	return c, err
}<|MERGE_RESOLUTION|>--- conflicted
+++ resolved
@@ -2,7 +2,7 @@
 
 import (
 	"context"
-	_ "embed"
+	"errors"
 	"fmt"
 	"os"
 	"strings"
@@ -11,12 +11,7 @@
 
 	"github.com/ethereum/go-ethereum/common"
 	"github.com/google/uuid"
-<<<<<<< HEAD
-	"github.com/pelletier/go-toml/v2"
-	"github.com/pkg/errors"
-=======
-
->>>>>>> b2703a65
+
 	"github.com/rs/zerolog"
 	tc "github.com/testcontainers/testcontainers-go"
 
@@ -70,10 +65,7 @@
 	executionLayer      ExecutionLayer
 	ethereumChainConfig *EthereumChainConfig
 	existingConfig      *EthereumNetwork
-<<<<<<< HEAD
 	customDockerImages  map[ContainerType]string
-=======
->>>>>>> b2703a65
 	addressesToFund     []string
 	waitForFinalization bool
 	existingFromEnvVar  bool
@@ -123,14 +115,11 @@
 
 func (b *EthereumNetworkBuilder) WithTest(t *testing.T) *EthereumNetworkBuilder {
 	b.t = t
-<<<<<<< HEAD
 	return b
 }
 
 func (b *EthereumNetworkBuilder) WithCustomDockerImages(newImages map[ContainerType]string) *EthereumNetworkBuilder {
 	b.customDockerImages = newImages
-=======
->>>>>>> b2703a65
 	return b
 }
 
@@ -201,7 +190,6 @@
 		return false
 	}
 
-<<<<<<< HEAD
 	if b.existingConfig.ConsensusType != nil {
 		b.consensusType = *b.existingConfig.ConsensusType
 	}
@@ -214,11 +202,6 @@
 		b.executionLayer = *b.existingConfig.ExecutionLayer
 	}
 
-=======
-	b.consensusType = b.existingConfig.ConsensusType
-	b.consensusLayer = b.existingConfig.ConsensusLayer
-	b.executionLayer = b.existingConfig.ExecutionLayer
->>>>>>> b2703a65
 	if len(b.existingConfig.DockerNetworkNames) > 0 {
 		b.dockerNetworks = b.existingConfig.DockerNetworkNames
 	}
@@ -259,7 +242,6 @@
 }
 
 type EthereumNetwork struct {
-<<<<<<< HEAD
 	ConsensusType        *ConsensusType            `toml:"consensus_type"`
 	ConsensusLayer       *ConsensusLayer           `toml:"consensus_layer"`
 	ExecutionLayer       *ExecutionLayer           `toml:"execution_layer"`
@@ -270,17 +252,6 @@
 	ValKeysDir           *string                   `toml:"val_keys_dir"`
 	EthereumChainConfig  *EthereumChainConfig      `toml:"EthereumChainConfig"`
 	CustomDockerImages   map[ContainerType]string  `toml:"CustomDockerImages"`
-=======
-	ConsensusType        ConsensusType             `json:"consensus_type" toml:"consensus_type"`
-	ConsensusLayer       *ConsensusLayer           `json:"consensus_layer" toml:"consensus_layer"`
-	ExecutionLayer       ExecutionLayer            `json:"execution_layer" toml:"execution_layer"`
-	DockerNetworkNames   []string                  `json:"docker_network_names"`
-	Containers           EthereumNetworkContainers `json:"containers"`
-	WaitForFinalization  *bool                     `json:"wait_for_finalization" toml:"wait_for_finalization"`
-	GeneratedDataHostDir string                    `json:"generated_data_host_dir"`
-	ValKeysDir           string                    `json:"val_keys_dir"`
-	EthereumChainConfig  *EthereumChainConfig      `json:"ethereum_chain_config" toml:"EthereumChainConfig"`
->>>>>>> b2703a65
 	isRecreated          bool
 	t                    *testing.T
 }
@@ -422,11 +393,7 @@
 	net.FinalityTag = true
 	net.FinalityDepth = 0
 
-<<<<<<< HEAD
 	if *en.ExecutionLayer == ExecutionLayer_Besu {
-=======
-	if en.ExecutionLayer == ExecutionLayer_Besu {
->>>>>>> b2703a65
 		// Besu doesn't support "eth_maxPriorityFeePerGas" https://github.com/hyperledger/besu/issues/5658
 		// And if gas is too low, then transaction doesn't get to prioritized pool and is not a candidate for inclusion in the next block
 		net.GasEstimationBuffer = 10_000_000_000
@@ -583,7 +550,6 @@
 }
 
 func (en *EthereumNetwork) Validate() error {
-<<<<<<< HEAD
 	if en.ConsensusType == nil || *en.ConsensusType == "" {
 		return ErrMissingConsensusType
 	}
@@ -597,21 +563,6 @@
 	}
 
 	if *en.ConsensusType == ConsensusType_PoW && (en.ConsensusLayer != nil && *en.ConsensusLayer != "") {
-=======
-	if en.ConsensusType == "" {
-		return ErrMissingConsensusType
-	}
-
-	if en.ExecutionLayer == "" {
-		return ErrMissingExecutionLayer
-	}
-
-	if en.ConsensusType == ConsensusType_PoS && en.ConsensusLayer == nil {
-		return ErrMissingConsensusLayer
-	}
-
-	if en.ConsensusType == ConsensusType_PoW && en.ConsensusLayer != nil {
->>>>>>> b2703a65
 		return ErrConsensusLayerNotAllowed
 	}
 
@@ -619,16 +570,7 @@
 		return errors.New("ethereum chain config is required")
 	}
 
-<<<<<<< HEAD
-	err := en.EthereumChainConfig.Validate(logging.GetTestLogger(nil))
-	if err != nil {
-		return err
-	}
-
-	return nil
-=======
 	return en.EthereumChainConfig.Validate(logging.GetTestLogger(nil), en.ConsensusType)
->>>>>>> b2703a65
 }
 
 func (en *EthereumNetwork) ApplyOverrides(from *EthereumNetwork) error {
@@ -638,17 +580,10 @@
 	if from.ConsensusLayer != nil {
 		en.ConsensusLayer = from.ConsensusLayer
 	}
-<<<<<<< HEAD
 	if from.ExecutionLayer != nil {
 		en.ExecutionLayer = from.ExecutionLayer
 	}
 	if from.ConsensusType != nil {
-=======
-	if from.ExecutionLayer != "" {
-		en.ExecutionLayer = from.ExecutionLayer
-	}
-	if from.ConsensusType != "" {
->>>>>>> b2703a65
 		en.ConsensusType = from.ConsensusType
 	}
 	if from.WaitForFinalization != nil {
@@ -661,11 +596,7 @@
 		} else {
 			err := en.EthereumChainConfig.ApplyOverrides(from.EthereumChainConfig)
 			if err != nil {
-<<<<<<< HEAD
-				return errors.Wrapf(err, "error applying overrides from network config file to config")
-=======
 				return fmt.Errorf("error applying overrides from network config file to config: %w", err)
->>>>>>> b2703a65
 			}
 		}
 	}
@@ -673,29 +604,6 @@
 	return nil
 }
 
-<<<<<<< HEAD
-//go:embed tomls/default_ethereum_env.toml
-var defaultEthEnvConfig []byte
-
-func (en *EthereumNetwork) Default() error {
-	wrapper := struct {
-		EthereumNetwork *EthereumNetwork `toml:"PrivateEthereumNetwork"`
-	}{}
-	if err := toml.Unmarshal(defaultEthEnvConfig, &wrapper); err != nil {
-		return errors.Wrapf(err, "error unmarshaling ethereum network config")
-	}
-
-	*en = *wrapper.EthereumNetwork
-
-	if en.EthereumChainConfig != nil && en.EthereumChainConfig.genesisTimestamp == 0 {
-		en.EthereumChainConfig.GenerateGenesisTimestamp()
-	}
-
-	return nil
-}
-
-=======
->>>>>>> b2703a65
 // maybe only store ports here and depending on where the test is executed return different URLs?
 // maybe 3 different constructors for each "perspective"? (docker, k8s with local runner, k8s with remote runner)
 type RpcProvider struct {
