--- conflicted
+++ resolved
@@ -131,12 +131,7 @@
 		n.Containers = b.existingConfig.Containers
 	}
 
-<<<<<<< HEAD
-	n.logger = logging.GetTestLogger(b.t)
-=======
 	n.t = b.t
-	n.addressesToFund = b.addressesToFund
->>>>>>> 9b06863d
 
 	return n
 }
@@ -219,9 +214,9 @@
 	ExecutionNodes      int                       `json:"execution_nodes"`
 	DockerNetworkNames  []string                  `json:"docker_network_names"`
 	Containers          EthereumNetworkContainers `json:"containers"`
-	logger              zerolog.Logger
 	isRecreated         bool
 	ehtereumChainConfig *EthereumChainConfig
+	t                   *testing.T
 }
 
 func (en *EthereumNetwork) Start() (blockchain.EVMNetwork, RpcProvider, error) {
@@ -254,31 +249,20 @@
 			return blockchain.EVMNetwork{}, RpcProvider{}, err
 		}
 
-		valKeysGeneretor := NewValKeysGeneretor(en.ehtereumChainConfig, valKeysDir).WithLogger(en.logger)
+		valKeysGeneretor := NewValKeysGeneretor(en.ehtereumChainConfig, valKeysDir).WithTestInstance(en.t)
 		err = valKeysGeneretor.StartContainer()
 		if err != nil {
 			return blockchain.EVMNetwork{}, RpcProvider{}, err
 		}
 
-<<<<<<< HEAD
-		genesis := NewEthGenesisGenerator(*en.ehtereumChainConfig, generatedDataHostDir).WithLogger(en.logger)
+		genesis := NewEthGenesisGenerator(*en.ehtereumChainConfig, generatedDataHostDir).WithTestInstance(en.t)
 		err = genesis.StartContainer()
-=======
-		bg := NewEth2Genesis(networkNames, beaconChainConfig, hostExecutionDir, hostConsensusDir).
-			WithTestLogger(b.t).WithFundedAccounts(b.addressesToFund)
-		err = bg.StartContainer()
->>>>>>> 9b06863d
 		if err != nil {
 			return blockchain.EVMNetwork{}, RpcProvider{}, err
 		}
 
-<<<<<<< HEAD
-		initHelper := NewInitHelper(*en.ehtereumChainConfig, generatedDataHostDir).WithLogger(en.logger)
+		initHelper := NewInitHelper(*en.ehtereumChainConfig, generatedDataHostDir).WithTestInstance(en.t)
 		err = initHelper.StartContainer()
-=======
-		gg := NewEth1Genesis(networkNames, hostExecutionDir).WithTestLogger(b.t)
-		err = gg.StartContainer()
->>>>>>> 9b06863d
 		if err != nil {
 			return blockchain.EVMNetwork{}, RpcProvider{}, err
 		}
@@ -292,38 +276,25 @@
 	var client ExecutionClient
 	switch en.ExecutionLayer {
 	case ExecutionLayer_Geth:
-		client = NewGeth2(networkNames, en.ehtereumChainConfig, generatedDataHostDir, ConsensusLayer_Prysm, en.setExistingContainerName(ContainerType_Geth2)).WithLogger(en.logger)
+		client = NewGeth2(networkNames, en.ehtereumChainConfig, generatedDataHostDir, ConsensusLayer_Prysm, en.setExistingContainerName(ContainerType_Geth2)).WithTestInstance(en.t)
 	case ExecutionLayer_Nethermind:
-		client = NewNethermind(networkNames, generatedDataHostDir, ConsensusLayer_Prysm, en.setExistingContainerName(ContainerType_Nethermind)).WithLogger(en.logger)
+		client = NewNethermind(networkNames, generatedDataHostDir, ConsensusLayer_Prysm, en.setExistingContainerName(ContainerType_Nethermind)).WithTestInstance(en.t)
 	default:
 		return blockchain.EVMNetwork{}, RpcProvider{}, fmt.Errorf("unsupported execution layer: %s", en.ExecutionLayer)
 	}
 
-<<<<<<< HEAD
 	net, err = client.StartContainer()
-=======
-	geth2 := NewGeth2(networkNames, hostExecutionDir, ConsensusLayer_Prysm, b.setExistingContainerName(ContainerType_Geth2)).WithTestLogger(b.t)
-	net, err := geth2.StartContainer()
->>>>>>> 9b06863d
-	if err != nil {
-		return blockchain.EVMNetwork{}, RpcProvider{}, err
-	}
-
-<<<<<<< HEAD
-	beacon := NewPrysmBeaconChain(networkNames, en.ehtereumChainConfig, generatedDataHostDir, client.GetInternalExecutionURL(), en.setExistingContainerName(ContainerType_PrysmBeacon)).WithLogger(en.logger)
-=======
-	beacon := NewPrysmBeaconChain(networkNames, hostExecutionDir, hostConsensusDir, geth2.InternalExecutionURL, b.setExistingContainerName(ContainerType_PrysmBeacon)).WithTestLogger(b.t)
->>>>>>> 9b06863d
+	if err != nil {
+		return blockchain.EVMNetwork{}, RpcProvider{}, err
+	}
+
+	beacon := NewPrysmBeaconChain(networkNames, en.ehtereumChainConfig, generatedDataHostDir, client.GetInternalExecutionURL(), en.setExistingContainerName(ContainerType_PrysmBeacon)).WithTestInstance(en.t)
 	err = beacon.StartContainer()
 	if err != nil {
 		return blockchain.EVMNetwork{}, RpcProvider{}, err
 	}
 
-<<<<<<< HEAD
-	validator := NewPrysmValidator(networkNames, en.ehtereumChainConfig, generatedDataHostDir, valKeysDir, beacon.InternalBeaconRpcProvider, en.setExistingContainerName(ContainerType_PrysmVal)).WithLogger(en.logger)
-=======
-	validator := NewPrysmValidator(networkNames, hostConsensusDir, beacon.InternalBeaconRpcProvider, b.setExistingContainerName(ContainerType_PrysmVal)).WithTestLogger(b.t)
->>>>>>> 9b06863d
+	validator := NewPrysmValidator(networkNames, en.ehtereumChainConfig, generatedDataHostDir, valKeysDir, beacon.InternalBeaconRpcProvider, en.setExistingContainerName(ContainerType_PrysmVal)).WithTestInstance(en.t)
 	err = validator.StartContainer()
 	if err != nil {
 		return blockchain.EVMNetwork{}, RpcProvider{}, err
@@ -372,11 +343,7 @@
 		return blockchain.EVMNetwork{}, RpcProvider{}, err
 	}
 
-<<<<<<< HEAD
-	geth := NewGeth(networkNames, en.setExistingContainerName(ContainerType_Geth)).WithLogger(en.logger)
-=======
-	geth := NewGeth(networkNames, b.setExistingContainerName(ContainerType_Geth)).WithTestLogger(b.t)
->>>>>>> 9b06863d
+	geth := NewGeth(networkNames, en.setExistingContainerName(ContainerType_Geth)).WithTestLogger(en.t)
 	net, docker, err := geth.StartContainer()
 	if err != nil {
 		return blockchain.EVMNetwork{}, RpcProvider{}, err
@@ -402,13 +369,8 @@
 func (en *EthereumNetwork) getOrCreateDockerNetworks() ([]string, error) {
 	var networkNames []string
 
-<<<<<<< HEAD
 	if len(en.DockerNetworkNames) == 0 {
-		network, err := docker.CreateNetwork(en.logger)
-=======
-	if len(b.DockerNetworkNames) == 0 {
-		network, err := docker.CreateNetwork(logging.GetTestLogger(b.t))
->>>>>>> 9b06863d
+		network, err := docker.CreateNetwork(logging.GetTestLogger(en.t))
 		if err != nil {
 			return networkNames, err
 		}
@@ -492,25 +454,6 @@
 	Container     *tc.Container `json:"-"`
 }
 
-<<<<<<< HEAD
-=======
-type EthereumNetwork struct {
-	ConsensusType      ConsensusType             `json:"consensus_type"`
-	ConsensusLayer     ConsensusLayer            `json:"consensus_layer"`
-	ConsensusNodes     int                       `json:"consensus_nodes"`
-	ExecutionLayer     ExecutionLayer            `json:"execution_layer"`
-	ExecutionNodes     int                       `json:"execution_nodes"`
-	DockerNetworkNames []string                  `json:"docker_network_names"`
-	ExecutionDir       string                    `json:"execution_dir"`
-	ConsensusDir       string                    `json:"consensus_dir"`
-	Containers         EthereumNetworkContainers `json:"containers"`
-	isRecreated        bool
-	beaconChainConfig  *BeaconChainConfig
-	addressesToFund    []string
-	t                  *testing.T
-}
-
->>>>>>> 9b06863d
 type EthereumNetworkContainers []EthereumNetworkContainer
 
 var restartedContainers = make(EthereumNetworkContainers, 0)
