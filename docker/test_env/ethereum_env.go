--- conflicted
+++ resolved
@@ -59,26 +59,6 @@
 )
 
 type EthereumNetworkBuilder struct {
-<<<<<<< HEAD
-	t                    *testing.T
-	dockerNetworks       []string
-	consensusType        ConsensusType
-	consensusLayer       *ConsensusLayer
-	executionLayer       ExecutionLayer
-	ethereumChainConfig  *EthereumChainConfig
-	existingConfig       *EthereumNetwork
-	imageOverrides       map[ContainerType]string
-	addressesToFund      []string
-	waitForFinalization  bool
-	existingFromEnvVar   bool
-	execClientFromEnvVar bool
-}
-
-type EthereumNetworkParticipant struct {
-	ConsensusLayer ConsensusLayer `json:"consensus_layer"` //nil means PoW
-	ExecutionLayer ExecutionLayer `json:"execution_layer"`
-	Count          int            `json:"count"`
-=======
 	t                   *testing.T
 	dockerNetworks      []string
 	consensusType       ConsensusType
@@ -86,10 +66,10 @@
 	executionLayer      ExecutionLayer
 	ethereumChainConfig *EthereumChainConfig
 	existingConfig      *EthereumNetwork
+	imageOverrides      map[ContainerType]string
 	addressesToFund     []string
 	waitForFinalization bool
 	existingFromEnvVar  bool
->>>>>>> e1a5c500
 }
 
 func NewEthereumNetworkBuilder() EthereumNetworkBuilder {
@@ -262,12 +242,8 @@
 	WaitForFinalization  *bool                     `json:"wait_for_finalization" toml:"wait_for_finalization"`
 	GeneratedDataHostDir string                    `json:"generated_data_host_dir"`
 	ValKeysDir           string                    `json:"val_keys_dir"`
-<<<<<<< HEAD
-	EthereumChainConfig  *EthereumChainConfig      `json:"ethereum_chain_config"`
+	EthereumChainConfig  *EthereumChainConfig      `json:"ethereum_chain_config" toml:"EthereumChainConfig"`
 	imageOverrides       map[ContainerType]string
-=======
-	EthereumChainConfig  *EthereumChainConfig      `json:"ethereum_chain_config" toml:"EthereumChainConfig"`
->>>>>>> e1a5c500
 	isRecreated          bool
 	t                    *testing.T
 }
