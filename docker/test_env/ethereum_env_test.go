--- conflicted
+++ resolved
@@ -210,11 +210,7 @@
 	var net ethereumNetworkWrapper
 	err := toml.Unmarshal([]byte(configDecoded), &net)
 	if err != nil {
-<<<<<<< HEAD
 		return config.EthereumNetworkConfig{}, fmt.Errorf("error unmarshaling ethereum network config: %w", err)
-=======
-		return EthereumNetwork{}, fmt.Errorf("error unmarshalling ethereum network config: %w", err)
->>>>>>> df7962a2
 	}
 
 	return *net.EthereumNetwork, nil
