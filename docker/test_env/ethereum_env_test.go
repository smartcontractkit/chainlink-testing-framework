package test_env

import (
	"context"
	"fmt"
	"os"
	"testing"

	"github.com/ethereum/go-ethereum/common"
	"github.com/pelletier/go-toml/v2"
	"github.com/pkg/errors"
	"github.com/stretchr/testify/require"

	"github.com/smartcontractkit/chainlink-testing-framework/blockchain"
	"github.com/smartcontractkit/chainlink-testing-framework/logging"
)

func TestEth2CustomConfig(t *testing.T) {
	l := logging.GetTestLogger(t)

	builder := NewEthereumNetworkBuilder()
	cfg, err := builder.
		WithConsensusType(ConsensusType_PoS).
		WithConsensusLayer(ConsensusLayer_Prysm).
		WithExecutionLayer(ExecutionLayer_Geth).
		WithEthereumChainConfig(EthereumChainConfig{
			SecondsPerSlot: 6,
			SlotsPerEpoch:  2,
		}).
		Build()
	require.NoError(t, err, "Builder validation failed")

	net, _, err := cfg.Start()
	require.NoError(t, err, "Couldn't start PoS network")

	c, err := blockchain.ConnectEVMClient(net, l)
	require.NoError(t, err, "Couldn't connect to the evm client")
	err = c.Close()
	require.NoError(t, err, "Couldn't close the client")
}

func TestEth2ExtraFunding(t *testing.T) {
	l := logging.GetTestLogger(t)

	addressToFund := "0x14dc79964da2c08b23698b3d3cc7ca32193d9955"

	builder := NewEthereumNetworkBuilder()
	cfg, err := builder.
		WithConsensusType(ConsensusType_PoS).
		WithConsensusLayer(ConsensusLayer_Prysm).
		WithExecutionLayer(ExecutionLayer_Geth).
		WithEthereumChainConfig(EthereumChainConfig{
			AddressesToFund: []string{addressToFund},
		}).
		Build()
	require.NoError(t, err, "Builder validation failed")

	net, _, err := cfg.Start()
	require.NoError(t, err, "Couldn't start PoS network")

	c, err := blockchain.ConnectEVMClient(net, l)
	require.NoError(t, err, "Couldn't connect to the evm client")

	balance, err := c.BalanceAt(context.Background(), common.HexToAddress(addressToFund))
	require.NoError(t, err, "Couldn't get balance")
	require.Equal(t, "11515845246265065472", fmt.Sprintf("%d", balance.Uint64()), "Balance is not correct")

	err = c.Close()
	require.NoError(t, err, "Couldn't close the client")
}

func TestEth2WithPrysmAndGethReuseNetwork(t *testing.T) {
	l := logging.GetTestLogger(t)

	builder := NewEthereumNetworkBuilder()
	cfg, err := builder.
		WithConsensusType(ConsensusType_PoS).
		WithConsensusLayer(ConsensusLayer_Prysm).
		WithExecutionLayer(ExecutionLayer_Geth).
		Build()
	require.NoError(t, err, "Builder validation failed")

	_, _, err = cfg.Start()
	require.NoError(t, err, "Couldn't start PoS network")

	newBuilder := NewEthereumNetworkBuilder()
	reusedCfg, err := newBuilder.
		WithExistingConfig(cfg).
		Build()
	require.NoError(t, err, "Builder validation failed")

	net, _, err := reusedCfg.Start()
	require.NoError(t, err, "Couldn't reuse PoS network")

	c, err := blockchain.ConnectEVMClient(net, l)
	require.NoError(t, err, "Couldn't connect to the evm client")
	err = c.Close()
	require.NoError(t, err, "Couldn't close the client")
}

func TestEth2WithPrysmAndGethReuseFromEnv(t *testing.T) {
	t.Skip("for demonstration purposes only")
	l := logging.GetTestLogger(t)

	os.Setenv(CONFIG_ENV_VAR_NAME, "change-me-to-the-path-of-your-config-file")
	builder := NewEthereumNetworkBuilder()
	cfg, err := builder.
		WihtExistingConfigFromEnvVar().
		Build()
	require.NoError(t, err, "Builder validation failed")

	net, _, err := cfg.Start()
	require.NoError(t, err, "Couldn't start PoS network")

	c, err := blockchain.ConnectEVMClient(net, l)
	require.NoError(t, err, "Couldn't connect to the evm client")
	err = c.Close()
	require.NoError(t, err, "Couldn't close the client")
}

func TestEth2ExecClientFromEnv(t *testing.T) {
	toml := `
	[EthereumNetwork]
	consensus_type="pos"
	consensus_layer="prysm"
	execution_layer="besu"
	wait_for_finalization=false

	[EthereumNetwork.EthereumChainConfig]
	seconds_per_slot=12
	slots_per_epoch=2
	genesis_delay=20
	validator_count=8
	chain_id=1234
	addresses_to_fund=["0x742d35Cc6634C0532925a3b844Bc454e4438f44e", "0x742d35Cc6634C0532925a3b844Bc454e4438f44f"]
	`

	tomlCfg, err := readEthereumNetworkConfig(toml)
	require.NoError(t, err, "Couldn't read config")

	tomlCfg.EthereumChainConfig.GenerateGenesisTimestamp()

	err = tomlCfg.Validate()
	require.NoError(t, err, "Couldn't validate TOML config")

	builder := NewEthereumNetworkBuilder()
	cfg, err := builder.
<<<<<<< HEAD
		WithExecClientFromEnvVar().
=======
		WithExistingConfig(tomlCfg).
>>>>>>> e1a5c500
		Build()
	require.NoError(t, err, "Builder validation failed")
	require.Equal(t, ExecutionLayer_Besu, cfg.ExecutionLayer, "Execution layer should be Besu")
	require.NotNil(t, cfg.ConsensusLayer, "Consensus layer should not be nil")
	require.Equal(t, ConsensusLayer_Prysm, *cfg.ConsensusLayer, "Consensus layer should be Prysm")
	require.Equal(t, ConsensusType_PoS, cfg.ConsensusType, "Consensus type should be PoS")
	require.NotNil(t, cfg.WaitForFinalization, "Wait for finalization should not be nil")
	require.False(t, *cfg.WaitForFinalization, "Wait for finalization should be false")
	require.Equal(t, 2, len(cfg.EthereumChainConfig.AddressesToFund), "Should have 2 addresses to fund")
	require.Equal(t, 12, cfg.EthereumChainConfig.SecondsPerSlot, "Seconds per slot should be 12")
	require.Equal(t, 2, cfg.EthereumChainConfig.SlotsPerEpoch, "Slots per epoch should be 2")
	require.Equal(t, 20, cfg.EthereumChainConfig.GenesisDelay, "Genesis delay should be 20")
	require.Equal(t, 8, cfg.EthereumChainConfig.ValidatorCount, "Validator count should be 8")
	require.Equal(t, 1234, cfg.EthereumChainConfig.ChainID, "Chain ID should be 1234")
}

func TestReadDefaultEthereumNetworkConfig(t *testing.T) {
	en := &EthereumNetwork{}
	err := en.Default()
	require.NoError(t, err, "Couldn't read default ethereum network config")

	require.Equal(t, ExecutionLayer_Geth, en.ExecutionLayer, "Execution layer should be Geth")
	require.NotNil(t, en.ConsensusLayer, "Consensus layer should not be nil")
	require.Equal(t, ConsensusLayer_Prysm, *en.ConsensusLayer, "Consensus layer should be Prysm")
	require.Equal(t, ConsensusType_PoS, en.ConsensusType, "Consensus type should be PoS")
	require.NotNil(t, en.WaitForFinalization, "Wait for finalization should not be nil")
	require.False(t, *en.WaitForFinalization, "Wait for finalization should be false")

	require.NotNil(t, en.EthereumChainConfig, "EthereumChainConfig should not be nil")
	config := en.EthereumChainConfig

	require.Equal(t, 12, config.SecondsPerSlot, "SecondsPerSlot should be 12")
	require.Equal(t, 6, config.SlotsPerEpoch, "SlotsPerEpoch should be 6")
	require.Equal(t, 15, config.GenesisDelay, "Genesis delay should be 20")
	require.Equal(t, 8, config.ValidatorCount, "Validator count should be 8")
	require.Equal(t, 1337, config.ChainID, "Chain ID should be 1337")
	require.Len(t, config.AddressesToFund, 1, "Should have 1 address to fund")
	require.Equal(t, "0xf39Fd6e51aad88F6F4ce6aB8827279cffFb92266", config.AddressesToFund[0], "Should have address 0xf39Fd6e51aad88F6F4ce6aB8827279cffFb92266 to fund")
}

type ethereumNetworkWrapper struct {
	EthereumNetwork *EthereumNetwork `toml:"EthereumNetwork"`
}

func readEthereumNetworkConfig(configDecoded string) (EthereumNetwork, error) {
	var net ethereumNetworkWrapper
	err := toml.Unmarshal([]byte(configDecoded), &net)
	if err != nil {
		return EthereumNetwork{}, errors.Wrapf(err, "error unmarshaling ethereum network config")
	}

	return *net.EthereumNetwork, nil
}

func TestEth2CustomDockerNetworks(t *testing.T) {
	networks := []string{"test-network"}

	builder := NewEthereumNetworkBuilder()
	cfg, err := builder.
		WithConsensusType(ConsensusType_PoS).
		WithConsensusLayer(ConsensusLayer_Prysm).
		WithExecutionLayer(ExecutionLayer_Geth).
		WithDockerNetworks(networks).
		Build()
	require.NoError(t, err, "Builder validation failed")
	require.Equal(t, networks, cfg.DockerNetworkNames, "Incorrect docker networks in config")
}

func TestEth2CustomImages(t *testing.T) {
	builder := NewEthereumNetworkBuilder()
	cfg, err := builder.
		WithConsensusType(ConsensusType_PoS).
		WithConsensusLayer(ConsensusLayer_Prysm).
		WithExecutionLayer(ExecutionLayer_Geth).
		WithCustomDockerImages(map[ContainerType]string{
			ContainerType_Geth2: "i-dont-exist:tag-me"}).
		Build()
	require.NoError(t, err, "Builder validation failed")

	_, _, err = cfg.Start()
	require.Error(t, err, "Could start PoS network using incorrect image")
}<|MERGE_RESOLUTION|>--- conflicted
+++ resolved
@@ -145,11 +145,7 @@
 
 	builder := NewEthereumNetworkBuilder()
 	cfg, err := builder.
-<<<<<<< HEAD
-		WithExecClientFromEnvVar().
-=======
 		WithExistingConfig(tomlCfg).
->>>>>>> e1a5c500
 		Build()
 	require.NoError(t, err, "Builder validation failed")
 	require.Equal(t, ExecutionLayer_Besu, cfg.ExecutionLayer, "Execution layer should be Besu")
