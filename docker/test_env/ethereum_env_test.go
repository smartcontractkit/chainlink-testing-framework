--- conflicted
+++ resolved
@@ -1,6 +1,3 @@
-//go:build eth_env_tests
-// +build eth_env_tests
-
 package test_env
 
 import (
@@ -72,11 +69,7 @@
 	require.NoError(t, err, "Couldn't close the client")
 }
 
-<<<<<<< HEAD
-func TestEth2WithPrysmAndGethReuseConfig(t *testing.T) {
-=======
 func TestEthEnvWithPrysmAndGethReuseConfig(t *testing.T) {
->>>>>>> 89f87c35
 	l := logging.GetTestLogger(t)
 
 	builder := NewEthereumNetworkBuilder()
@@ -125,11 +118,7 @@
 	require.NoError(t, err, "Couldn't close the client")
 }
 
-<<<<<<< HEAD
-func TestEth2ExecClientFromToml(t *testing.T) {
-=======
 func TestEthEnvExecClientFromToml(t *testing.T) {
->>>>>>> 89f87c35
 	t.Parallel()
 	toml := `
 	[EthereumNetwork]
@@ -174,11 +163,7 @@
 	require.Equal(t, 1234, cfg.EthereumChainConfig.ChainID, "Chain ID should be 1234")
 }
 
-<<<<<<< HEAD
-func TestCustomDockerImagesFromToml(t *testing.T) {
-=======
 func TestEthEnvCustomDockerImagesFromToml(t *testing.T) {
->>>>>>> 89f87c35
 	t.Parallel()
 	toml := `
 	[EthereumNetwork]
@@ -229,11 +214,7 @@
 	return *net.EthereumNetwork, nil
 }
 
-<<<<<<< HEAD
-func TestEth2CustomDockerNetworks(t *testing.T) {
-=======
 func TestEthEnvCustomDockerNetworks(t *testing.T) {
->>>>>>> 89f87c35
 	t.Parallel()
 	networks := []string{"test-network"}
 
@@ -248,11 +229,7 @@
 	require.Equal(t, networks, cfg.DockerNetworkNames, "Incorrect docker networks in config")
 }
 
-<<<<<<< HEAD
-func TestEth2DenebHardFork(t *testing.T) {
-=======
 func TestEthEnvDenebHardFork(t *testing.T) {
->>>>>>> 89f87c35
 	t.Parallel()
 	l := logging.GetTestLogger(t)
 
@@ -280,11 +257,7 @@
 	require.NoError(t, err, "Couldn't close the client")
 }
 
-<<<<<<< HEAD
-func TestEth2InvalidHardForks(t *testing.T) {
-=======
 func TestEthEnvInvalidHardForks(t *testing.T) {
->>>>>>> 89f87c35
 	t.Parallel()
 	builder := NewEthereumNetworkBuilder()
 	_, err := builder.
@@ -323,11 +296,7 @@
 	require.Contains(t, err.Error(), UnsopportedForkErr)
 }
 
-<<<<<<< HEAD
-func TestAutoEthereumVersionEth1Minor(t *testing.T) {
-=======
 func TestEthEnvAutoEthereumVersionEth1Minor(t *testing.T) {
->>>>>>> 89f87c35
 	t.Parallel()
 	builder := NewEthereumNetworkBuilder()
 	cfg, err := builder.
@@ -340,11 +309,7 @@
 	require.Nil(t, cfg.ConsensusLayer, "Consensus layer should be nil")
 }
 
-<<<<<<< HEAD
-func TestAutoEthereumVersionEth2Minor(t *testing.T) {
-=======
 func TestEthEnvAutoEthereumVersionEth2Minor(t *testing.T) {
->>>>>>> 89f87c35
 	builder := NewEthereumNetworkBuilder()
 	cfg, err := builder.
 		WithExecutionLayer(ExecutionLayer_Nethermind).
@@ -356,11 +321,7 @@
 	require.Equal(t, ConsensusLayer_Prysm, *cfg.ConsensusLayer, "Consensus layer should be Prysm")
 }
 
-<<<<<<< HEAD
-func TestAutoEthereumVersionReleaseCandidate(t *testing.T) {
-=======
 func TestEthEnvAutoEthereumVersionReleaseCandidate(t *testing.T) {
->>>>>>> 89f87c35
 	t.Parallel()
 	builder := NewEthereumNetworkBuilder()
 	cfg, err := builder.
@@ -373,11 +334,7 @@
 	require.Equal(t, ConsensusLayer_Prysm, *cfg.ConsensusLayer, "Consensus layer should be Prysm")
 }
 
-<<<<<<< HEAD
-func TestAutoEthereumVersionWithLettersInVersion(t *testing.T) {
-=======
 func TestEthEnvAutoEthereumVersionWithLettersInVersion(t *testing.T) {
->>>>>>> 89f87c35
 	t.Parallel()
 	builder := NewEthereumNetworkBuilder()
 	cfg, err := builder.
@@ -392,11 +349,7 @@
 	require.Equal(t, ConsensusLayer_Prysm, *cfg.ConsensusLayer, "Consensus layer should be Prysm")
 }
 
-<<<<<<< HEAD
-func TestAutoEthereumVersionOnlyMajor(t *testing.T) {
-=======
 func TestEthEnvAutoEthereumVersionOnlyMajor(t *testing.T) {
->>>>>>> 89f87c35
 	t.Parallel()
 	builder := NewEthereumNetworkBuilder()
 	cfg, err := builder.
@@ -409,11 +362,7 @@
 	require.Equal(t, ConsensusLayer_Prysm, *cfg.ConsensusLayer, "Consensus layer should be Prysm")
 }
 
-<<<<<<< HEAD
-func TestLatestVersionFromGithub(t *testing.T) {
-=======
 func TestEthEnvLatestVersionFromGithub(t *testing.T) {
->>>>>>> 89f87c35
 	t.Parallel()
 	builder := NewEthereumNetworkBuilder()
 	cfg, err := builder.
@@ -427,21 +376,13 @@
 	require.NotContains(t, cfg.CustomDockerImages[ContainerType_ExecutionLayer], AUTOMATIC_STABLE_LATEST_TAG, "Automatic tag should be replaced")
 }
 
-<<<<<<< HEAD
-func TestMischmachedExecutionClient(t *testing.T) {
-=======
 func TestEthEnvMischmachedExecutionClient(t *testing.T) {
->>>>>>> 89f87c35
 	t.Parallel()
 	builder := NewEthereumNetworkBuilder()
 	_, err := builder.
 		WithExecutionLayer(ExecutionLayer_Nethermind).
 		WithCustomDockerImages(map[ContainerType]string{
-<<<<<<< HEAD
-			ContainerType_ExecutionLayer: fmt.Sprintf("hyperledger/besu:%s", AUTOMATIC_LATEST_TAG)}).
-=======
 			ContainerType_ExecutionLayer: "hyperledger/besu:v1.22.0"}).
->>>>>>> 89f87c35
 		Build()
 	require.Error(t, err, "Builder validation succeeded")
 	require.Equal(t, fmt.Sprintf(MsgMismatchedExecutionClient, ExecutionLayer_Besu, ExecutionLayer_Nethermind), err.Error(), "Error message is not correct")
