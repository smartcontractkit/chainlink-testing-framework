--- conflicted
+++ resolved
@@ -149,7 +149,6 @@
 		Build()
 	require.NoError(t, err, "Builder validation failed")
 	require.Equal(t, ExecutionLayer_Besu, cfg.ExecutionLayer, "Execution layer should be Besu")
-<<<<<<< HEAD
 	require.NotNil(t, cfg.ConsensusLayer, "Consensus layer should not be nil")
 	require.Equal(t, ConsensusLayer_Prysm, *cfg.ConsensusLayer, "Consensus layer should be Prysm")
 	require.Equal(t, ConsensusType_PoS, cfg.ConsensusType, "Consensus type should be PoS")
@@ -199,7 +198,6 @@
 	}
 
 	return *net.EthereumNetwork, nil
-=======
 }
 
 func TestEth2CustomDockerNetworks(t *testing.T) {
@@ -214,5 +212,4 @@
 		Build()
 	require.NoError(t, err, "Builder validation failed")
 	require.Equal(t, networks, cfg.DockerNetworkNames, "Incorrect docker networks in config")
->>>>>>> 912c06a7
 }