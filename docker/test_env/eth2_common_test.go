//go:build eth_env_tests
// +build eth_env_tests

package test_env

import (
	"testing"

	"github.com/stretchr/testify/require"
)

<<<<<<< HEAD
func TestReadDefaultChainConfig(t *testing.T) {
=======
func TestEthEnvReadDefaultChainConfig(t *testing.T) {
>>>>>>> 89f87c35
	t.Parallel()
	config := &EthereumChainConfig{}
	err := config.Default()
	require.NoError(t, err, "Couldn't read default config")

	require.Equal(t, 12, config.SecondsPerSlot, "SecondsPerSlot should be 12")
	require.Equal(t, 6, config.SlotsPerEpoch, "SlotsPerEpoch should be 6")
	require.Equal(t, 15, config.GenesisDelay, "Genesis delay should be 20")
	require.Equal(t, 8, config.ValidatorCount, "Validator count should be 8")
	require.Equal(t, 1337, config.ChainID, "Chain ID should be 1337")
	require.Len(t, config.AddressesToFund, 1, "Should have 1 address to fund")
	require.Equal(t, "0xf39Fd6e51aad88F6F4ce6aB8827279cffFb92266", config.AddressesToFund[0], "Should have address 0xf39Fd6e51aad88F6F4ce6aB8827279cffFb92266 to fund")
	require.Len(t, config.HardForkEpochs, 1, "Should have 1 hard fork epoch")
	require.Equal(t, map[string]int{"Deneb": 500}, config.HardForkEpochs, "Should have correct hard fork epochs")
}<|MERGE_RESOLUTION|>--- conflicted
+++ resolved
@@ -1,6 +1,3 @@
-//go:build eth_env_tests
-// +build eth_env_tests
-
 package test_env
 
 import (
@@ -9,11 +6,7 @@
 	"github.com/stretchr/testify/require"
 )
 
-<<<<<<< HEAD
-func TestReadDefaultChainConfig(t *testing.T) {
-=======
 func TestEthEnvReadDefaultChainConfig(t *testing.T) {
->>>>>>> 89f87c35
 	t.Parallel()
 	config := &EthereumChainConfig{}
 	err := config.Default()
