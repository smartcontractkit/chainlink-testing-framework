--- conflicted
+++ resolved
@@ -8,15 +8,6 @@
     level: 0
 
 # Specify the image and version of the chainlink image you want to run tests against. Leave blank for default.
-<<<<<<< HEAD
-chainlink_image: celo-chainlink
-chainlink_version: latest
-
-# Specify the image and version of the simulated geth image you want to run tests against. Leave blank for default.
-# Has no effect when running tests on networks other than the simulated geth instances.
-geth_image: 
-geth_version: 
-=======
 chainlink_image: 
 chainlink_version: 
 chainlink_env_values:
@@ -26,7 +17,6 @@
 geth_image:
 geth_version: 
 geth_args:
->>>>>>> 9db3e480
 
 # Setting an environment file allows for persistent, not ephemeral environments on test execution
 #
