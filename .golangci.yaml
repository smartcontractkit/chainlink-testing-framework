--- conflicted
+++ resolved
@@ -85,12 +85,8 @@
     - examples
     - imports
     - wasp/examples/*
-<<<<<<< HEAD
+    - seth/examples_wasp/*
     - k8s
     - seth/contracts
     - seth/examples
-    - seth/examples_wasp
-=======
-    - seth/examples_wasp/*
-    - k8s
->>>>>>> 9ea5d6ac
+    - seth/examples_wasp