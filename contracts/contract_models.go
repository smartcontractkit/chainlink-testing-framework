// Package contracts handles deployment, management, and interactions of smart contracts on various chains
package contracts

import (
	"context"
<<<<<<< HEAD
	"html/template"
=======
	"integrations-framework/client"
>>>>>>> fa5c305e
	"math/big"
	"time"

	"github.com/smartcontractkit/integrations-framework/client"

	"github.com/ethereum/go-ethereum/common"
	ocrConfigHelper "github.com/smartcontractkit/libocr/offchainreporting/confighelper"
)

type FluxAggregatorOptions struct {
	PaymentAmount *big.Int       // The amount of LINK paid to each oracle per submission, in wei (units of 10⁻¹⁸ LINK)
	Timeout       uint32         // The number of seconds after the previous round that are allowed to lapse before allowing an oracle to skip an unfinished round
	Validator     common.Address // An optional contract address for validating external validation of answers
	MinSubValue   *big.Int       // An immutable check for a lower bound of what submission values are accepted from an oracle
	MaxSubValue   *big.Int       // An immutable check for an upper bound of what submission values are accepted from an oracle
	Decimals      uint8          // The number of decimals to offset the answer by
	Description   string         // A short description of what is being reported
}

type FluxAggregatorData struct {
	AllocatedFunds  *big.Int         // The amount of payment yet to be withdrawn by oracles
	AvailableFunds  *big.Int         // The amount of future funding available to oracles
	LatestRoundData RoundData        // Data about the latest round
	Oracles         []common.Address // Addresses of oracles on the contract
}

type FluxAggregator interface {
	Fund(fromWallet client.BlockchainWallet, ethAmount *big.Int, linkAmount *big.Int) error
	GetContractData(ctxt context.Context) (*FluxAggregatorData, error)
	SetOracles(
		client.BlockchainWallet,
		[]common.Address,
		[]common.Address,
		[]common.Address,
		uint32,
		uint32,
		uint32,
	) error
	Description(ctxt context.Context) (string, error)
}

type LinkToken interface {
	Address() string
	Fund(fromWallet client.BlockchainWallet, ethAmount *big.Int) error
	Name(context.Context) (string, error)
}

type OffchainOptions struct {
	MaximumGasPrice           uint32         // The highest gas price for which transmitter will be compensated
	ReasonableGasPrice        uint32         // The transmitter will receive reward for gas prices under this value
	MicroLinkPerEth           uint32         // The reimbursement per ETH of gas cost, in 1e-6LINK units
	LinkGweiPerObservation    uint32         // The reward to the oracle for contributing an observation to a successfully transmitted report, in 1e-9LINK units
	LinkGweiPerTransmission   uint32         // The reward to the transmitter of a successful report, in 1e-9LINK units
	MinimumAnswer             *big.Int       // The lowest answer the median of a report is allowed to be
	MaximumAnswer             *big.Int       // The highest answer the median of a report is allowed to be
	BillingAccessController   common.Address // The access controller for billing admin functions
	RequesterAccessController common.Address // The access controller for requesting new rounds
	Decimals                  uint8          // Answers are stored in fixed-point format, with this many digits of precision
	Description               string         // A short description of what is being reported
}

// https://uploads-ssl.webflow.com/5f6b7190899f41fb70882d08/603651a1101106649eef6a53_chainlink-ocr-protocol-paper-02-24-20.pdf
type OffChainAggregatorConfig struct {
	DeltaProgress    time.Duration // The duration in which a leader must achieve progress or be replaced
	DeltaResend      time.Duration // The interval at which nodes resend NEWEPOCH messages
	DeltaRound       time.Duration // The duration after which a new round is started
	DeltaGrace       time.Duration // The duration of the grace period during which delayed oracles can still submit observations
	DeltaC           time.Duration // Limits how often updates are transmitted to the contract as long as the median isn’t changing by more then AlphaPPB
	AlphaPPB         uint64        // Allows larger changes of the median to be reported immediately, bypassing DeltaC
	DeltaStage       time.Duration // Used to stagger stages of the transmission protocol. Multiple Ethereum blocks must be mineable in this period
	RMax             uint8         // The maximum number of rounds in an epoch
	S                []int         // Transmission Schedule
	F                int           // The allowed number of "bad" oracles
	N                int           // The number of oracles
	OracleIdentities []ocrConfigHelper.OracleIdentityExtra
}

type OffchainAggregatorData struct {
	LatestRoundData RoundData // Data about the latest round
}

type OffchainAggregator interface {
	Address() string
	Fund(client.BlockchainWallet, *big.Int, *big.Int) error
	GetContractData(ctxt context.Context) (*OffchainAggregatorData, error)
	SetConfig(
		fromWallet client.BlockchainWallet,
		chainlinkNodes []client.Chainlink,
		ocrConfig OffChainAggregatorConfig,
	) error
	SetPayees(client.BlockchainWallet, []common.Address, []common.Address) error
	RequestNewRound(fromWallet client.BlockchainWallet) error
	Link(ctxt context.Context) (common.Address, error)
	GetLatestAnswer(ctxt context.Context) (*big.Int, error)
	GetLatestRound(ctxt context.Context) (*RoundData, error)
}

type Storage interface {
	Get(ctxt context.Context) (*big.Int, error)
	Set(*big.Int) error
}

type VRF interface {
	Fund(client.BlockchainWallet, *big.Int, *big.Int) error
	ProofLength(context.Context) (*big.Int, error)
}

type RoundData struct {
	RoundId         *big.Int
	Answer          *big.Int
	StartedAt       *big.Int
	UpdatedAt       *big.Int
	AnsweredInRound *big.Int
}<|MERGE_RESOLUTION|>--- conflicted
+++ resolved
@@ -3,11 +3,6 @@
 
 import (
 	"context"
-<<<<<<< HEAD
-	"html/template"
-=======
-	"integrations-framework/client"
->>>>>>> fa5c305e
 	"math/big"
 	"time"
 
