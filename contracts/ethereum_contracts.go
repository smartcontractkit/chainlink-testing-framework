--- conflicted
+++ resolved
@@ -287,8 +287,6 @@
 	fromWallet client.BlockchainWallet,
 	chainlinkNodes []client.Chainlink,
 ) error {
-<<<<<<< HEAD
-
 	ocrConfig := OffChainAggregatorConfig{
 		AlphaPPB:         1,
 		DeltaC:           "120s",
@@ -340,9 +338,6 @@
 	}
 
 	confJson, err := json.MarshalIndent(confWrap, "", " ")
-=======
-	opts, err := o.client.TransactionOpts(fromWallet, *o.address, big.NewInt(0), nil)
->>>>>>> a07fe2ef
 	if err != nil {
 		return err
 	}
