--- conflicted
+++ resolved
@@ -819,8 +819,7 @@
 	return false
 }
 
-<<<<<<< HEAD
-// getLogTargetsFromConfig gets log targets from LOGSTREAM_LOG_TARGETS env var
+// getLogTargetsFromConfig gets log targets from logging config or returns 'file' log targets if none are configured
 func getLogTargetsFromConfig(config config.LoggingConfig) ([]LogTarget, error) {
 	if config.LogStream != nil && len(config.LogStream.LogTargets) > 0 {
 		logTargets := make([]LogTarget, 0)
@@ -838,27 +837,7 @@
 		}
 
 		return logTargets, nil
-=======
-// getLogTargetsFromEnv gets log targets from LOGSTREAM_LOG_TARGETS env var
-func getLogTargetsFromEnv() ([]LogTarget, error) {
-	envLogTargetsValue := os.Getenv("LOGSTREAM_LOG_TARGETS")
-	if envLogTargetsValue == "" {
-		// default log target is file
-		return []LogTarget{"file"}, nil
-	}
-	envLogTargets := make([]LogTarget, 0)
-	for _, target := range strings.Split(envLogTargetsValue, ",") {
-		switch strings.TrimSpace(strings.ToLower(target)) {
-		case "loki":
-			envLogTargets = append(envLogTargets, Loki)
-		case "file":
-			envLogTargets = append(envLogTargets, File)
-		case "in-memory":
-			envLogTargets = append(envLogTargets, InMemory)
-		default:
-			return []LogTarget{}, errors.Errorf("unknown log target: %s", target)
-		}
->>>>>>> d06224e4
-	}
-	return envLogTargets, nil
+	}
+
+	return []LogTarget{"file"}, nil
 }