package actions

//revive:disable:dot-imports
import (
	"fmt"
	"math/big"
	"strings"
	"time"

	. "github.com/onsi/gomega"
	uuid "github.com/satori/go.uuid"
	"github.com/smartcontractkit/integrations-framework/client"
	"github.com/smartcontractkit/integrations-framework/contracts"
)

// This actions file often returns functions, rather than just values. These are used as common test helpers, and are
// handy to have returning as functions so that Ginkgo can use them in an aesthetically pleasing way.

// DeployOCRContracts deploys and funds a certain number of offchain aggregator contracts
func DeployOCRContracts(
	numberOfContracts int,
	linkTokenContract contracts.LinkToken,
	contractDeployer contracts.ContractDeployer,
	chainlinkNodes []client.Chainlink,
	networks *client.Networks,
) []contracts.OffchainAggregator {
	ocrInstances := []contracts.OffchainAggregator{}
	for i := 0; i < numberOfContracts; i++ {
		ocrInstance, err := contractDeployer.DeployOffChainAggregator(
			linkTokenContract.Address(),
			contracts.DefaultOffChainAggregatorOptions(),
		)
<<<<<<< HEAD
		Expect(err).ShouldNot(HaveOccurred())
=======
		Expect(err).ShouldNot(HaveOccurred(), "Deploying OCR instance %d shouldn't fail", i+1)
>>>>>>> 9db3e480
		// Exclude the first node, which will be used as a bootstrapper
		err = ocrInstance.SetConfig(
			chainlinkNodes[1:],
			contracts.DefaultOffChainAggregatorConfig(len(chainlinkNodes[1:])),
		)
		ocrInstances = append(ocrInstances, ocrInstance)
<<<<<<< HEAD
		Expect(err).ShouldNot(HaveOccurred())
		err = linkTokenContract.Transfer(ocrInstance.Address(), big.NewInt(2e18))
		Expect(err).ShouldNot(HaveOccurred())
		err = networks.Default.WaitForEvents()
		Expect(err).ShouldNot(HaveOccurred())
=======
		Expect(err).ShouldNot(HaveOccurred())
		err = linkTokenContract.Transfer(ocrInstance.Address(), big.NewInt(2e18))
		Expect(err).ShouldNot(HaveOccurred(), "Transfering LINK token to OCR instance %d shouldn't fail", i+1)
		err = networks.Default.WaitForEvents()
		Expect(err).ShouldNot(HaveOccurred(), "Waiting for Event subscriptions of OCR instance %d shouldn't fail", i+1)
>>>>>>> 9db3e480
	}
	return ocrInstances
}

// CreateOCRJobs bootstraps the first node and to the other nodes sends ocr jobs that
// read from different adapters, to be used in combination with SetAdapterResponses
func CreateOCRJobs(
	ocrInstances []contracts.OffchainAggregator,
	chainlinkNodes []client.Chainlink,
	mockserver *client.MockserverClient,
) func() {
	return func() {
		for _, ocrInstance := range ocrInstances {
			bootstrapNode := chainlinkNodes[0]
			bootstrapP2PIds, err := bootstrapNode.ReadP2PKeys()
			Expect(err).ShouldNot(HaveOccurred(), "Shouldn't fail reading P2P keys from bootstrap node")
			bootstrapP2PId := bootstrapP2PIds.Data[0].Attributes.PeerID
			bootstrapSpec := &client.OCRBootstrapJobSpec{
				Name:            fmt.Sprintf("bootstrap-%s", uuid.NewV4().String()),
				ContractAddress: ocrInstance.Address(),
				P2PPeerID:       bootstrapP2PId,
				IsBootstrapPeer: true,
			}
			_, err = bootstrapNode.CreateJob(bootstrapSpec)
			Expect(err).ShouldNot(HaveOccurred(), "Shouldn't fail creating bootstrap job on bootstrap node")

			for nodeIndex := 1; nodeIndex < len(chainlinkNodes); nodeIndex++ {
				nodeP2PIds, err := chainlinkNodes[nodeIndex].ReadP2PKeys()
				Expect(err).ShouldNot(HaveOccurred(), "Shouldn't fail reading P2P keys from OCR node %d", nodeIndex+1)
				nodeP2PId := nodeP2PIds.Data[0].Attributes.PeerID
				nodeTransmitterAddress, err := chainlinkNodes[nodeIndex].PrimaryEthAddress()
				Expect(err).ShouldNot(HaveOccurred(), "Shouldn't fail getting primary ETH address from OCR node %d", nodeIndex+1)
				nodeOCRKeys, err := chainlinkNodes[nodeIndex].ReadOCRKeys()
				Expect(err).ShouldNot(HaveOccurred(), "Shouldn't fail getting OCR keys from OCR node %d", nodeIndex+1)
				nodeOCRKeyId := nodeOCRKeys.Data[0].ID

				nodeContractPairID := buildNodeContractPairID(chainlinkNodes[nodeIndex], ocrInstance)
				Expect(err).ShouldNot(HaveOccurred())
				bta := client.BridgeTypeAttributes{
					Name: nodeContractPairID,
					URL:  fmt.Sprintf("%s/%s", mockserver.Config.ClusterURL, nodeContractPairID),
				}

				// This sets a default value for all node and ocr instances in order to avoid 404 issues
				SetAllAdapterResponses(0, ocrInstances, chainlinkNodes, mockserver)

				err = chainlinkNodes[nodeIndex].CreateBridge(&bta)
				Expect(err).ShouldNot(HaveOccurred(), "Shouldn't fail creating bridge in OCR node %d", nodeIndex+1)

				ocrSpec := &client.OCRTaskJobSpec{
					ContractAddress:    ocrInstance.Address(),
					P2PPeerID:          nodeP2PId,
					P2PBootstrapPeers:  []client.Chainlink{bootstrapNode},
					KeyBundleID:        nodeOCRKeyId,
					TransmitterAddress: nodeTransmitterAddress,
					ObservationSource:  client.ObservationSourceSpecBridge(bta),
				}
				_, err = chainlinkNodes[nodeIndex].CreateJob(ocrSpec)
				Expect(err).ShouldNot(HaveOccurred(), "Shouldn't fail creating OCR Task job on OCR node %d", nodeIndex+1)
			}
		}
	}
}

// SetAdapterResponse sets a single adapter response that correlates with an ocr contract and a chainlink node
func SetAdapterResponse(
	response int,
	ocrInstance contracts.OffchainAggregator,
	chainlinkNode client.Chainlink,
	mockserver *client.MockserverClient,
) func() {
	return func() {
		nodeContractPairID := buildNodeContractPairID(chainlinkNode, ocrInstance)
		path := fmt.Sprintf("/%s", nodeContractPairID)
		err := mockserver.SetValuePath(path, response)
<<<<<<< HEAD
		Expect(err).ShouldNot(HaveOccurred())
=======
		Expect(err).ShouldNot(HaveOccurred(), "Setting mockserver value path shouldn't fail")
>>>>>>> 9db3e480
	}
}

// SetAllAdapterResponses sets the mock responses in mockserver that are read by chainlink nodes
// to simulate different adapters. This sets all adapter responses for each node and contract to the same response
func SetAllAdapterResponses(
	response int,
	ocrInstances []contracts.OffchainAggregator,
	chainlinkNodes []client.Chainlink,
	mockserver *client.MockserverClient,
) func() {
	return func() {
		for _, ocrInstance := range ocrInstances {
			for _, node := range chainlinkNodes {
				SetAdapterResponse(response, ocrInstance, node, mockserver)()
			}
		}
	}
}

// StartNewRound requests a new round from the ocr contract and waits for confirmation
func StartNewRound(
	roundNr int64,
	ocrInstances []contracts.OffchainAggregator,
	networks *client.Networks,
) func() {
	return func() {
		roundTimeout := time.Minute * 2
		for i := 0; i < len(ocrInstances); i++ {
			err := ocrInstances[i].RequestNewRound()
			Expect(err).ShouldNot(HaveOccurred(), "Requesting new round in OCR instance %d shouldn't fail", i+1)
			ocrRound := contracts.NewOffchainAggregatorRoundConfirmer(ocrInstances[i], big.NewInt(roundNr), roundTimeout)
			networks.Default.AddHeaderEventSubscription(ocrInstances[i].Address(), ocrRound)
			err = networks.Default.WaitForEvents()
			Expect(err).ShouldNot(HaveOccurred(), "Waiting for Event subscriptions of OCR instance %d shouldn't fail", i+1)
		}
	}
}

func buildNodeContractPairID(node client.Chainlink, ocrInstance contracts.OffchainAggregator) string {
	Expect(node).ShouldNot(BeNil())
	Expect(ocrInstance).ShouldNot(BeNil())
	nodeAddress, err := node.PrimaryEthAddress()
<<<<<<< HEAD
	Expect(err).ShouldNot(HaveOccurred())
=======
	Expect(err).ShouldNot(HaveOccurred(), "Getting chainlink node's primary ETH address shouldn't fail")
>>>>>>> 9db3e480
	shortNodeAddr := nodeAddress[2:12]
	shortOCRAddr := ocrInstance.Address()[2:12]
	return strings.ToLower(fmt.Sprintf("node_%s_contract_%s", shortNodeAddr, shortOCRAddr))
}<|MERGE_RESOLUTION|>--- conflicted
+++ resolved
@@ -30,30 +30,18 @@
 			linkTokenContract.Address(),
 			contracts.DefaultOffChainAggregatorOptions(),
 		)
-<<<<<<< HEAD
-		Expect(err).ShouldNot(HaveOccurred())
-=======
 		Expect(err).ShouldNot(HaveOccurred(), "Deploying OCR instance %d shouldn't fail", i+1)
->>>>>>> 9db3e480
 		// Exclude the first node, which will be used as a bootstrapper
 		err = ocrInstance.SetConfig(
 			chainlinkNodes[1:],
 			contracts.DefaultOffChainAggregatorConfig(len(chainlinkNodes[1:])),
 		)
 		ocrInstances = append(ocrInstances, ocrInstance)
-<<<<<<< HEAD
-		Expect(err).ShouldNot(HaveOccurred())
-		err = linkTokenContract.Transfer(ocrInstance.Address(), big.NewInt(2e18))
-		Expect(err).ShouldNot(HaveOccurred())
-		err = networks.Default.WaitForEvents()
-		Expect(err).ShouldNot(HaveOccurred())
-=======
 		Expect(err).ShouldNot(HaveOccurred())
 		err = linkTokenContract.Transfer(ocrInstance.Address(), big.NewInt(2e18))
 		Expect(err).ShouldNot(HaveOccurred(), "Transfering LINK token to OCR instance %d shouldn't fail", i+1)
 		err = networks.Default.WaitForEvents()
 		Expect(err).ShouldNot(HaveOccurred(), "Waiting for Event subscriptions of OCR instance %d shouldn't fail", i+1)
->>>>>>> 9db3e480
 	}
 	return ocrInstances
 }
@@ -129,11 +117,7 @@
 		nodeContractPairID := buildNodeContractPairID(chainlinkNode, ocrInstance)
 		path := fmt.Sprintf("/%s", nodeContractPairID)
 		err := mockserver.SetValuePath(path, response)
-<<<<<<< HEAD
-		Expect(err).ShouldNot(HaveOccurred())
-=======
 		Expect(err).ShouldNot(HaveOccurred(), "Setting mockserver value path shouldn't fail")
->>>>>>> 9db3e480
 	}
 }
 
@@ -177,11 +161,7 @@
 	Expect(node).ShouldNot(BeNil())
 	Expect(ocrInstance).ShouldNot(BeNil())
 	nodeAddress, err := node.PrimaryEthAddress()
-<<<<<<< HEAD
-	Expect(err).ShouldNot(HaveOccurred())
-=======
 	Expect(err).ShouldNot(HaveOccurred(), "Getting chainlink node's primary ETH address shouldn't fail")
->>>>>>> 9db3e480
 	shortNodeAddr := nodeAddress[2:12]
 	shortOCRAddr := ocrInstance.Address()[2:12]
 	return strings.ToLower(fmt.Sprintf("node_%s_contract_%s", shortNodeAddr, shortOCRAddr))
