--- conflicted
+++ resolved
@@ -251,18 +251,13 @@
 	env *environment.Environment,
 	chainlinkNodes []client.Chainlink,
 	optionalTestReporter testreporters.TestReporter, // Optionally pass in a test reporter to log further metrics
-	c blockchain.EVMClient,
+	client blockchain.EVMClient,
 ) error {
 	var err error
 	if err = sendReport(env, "./", optionalTestReporter); err != nil {
 		log.Warn().Err(err).Msg("Error writing test report")
 	}
-<<<<<<< HEAD
-	if err = returnFunds(chainlinkNodes, nets); err != nil {
-=======
-	err = returnFunds(chainlinkNodes, c)
-	if err != nil {
->>>>>>> a5724f45
+	if err = returnFunds(chainlinkNodes, client); err != nil {
 		log.Error().Err(err).Str("Namespace", env.Cfg.Namespace).
 			Msg("Error attempting to return funds from chainlink nodes to network's default wallet. " +
 				"Environment is left running so you can try manually!")
@@ -310,15 +305,9 @@
 }
 
 // Returns all the funds from the chainlink nodes to the networks default address
-<<<<<<< HEAD
-func returnFunds(chainlinkNodes []client.Chainlink, clients []blockchain.EVMClient) error {
-	if clients == nil {
-		log.Warn().Msg("No blockchain clients found, unable to return funds from chainlink nodes.")
-=======
-func returnFunds(chainlinkNodes []client.Chainlink, c blockchain.EVMClient) error {
-	if c == nil {
-		log.Warn().Msg("No network connections found, unable to return funds from chainlink nodes.")
->>>>>>> a5724f45
+func returnFunds(chainlinkNodes []client.Chainlink, client blockchain.EVMClient) error {
+	if client == nil {
+		log.Warn().Msg("No blockchain client found, unable to return funds from chainlink nodes.")
 	}
 	for _, node := range chainlinkNodes {
 		if err := node.SetSessionCookie(); err != nil {
@@ -326,34 +315,26 @@
 		}
 	}
 	log.Info().Msg("Attempting to return Chainlink node funds to default network wallets")
-<<<<<<< HEAD
-	for _, network := range clients {
-		if network.NetworkSimulated() {
-			log.Info().Str("Network Name", network.GetNetworkName()).
-				Msg("Network is a simulated network. Skipping fund return.")
-			continue
-		}
-		addressMap, err := sendFunds(chainlinkNodes, network)
-		if err != nil {
-			return err
-		}
-
-		err = checkFunds(chainlinkNodes, addressMap, strings.ToLower(network.GetDefaultWallet().Address()))
-		if err != nil {
-			return err
-		}
-=======
-	if c.GetNetworkType() == blockchain.SimulatedEthNetwork {
-		log.Info().Str("Network Name", c.GetNetworkName()).
-			Msg("Network is a `eth_simulated` network. Skipping fund return.")
+	if client.NetworkSimulated() {
+		log.Info().Str("Network Name", client.GetNetworkName()).
+			Msg("Network is a simulated network. Skipping fund return.")
 		return nil
->>>>>>> a5724f45
-	}
-	addressMap, err := sendFunds(chainlinkNodes, c)
+	}
+
+	addressMap, err := sendFunds(chainlinkNodes, client)
 	if err != nil {
 		return err
 	}
-	return checkFunds(chainlinkNodes, addressMap, strings.ToLower(c.GetDefaultWallet().Address()))
+
+	err = checkFunds(chainlinkNodes, addressMap, strings.ToLower(client.GetDefaultWallet().Address()))
+	if err != nil {
+		return err
+	}
+	addressMap, err = sendFunds(chainlinkNodes, client)
+	if err != nil {
+		return err
+	}
+	return checkFunds(chainlinkNodes, addressMap, strings.ToLower(client.GetDefaultWallet().Address()))
 }
 
 // Requests that all the chainlink nodes send their funds back to the network's default wallet
