// Package actions enables common chainlink interactions
package actions

import (
	"encoding/json"
	"fmt"
	"math/big"
	"os"
	"path/filepath"
	"strings"
	"time"

	"github.com/avast/retry-go"
	"github.com/onsi/ginkgo/v2"
	"github.com/onsi/gomega"
	"github.com/pkg/errors"
	"github.com/smartcontractkit/helmenv/environment"
<<<<<<< HEAD
=======
	"golang.org/x/sync/errgroup"
>>>>>>> 48e78c5f
	kubeerrors "k8s.io/apimachinery/pkg/api/errors"

	"github.com/rs/zerolog"
	"github.com/rs/zerolog/log"
	"github.com/smartcontractkit/integrations-framework/config"
	"github.com/smartcontractkit/integrations-framework/contracts"
	"github.com/smartcontractkit/integrations-framework/testreporters"

	"github.com/ethereum/go-ethereum/common"
	uuid "github.com/satori/go.uuid"
	"github.com/smartcontractkit/integrations-framework/client"
)

const (
	// DefaultArtifactsDir default artifacts dir
	DefaultArtifactsDir string = "logs"
)

// GinkgoSuite provides the default setup for running a Ginkgo test suite
func GinkgoSuite(frameworkConfigFileLocation string) {
	LoadConfigs(frameworkConfigFileLocation)
	gomega.RegisterFailHandler(ginkgo.Fail)
}

func LoadConfigs(frameworkConfigFileLocation string) {
	log.Logger = log.Output(zerolog.ConsoleWriter{Out: os.Stderr})

	absoluteConfigFileLocation, err := filepath.Abs(frameworkConfigFileLocation)
	if err != nil {
		log.Fatal().
			Str("Path", frameworkConfigFileLocation).
			Msg("Unable to resolve path to an absolute path")
		return
	}

	frameworkConfig := filepath.Join(absoluteConfigFileLocation, "framework.yaml")
	if os.Getenv("FRAMEWORK_CONFIG_FILE") != "" {
		frameworkConfig = os.Getenv("FRAMEWORK_CONFIG_FILE")
	}
	fConf, err := config.LoadFrameworkConfig(frameworkConfig)
	if err != nil {
		log.Fatal().
			Err(err).
			Str("Path", absoluteConfigFileLocation).
			Msg("Failed to load config")
		return
	}
	log.Logger = log.Logger.Level(zerolog.Level(fConf.Logging.Level))

	networksConfig := filepath.Join(absoluteConfigFileLocation, "networks.yaml")
	if os.Getenv("NETWORKS_CONFIG_FILE") != "" {
		networksConfig = os.Getenv("NETWORKS_CONFIG_FILE")
	}
	_, err = config.LoadNetworksConfig(networksConfig)
	if err != nil {
		log.Fatal().
			Err(err).
			Str("Path", absoluteConfigFileLocation).
			Msg("Failed to load config")
		return
	}
}

// FundChainlinkNodes will fund all of the provided Chainlink nodes with a set amount of native currency
func FundChainlinkNodes(
	nodes []client.Chainlink,
	blockchain client.BlockchainClient,
	amount *big.Float,
) error {
	for _, cl := range nodes {
		toAddress, err := cl.PrimaryEthAddress()
		if err != nil {
			return err
		}
		err = blockchain.Fund(toAddress, amount)
		if err != nil {
			return err
		}
	}
	return blockchain.WaitForEvents()
}

// FundChainlinkNodes will fund all of the provided Chainlink nodes with a set amount of native currency
func FundChainlinkNodesLink(
	nodes []client.Chainlink,
	blockchain client.BlockchainClient,
	linkToken contracts.LinkToken,
	linkAmount *big.Int,
) error {
	for _, cl := range nodes {
		toAddress, err := cl.PrimaryEthAddress()
		if err != nil {
			return err
		}
		linkToken.Transfer(toAddress, linkAmount)
		if err != nil {
			return err
		}
	}
	return blockchain.WaitForEvents()
}

// FundAddresses will fund a list of addresses with an amount of native currency
func FundAddresses(blockchain client.BlockchainClient, amount *big.Float, addresses ...string) error {
	for _, address := range addresses {
		if err := blockchain.Fund(address, amount); err != nil {
			return err
		}
	}
	return blockchain.WaitForEvents()
}

// ChainlinkNodeAddresses will return all the on-chain wallet addresses for a set of Chainlink nodes
func ChainlinkNodeAddresses(nodes []client.Chainlink) ([]common.Address, error) {
	addresses := make([]common.Address, 0)
	for _, node := range nodes {
		primaryAddress, err := node.PrimaryEthAddress()
		if err != nil {
			return nil, err
		}
		addresses = append(addresses, common.HexToAddress(primaryAddress))
	}
	return addresses, nil
}

// SetChainlinkAPIPageSize specifies the page size from the Chainlink API, useful for high volume testing
func SetChainlinkAPIPageSize(nodes []client.Chainlink, pageSize int) {
	for _, n := range nodes {
		n.SetPageSize(pageSize)
	}
}

// EncodeOnChainExternalJobID encodes external job uuid to on-chain representation
func EncodeOnChainExternalJobID(jobID uuid.UUID) [32]byte {
	var ji [32]byte
	copy(ji[:], strings.Replace(jobID.String(), "-", "", 4))
	return ji
}

// ExtractRequestIDFromJobRun extracts RequestID from job runs response
func ExtractRequestIDFromJobRun(jobDecodeData client.RunsResponseData) ([]byte, error) {
	var taskRun client.TaskRun
	for _, tr := range jobDecodeData.Attributes.TaskRuns {
		if tr.Type == "ethabidecodelog" {
			taskRun = tr
		}
	}
	var decodeLogTaskRun *client.DecodeLogTaskRun
	if err := json.Unmarshal([]byte(taskRun.Output), &decodeLogTaskRun); err != nil {
		return nil, err
	}
	rqInts := decodeLogTaskRun.RequestID
	return rqInts, nil
}

// EncodeOnChainVRFProvingKey encodes uncompressed public VRF key to on-chain representation
func EncodeOnChainVRFProvingKey(vrfKey client.VRFKey) ([2]*big.Int, error) {
	uncompressed := vrfKey.Data.Attributes.Uncompressed
	provingKey := [2]*big.Int{}
	var set1 bool
	var set2 bool
	// strip 0x to convert to int
	provingKey[0], set1 = new(big.Int).SetString(uncompressed[2:66], 16)
	if !set1 {
		return [2]*big.Int{}, fmt.Errorf("can not convert VRF key to *big.Int")
	}
	provingKey[1], set2 = new(big.Int).SetString(uncompressed[66:], 16)
	if !set2 {
		return [2]*big.Int{}, fmt.Errorf("can not convert VRF key to *big.Int")
	}
	return provingKey, nil
}

// GetMockserverInitializerDataForOTPE creates mocked weiwatchers data needed for otpe
func GetMockserverInitializerDataForOTPE(
	OCRInstances []contracts.OffchainAggregator,
	chainlinkNodes []client.Chainlink,
) (interface{}, error) {
	var contractsInfo []client.ContractInfoJSON

	for index, OCRInstance := range OCRInstances {
		contractInfo := client.ContractInfoJSON{
			ContractVersion: 4,
			Path:            fmt.Sprintf("contract_%d", index),
			Status:          "live",
			ContractAddress: OCRInstance.Address(),
		}

		contractsInfo = append(contractsInfo, contractInfo)
	}

	contractsInitializer := client.HttpInitializer{
		Request:  client.HttpRequest{Path: "/contracts.json"},
		Response: client.HttpResponse{Body: contractsInfo},
	}

	var nodesInfo []client.NodeInfoJSON

	for _, chainlink := range chainlinkNodes {
		ocrKeys, err := chainlink.ReadOCRKeys()
		if err != nil {
			return nil, err
		}
		nodeInfo := client.NodeInfoJSON{
			NodeAddress: []string{ocrKeys.Data[0].Attributes.OnChainSigningAddress},
			ID:          ocrKeys.Data[0].ID,
		}
		nodesInfo = append(nodesInfo, nodeInfo)
	}

	nodesInitializer := client.HttpInitializer{
		Request:  client.HttpRequest{Path: "/nodes.json"},
		Response: client.HttpResponse{Body: nodesInfo},
	}
	initializers := []client.HttpInitializer{contractsInitializer, nodesInitializer}
	return initializers, nil
}

// TeardownSuite tears down networks/clients and environment and creates a logs folder for failed tests in the
// specified path. Can also accept a testreporter (if one was used) to log further results
func TeardownSuite(
	env *environment.Environment,
	nets *client.Networks,
	logsFolderPath string,
	chainlinkNodes []client.Chainlink,
	optionalTestReporter testreporters.TestReporter, // Optionally pass in a test reporter to log further metrics
) error {
	if err := writeTeardownLogs(env, optionalTestReporter); err != nil {
		return errors.Wrap(err, "Error dumping environment logs, leaving environment running for manual retrieval")
<<<<<<< HEAD
	}
	if nets != nil {
		if err := nets.Teardown(); err != nil {
			return err
		}
=======
>>>>>>> 48e78c5f
	}
	switch strings.ToUpper(config.ProjectFrameworkSettings.KeepEnvironments) {
	case "ALWAYS":
		env.Persistent = true
	case "ONFAIL":
		if ginkgo.CurrentSpecReport().Failed() {
			env.Persistent = true
		}
	case "NEVER":
		env.Persistent = false
	default:
		log.Warn().Str("Invalid Keep Value", config.ProjectFrameworkSettings.KeepEnvironments).
			Msg("Invalid 'keep_environments' value, see the 'framework.yaml' file")
	}

	if err := returnFunds(chainlinkNodes, nets); err != nil {
		log.Error().Err(err).Str("Namespace", env.Namespace).
			Msg("Error attempting to return funds from chainlink nodes to network's default wallet. " +
				"Environment is left running so you can try manually!")
		env.Persistent = true
	} else {
		log.Info().Msg("Successfully returned funds from chainlink nodes to default network wallets")
	}
	if nets != nil {
		if err := nets.Teardown(); err != nil {
			return err
		}
	}
	if !env.Config.Persistent {
		if err := env.Teardown(); err != nil {
			return err
		}
	}
	return nil
}

// TeardownRemoteSuite is used when running a test within a remote-test-runner, like for long-running performance and
// soak tests
<<<<<<< HEAD
func TeardownRemoteSuite(env *environment.Environment, optionalTestReporter testreporters.TestReporter) error {
	return writeTeardownLogs(env, optionalTestReporter)
}

=======
func TeardownRemoteSuite(
	env *environment.Environment,
	nets *client.Networks,
	chainlinkNodes []client.Chainlink,
	optionalTestReporter testreporters.TestReporter, // Optionally pass in a test reporter to log further metrics
) error {
	err := writeTeardownLogs(env, optionalTestReporter)
	if err != nil {
		return err
	}
	err = returnFunds(chainlinkNodes, nets)
	if err != nil {
		log.Error().Err(err).Str("Namespace", env.Namespace).
			Msg("Error attempting to return funds from chainlink nodes to network's default wallet. " +
				"Environment is left running so you can try manually!")
	}
	return err
}

// attempts to download the logs of all ephemeral test deployments onto the test runner, also writing a test report
// if one is provided
>>>>>>> 48e78c5f
func writeTeardownLogs(env *environment.Environment, optionalTestReporter testreporters.TestReporter) error {
	if ginkgo.CurrentSpecReport().Failed() || optionalTestReporter != nil {
		testFilename := strings.Split(ginkgo.CurrentSpecReport().FileName(), ".")[0]
		_, testName := filepath.Split(testFilename)
		logsPath := filepath.Join(config.ProjectConfigDirectory, DefaultArtifactsDir, fmt.Sprintf("%s-%d", testName, time.Now().Unix()))
		if err := env.Artifacts.DumpTestResult(logsPath, "chainlink"); err != nil {
			log.Warn().Err(err).Msg("Error trying to collect pod logs")
			if kubeerrors.IsForbidden(err) {
				log.Warn().Msg("Unable to gather logs from a remote_test_runner instance. Working on improving this.")
			} else {
				return err
			}
		}
		if optionalTestReporter != nil {
			log.Info().Msg("Writing Test Report")
			optionalTestReporter.SetNamespace(env.Namespace)
			err := optionalTestReporter.WriteReport(logsPath)
			if err != nil {
				return err
			}
			err = optionalTestReporter.SendSlackNotification(nil)
			if err != nil {
				return err
			}
		}
	}
	return nil
<<<<<<< HEAD
=======
}

// Returns all the funds from the chainlink nodes to the networks default address
func returnFunds(chainlinkNodes []client.Chainlink, networks *client.Networks) error {
	if networks == nil {
		log.Warn().Msg("No network connections found, unable to return funds from chainlink nodes.")
	}
	log.Info().Msg("Attempting to return Chainlink node funds to default network wallets")
	for _, network := range networks.AllNetworks() {
		if network.GetNetworkType() == client.SimulatedEthNetwork {
			log.Info().Str("Network Name", network.GetNetworkName()).
				Msg("Network is a `eth_simulated` network. Skipping fund return.")
			continue
		}
		addressMap, err := sendFunds(chainlinkNodes, network)
		if err != nil {
			return err
		}

		err = checkFunds(chainlinkNodes, addressMap, strings.ToLower(network.GetDefaultWallet().Address()))
		if err != nil {
			return err
		}
	}

	return nil
}

// Requests that all the chainlink nodes send their funds back to the network's default wallet
// This is surprisingly tricky, and fairly annoying due to Go's lack of syntactic sugar and how chainlink nodes handle txs
func sendFunds(chainlinkNodes []client.Chainlink, network client.BlockchainClient) (map[int]string, error) {
	chainlinkTransactionAddresses := make(map[int]string)
	sendFundsErrGroup := new(errgroup.Group)
	for ni, n := range chainlinkNodes {
		nodeIndex := ni // https://golang.org/doc/faq#closures_and_goroutines
		node := n
		// Send async request to each chainlink node to send a transaction back to the network default wallet
		sendFundsErrGroup.Go(
			func() error {
				primaryEthKeyData, err := node.ReadPrimaryETHKey()
				if err != nil {
					return err
				}
				nodeBalanceString := primaryEthKeyData.Attributes.ETHBalance
				if nodeBalanceString != "0" { // If key has a non-zero balance, attempt to transfer it back
					gasCost, err := network.EstimateTransactionGasCost()
					if err != nil {
						return err
					}

					// TODO: Imperfect gas calculation buffer of 50 Gwei. Seems to be the result of differences in chainlink
					// gas handling. Working with core team on a better solution
					gasCost = gasCost.Add(gasCost, big.NewInt(50000000000))
					nodeBalance, _ := big.NewInt(0).SetString(nodeBalanceString, 10)
					transferAmount := nodeBalance.Sub(nodeBalance, gasCost)
					_, err = node.SendNativeToken(transferAmount, primaryEthKeyData.Attributes.Address, network.GetDefaultWallet().Address())
					if err != nil {
						return err
					}
					// Add the address to our map to check for later (hashes aren't returned, sadly)
					chainlinkTransactionAddresses[nodeIndex] = strings.ToLower(primaryEthKeyData.Attributes.Address)
				}
				return nil
			},
		)

	}
	return chainlinkTransactionAddresses, sendFundsErrGroup.Wait()
}

// checks that the funds made it from the chainlink node to the network address
// this turns out to be tricky to do, given how chainlink handles pending transactions, thus the complexity
func checkFunds(chainlinkNodes []client.Chainlink, sentFromAddressesMap map[int]string, toAddress string) error {
	err := retry.Do( // Might take some time for txs to confirm, check up on the nodes a few times
		func() error {
			log.Debug().Msg("Attempting to confirm chainlink nodes transferred back funds")
			transactionErrGroup := new(errgroup.Group)
			for nodeIndex, n := range chainlinkNodes {
				node := n // https://golang.org/doc/faq#closures_and_goroutines
				sentFromAddress, nodeHasFunds := sentFromAddressesMap[nodeIndex]
				// Async check on all the nodes if their transactions are confirmed
				if nodeHasFunds { // Only if the node had funds to begin with
					transactionErrGroup.Go(func() error {
						return confirmTransaction(node, sentFromAddress, toAddress, transactionErrGroup)
					})
				} else {
					log.Debug().Int("Node Number", nodeIndex).Msg("Chainlink node had no funds to return")
				}
			}

			return transactionErrGroup.Wait()
		},
		retry.Delay(time.Second*5),
		retry.MaxDelay(time.Second*5),
		retry.Attempts(20),
	)

	return err
}

// helper to confirm that the latest attempted transaction on the chainlink node with the expected from and to addresses
// has been confirmed
func confirmTransaction(
	chainlinkNode client.Chainlink,
	fromAddress string,
	toAddress string,
	transactionErrGroup *errgroup.Group,
) error {
	transactionAttempts, err := chainlinkNode.ReadTransactionAttempts()
	if err != nil {
		return err
	}
	log.Debug().Str("From", fromAddress).
		Str("To", toAddress).
		Msg("Attempting to confirm node returned funds")
	// Loop through all transactions on the node
	for _, tx := range transactionAttempts.Data {
		if tx.Attributes.From == fromAddress && strings.ToLower(tx.Attributes.To) == toAddress {
			if tx.Attributes.State == "confirmed" {
				return nil
			}
			return fmt.Errorf("Expected transaction to be confirmed. From: %s To: %s State: %s", fromAddress, toAddress, tx.Attributes.State)
		}
	}
	return fmt.Errorf("Did not find expected transaction on node. From: %s To: %s", fromAddress, toAddress)
>>>>>>> 48e78c5f
}<|MERGE_RESOLUTION|>--- conflicted
+++ resolved
@@ -15,10 +15,7 @@
 	"github.com/onsi/gomega"
 	"github.com/pkg/errors"
 	"github.com/smartcontractkit/helmenv/environment"
-<<<<<<< HEAD
-=======
 	"golang.org/x/sync/errgroup"
->>>>>>> 48e78c5f
 	kubeerrors "k8s.io/apimachinery/pkg/api/errors"
 
 	"github.com/rs/zerolog"
@@ -248,14 +245,6 @@
 ) error {
 	if err := writeTeardownLogs(env, optionalTestReporter); err != nil {
 		return errors.Wrap(err, "Error dumping environment logs, leaving environment running for manual retrieval")
-<<<<<<< HEAD
-	}
-	if nets != nil {
-		if err := nets.Teardown(); err != nil {
-			return err
-		}
-=======
->>>>>>> 48e78c5f
 	}
 	switch strings.ToUpper(config.ProjectFrameworkSettings.KeepEnvironments) {
 	case "ALWAYS":
@@ -294,12 +283,6 @@
 
 // TeardownRemoteSuite is used when running a test within a remote-test-runner, like for long-running performance and
 // soak tests
-<<<<<<< HEAD
-func TeardownRemoteSuite(env *environment.Environment, optionalTestReporter testreporters.TestReporter) error {
-	return writeTeardownLogs(env, optionalTestReporter)
-}
-
-=======
 func TeardownRemoteSuite(
 	env *environment.Environment,
 	nets *client.Networks,
@@ -321,7 +304,6 @@
 
 // attempts to download the logs of all ephemeral test deployments onto the test runner, also writing a test report
 // if one is provided
->>>>>>> 48e78c5f
 func writeTeardownLogs(env *environment.Environment, optionalTestReporter testreporters.TestReporter) error {
 	if ginkgo.CurrentSpecReport().Failed() || optionalTestReporter != nil {
 		testFilename := strings.Split(ginkgo.CurrentSpecReport().FileName(), ".")[0]
@@ -349,8 +331,6 @@
 		}
 	}
 	return nil
-<<<<<<< HEAD
-=======
 }
 
 // Returns all the funds from the chainlink nodes to the networks default address
@@ -476,5 +456,4 @@
 		}
 	}
 	return fmt.Errorf("Did not find expected transaction on node. From: %s To: %s", fromAddress, toAddress)
->>>>>>> 48e78c5f
 }