// Package actions enables common chainlink interactions
package actions

import (
	"encoding/json"
	"fmt"
	"math/big"
	"os"
	"path/filepath"
	"strings"
	"time"

	"github.com/avast/retry-go"
	"github.com/onsi/ginkgo/v2"
	"github.com/onsi/gomega"
	"github.com/pkg/errors"
	"github.com/smartcontractkit/helmenv/environment"
<<<<<<< HEAD
	"golang.org/x/sync/errgroup"
=======
	kubeerrors "k8s.io/apimachinery/pkg/api/errors"
>>>>>>> bf1bfd2d

	"github.com/rs/zerolog"
	"github.com/rs/zerolog/log"
	"github.com/smartcontractkit/integrations-framework/config"
	"github.com/smartcontractkit/integrations-framework/contracts"
	"github.com/smartcontractkit/integrations-framework/testreporters"

	"github.com/ethereum/go-ethereum/common"
	uuid "github.com/satori/go.uuid"
	"github.com/smartcontractkit/integrations-framework/client"
)

const (
	// DefaultArtifactsDir default artifacts dir
	DefaultArtifactsDir string = "logs"
)

// GinkgoSuite provides the default setup for running a Ginkgo test suite
func GinkgoSuite(frameworkConfigFileLocation string) {
	LoadConfigs(frameworkConfigFileLocation)
	gomega.RegisterFailHandler(ginkgo.Fail)
}

func LoadConfigs(frameworkConfigFileLocation string) {
	log.Logger = log.Output(zerolog.ConsoleWriter{Out: os.Stderr})

	absoluteConfigFileLocation, err := filepath.Abs(frameworkConfigFileLocation)
	if err != nil {
		log.Fatal().
			Str("Path", frameworkConfigFileLocation).
			Msg("Unable to resolve path to an absolute path")
		return
	}

	frameworkConfig := filepath.Join(absoluteConfigFileLocation, "framework.yaml")
	if os.Getenv("FRAMEWORK_CONFIG_FILE") != "" {
		frameworkConfig = os.Getenv("FRAMEWORK_CONFIG_FILE")
	}
	fConf, err := config.LoadFrameworkConfig(frameworkConfig)
	if err != nil {
		log.Fatal().
			Err(err).
			Str("Path", absoluteConfigFileLocation).
			Msg("Failed to load config")
		return
	}
	log.Logger = log.Logger.Level(zerolog.Level(fConf.Logging.Level))

	networksConfig := filepath.Join(absoluteConfigFileLocation, "networks.yaml")
	if os.Getenv("NETWORKS_CONFIG_FILE") != "" {
		networksConfig = os.Getenv("NETWORKS_CONFIG_FILE")
	}
	_, err = config.LoadNetworksConfig(networksConfig)
	if err != nil {
		log.Fatal().
			Err(err).
			Str("Path", absoluteConfigFileLocation).
			Msg("Failed to load config")
		return
	}
}

// FundChainlinkNodes will fund all of the provided Chainlink nodes with a set amount of native currency
func FundChainlinkNodes(
	nodes []client.Chainlink,
	blockchain client.BlockchainClient,
	amount *big.Float,
) error {
	for _, cl := range nodes {
		toAddress, err := cl.PrimaryEthAddress()
		if err != nil {
			return err
		}
		err = blockchain.Fund(toAddress, amount)
		if err != nil {
			return err
		}
	}
	return blockchain.WaitForEvents()
}

// FundAddresses will fund a list of addresses with an amount of native currency
func FundAddresses(blockchain client.BlockchainClient, amount *big.Float, addresses ...string) error {
	for _, address := range addresses {
		if err := blockchain.Fund(address, amount); err != nil {
			return err
		}
	}
	return blockchain.WaitForEvents()
}

// ChainlinkNodeAddresses will return all the on-chain wallet addresses for a set of Chainlink nodes
func ChainlinkNodeAddresses(nodes []client.Chainlink) ([]common.Address, error) {
	addresses := make([]common.Address, 0)
	for _, node := range nodes {
		primaryAddress, err := node.PrimaryEthAddress()
		if err != nil {
			return nil, err
		}
		addresses = append(addresses, common.HexToAddress(primaryAddress))
	}
	return addresses, nil
}

// SetChainlinkAPIPageSize specifies the page size from the Chainlink API, useful for high volume testing
func SetChainlinkAPIPageSize(nodes []client.Chainlink, pageSize int) {
	for _, n := range nodes {
		n.SetPageSize(pageSize)
	}
}

// EncodeOnChainExternalJobID encodes external job uuid to on-chain representation
func EncodeOnChainExternalJobID(jobID uuid.UUID) [32]byte {
	var ji [32]byte
	copy(ji[:], strings.Replace(jobID.String(), "-", "", 4))
	return ji
}

// ExtractRequestIDFromJobRun extracts RequestID from job runs response
func ExtractRequestIDFromJobRun(jobDecodeData client.RunsResponseData) ([]byte, error) {
	var taskRun client.TaskRun
	for _, tr := range jobDecodeData.Attributes.TaskRuns {
		if tr.Type == "ethabidecodelog" {
			taskRun = tr
		}
	}
	var decodeLogTaskRun *client.DecodeLogTaskRun
	if err := json.Unmarshal([]byte(taskRun.Output), &decodeLogTaskRun); err != nil {
		return nil, err
	}
	rqInts := decodeLogTaskRun.RequestID
	return rqInts, nil
}

// EncodeOnChainVRFProvingKey encodes uncompressed public VRF key to on-chain representation
func EncodeOnChainVRFProvingKey(vrfKey client.VRFKey) ([2]*big.Int, error) {
	uncompressed := vrfKey.Data.Attributes.Uncompressed
	provingKey := [2]*big.Int{}
	var set1 bool
	var set2 bool
	// strip 0x to convert to int
	provingKey[0], set1 = new(big.Int).SetString(uncompressed[2:66], 16)
	if !set1 {
		return [2]*big.Int{}, fmt.Errorf("can not convert VRF key to *big.Int")
	}
	provingKey[1], set2 = new(big.Int).SetString(uncompressed[66:], 16)
	if !set2 {
		return [2]*big.Int{}, fmt.Errorf("can not convert VRF key to *big.Int")
	}
	return provingKey, nil
}

// GetMockserverInitializerDataForOTPE creates mocked weiwatchers data needed for otpe
func GetMockserverInitializerDataForOTPE(
	OCRInstances []contracts.OffchainAggregator,
	chainlinkNodes []client.Chainlink,
) (interface{}, error) {
	var contractsInfo []client.ContractInfoJSON

	for index, OCRInstance := range OCRInstances {
		contractInfo := client.ContractInfoJSON{
			ContractVersion: 4,
			Path:            fmt.Sprintf("contract_%d", index),
			Status:          "live",
			ContractAddress: OCRInstance.Address(),
		}

		contractsInfo = append(contractsInfo, contractInfo)
	}

	contractsInitializer := client.HttpInitializer{
		Request:  client.HttpRequest{Path: "/contracts.json"},
		Response: client.HttpResponse{Body: contractsInfo},
	}

	var nodesInfo []client.NodeInfoJSON

	for _, chainlink := range chainlinkNodes {
		ocrKeys, err := chainlink.ReadOCRKeys()
		if err != nil {
			return nil, err
		}
		nodeInfo := client.NodeInfoJSON{
			NodeAddress: []string{ocrKeys.Data[0].Attributes.OnChainSigningAddress},
			ID:          ocrKeys.Data[0].ID,
		}
		nodesInfo = append(nodesInfo, nodeInfo)
	}

	nodesInitializer := client.HttpInitializer{
		Request:  client.HttpRequest{Path: "/nodes.json"},
		Response: client.HttpResponse{Body: nodesInfo},
	}
	initializers := []client.HttpInitializer{contractsInitializer, nodesInitializer}
	return initializers, nil
}

// TeardownSuite tears down networks/clients and environment and creates a logs folder for failed tests in the
// specified path. Can also accept a testreporter (if one was used) to log further results
func TeardownSuite(
	env *environment.Environment,
	nets *client.Networks,
	logsFolderPath string,
	chainlinkNodes []client.Chainlink,
	optionalTestReporter testreporters.TestReporter, // Optionally pass in a test reporter to log further metrics
) error {
<<<<<<< HEAD
	if ginkgo.CurrentSpecReport().Failed() ||
		optionalTestReporter != nil ||
		config.ProjectFrameworkSettings.Logging.WritePodLogs == "Always" {
		testFilename := strings.Split(ginkgo.CurrentSpecReport().FileName(), ".")[0]
		_, testName := filepath.Split(testFilename)
		logsPath := filepath.Join(config.ProjectConfigDirectory, DefaultArtifactsDir, fmt.Sprintf("%s-%d", testName, time.Now().Unix()))
		if err := env.Artifacts.DumpTestResult(logsPath, "chainlink"); err != nil {
			return err
		}
		if optionalTestReporter != nil {
			err := optionalTestReporter.WriteReport(logsPath)
			if err != nil {
				return err
			}
		}
=======
	if err := writeTeardownLogs(env, optionalTestReporter); err != nil {
		return errors.Wrap(err, "Error dumping environment logs, leaving environment running for manual retrieval")
>>>>>>> bf1bfd2d
	}
	switch strings.ToUpper(config.ProjectFrameworkSettings.KeepEnvironments) {
	case "ALWAYS":
		env.Persistent = true
	case "ONFAIL":
		if ginkgo.CurrentSpecReport().Failed() {
			env.Persistent = true
		}
	case "NEVER":
		env.Persistent = false
	default:
		log.Warn().Str("Invalid Keep Value", config.ProjectFrameworkSettings.KeepEnvironments).
			Msg("Invalid 'keep_environments' value, see the 'framework.yaml' file")
	}

	if err := returnFunds(chainlinkNodes, nets); err != nil {
		log.Error().Err(err).Str("Namespace", env.Namespace).
			Msg("Error attempting to return funds from chainlink nodes to network's default wallet. " +
				"Environment is left running so you can try manually!")
		env.Persistent = true
	} else {
		log.Info().Msg("Successfully returned funds from chainlink nodes to default network wallets")
	}
	if nets != nil {
		if err := nets.Teardown(); err != nil {
			return err
		}
	}
	if !env.Config.Persistent {
		if err := env.Teardown(); err != nil {
			return err
		}
	}
	return nil
}

<<<<<<< HEAD
// Returns all the funds from the chainlink nodes to the networks default address
func returnFunds(chainlinkNodes []client.Chainlink, networks *client.Networks) error {
	if networks == nil {
		log.Warn().Msg("No network connections found, unable to return funds from chainlink nodes.")
	}
	log.Info().Msg("Attempting to return Chainlink node funds to default network wallets")
	for _, network := range networks.AllNetworks() {
		if network.GetNetworkType() == client.SimulatedEthNetwork {
			log.Info().Str("Network Name", network.GetNetworkName()).
				Msg("Network is a `eth_simulated` network. Skipping fund return.")
			continue
		}
		addressMap, err := sendFunds(chainlinkNodes, network)
		if err != nil {
			return err
		}

		err = checkFunds(chainlinkNodes, addressMap, strings.ToLower(network.GetDefaultWallet().Address()))
		if err != nil {
			return err
		}
	}

	return nil
}

// Requests that all the chainlink nodes send their funds back to the network's default wallet
// This is surprisingly tricky, and fairly annoying due to Go's lack of syntactic sugar and how chainlink nodes handle txs
func sendFunds(chainlinkNodes []client.Chainlink, network client.BlockchainClient) (map[int]string, error) {
	chainlinkTransactionAddresses := make(map[int]string)
	sendFundsErrGroup := new(errgroup.Group)
	for ni, n := range chainlinkNodes {
		nodeIndex := ni // https://golang.org/doc/faq#closures_and_goroutines
		node := n
		// Send async request to each chainlink node to send a transaction back to the network default wallet
		sendFundsErrGroup.Go(
			func() error {
				primaryEthKeyData, err := node.ReadPrimaryETHKey()
				if err != nil {
					return err
				}
				nodeBalanceString := primaryEthKeyData.Attributes.ETHBalance
				if nodeBalanceString != "0" { // If key has a non-zero balance, attempt to transfer it back
					gasCost, err := network.EstimateTransactionGasCost()
					if err != nil {
						return err
					}

					// TODO: Imperfect gas calculation buffer of 50 Gwei. Seems to be the result of differences in chainlink
					// gas handling. Working with core team on a better solution
					gasCost = gasCost.Add(gasCost, big.NewInt(50000000000))
					nodeBalance, _ := big.NewInt(0).SetString(nodeBalanceString, 10)
					transferAmount := nodeBalance.Sub(nodeBalance, gasCost)
					_, err = node.SendNativeToken(transferAmount, primaryEthKeyData.Attributes.Address, network.GetDefaultWallet().Address())
					if err != nil {
						return err
					}
					// Add the address to our map to check for later (hashes aren't returned, sadly)
					chainlinkTransactionAddresses[nodeIndex] = strings.ToLower(primaryEthKeyData.Attributes.Address)
				}
				return nil
			},
		)

	}
	return chainlinkTransactionAddresses, sendFundsErrGroup.Wait()
}

// checks that the funds made it from the chainlink node to the network address
// this turns out to be tricky to do, given how chainlink handles pending transactions, thus the complexity
func checkFunds(chainlinkNodes []client.Chainlink, sentFromAddressesMap map[int]string, toAddress string) error {
	err := retry.Do( // Might take some time for txs to confirm, check up on the nodes a few times
		func() error {
			log.Debug().Msg("Attempting to confirm chainlink nodes transferred back funds")
			transactionErrGroup := new(errgroup.Group)
			for nodeIndex, n := range chainlinkNodes {
				node := n // https://golang.org/doc/faq#closures_and_goroutines
				sentFromAddress, nodeHasFunds := sentFromAddressesMap[nodeIndex]
				// Async check on all the nodes if their transactions are confirmed
				if nodeHasFunds { // Only if the node had funds to begin with
					transactionErrGroup.Go(func() error {
						return confirmTransaction(node, sentFromAddress, toAddress, transactionErrGroup)
					})
				} else {
					log.Debug().Int("Node Number", nodeIndex).Msg("Chainlink node had no funds to return")
				}
			}

			return transactionErrGroup.Wait()
		},
		retry.Delay(time.Second*5),
		retry.MaxDelay(time.Second*5),
		retry.Attempts(20),
	)

	return err
}

// helper to confirm that the latest attempted transaction on the chainlink node with the expected from and to addresses
// has been confirmed
func confirmTransaction(
	chainlinkNode client.Chainlink,
	fromAddress string,
	toAddress string,
	transactionErrGroup *errgroup.Group,
) error {
	transactionAttempts, err := chainlinkNode.ReadTransactionAttempts()
	if err != nil {
		return err
	}
	log.Debug().Str("From", fromAddress).
		Str("To", toAddress).
		Msg("Attempting to confirm node returned funds")
	// Loop through all transactions on the node
	for _, tx := range transactionAttempts.Data {
		if tx.Attributes.From == fromAddress && strings.ToLower(tx.Attributes.To) == toAddress {
			if tx.Attributes.State == "confirmed" {
				return nil
			}
			return fmt.Errorf("Expected transaction to be confirmed. From: %s To: %s State: %s", fromAddress, toAddress, tx.Attributes.State)
		}
	}
	return fmt.Errorf("Did not find expected transaction on node. From: %s To: %s", fromAddress, toAddress)
=======
// TeardownRemoteSuite is used when running a test within a remote-test-runner, like for long-running performance and
// soak tests
func TeardownRemoteSuite(env *environment.Environment, optionalTestReporter testreporters.TestReporter) error {
	return writeTeardownLogs(env, optionalTestReporter)
}

func writeTeardownLogs(env *environment.Environment, optionalTestReporter testreporters.TestReporter) error {
	if ginkgo.CurrentSpecReport().Failed() || optionalTestReporter != nil {
		testFilename := strings.Split(ginkgo.CurrentSpecReport().FileName(), ".")[0]
		_, testName := filepath.Split(testFilename)
		logsPath := filepath.Join(config.ProjectConfigDirectory, DefaultArtifactsDir, fmt.Sprintf("%s-%d", testName, time.Now().Unix()))
		if err := env.Artifacts.DumpTestResult(logsPath, "chainlink"); err != nil {
			log.Warn().Err(err).Msg("Error trying to collect pod logs")
			if kubeerrors.IsForbidden(err) {
				log.Warn().Msg("Unable to gather logs from a remote_test_runner instance. Working on improving this.")
			} else {
				return err
			}
		}
		if optionalTestReporter != nil {
			log.Info().Msg("Writing Test Report")
			optionalTestReporter.SetNamespace(env.Namespace)
			err := optionalTestReporter.WriteReport(logsPath)
			if err != nil {
				return err
			}
			err = optionalTestReporter.SendSlackNotification(nil)
			if err != nil {
				return err
			}
		}
	}
	return nil
>>>>>>> bf1bfd2d
}<|MERGE_RESOLUTION|>--- conflicted
+++ resolved
@@ -15,11 +15,8 @@
 	"github.com/onsi/gomega"
 	"github.com/pkg/errors"
 	"github.com/smartcontractkit/helmenv/environment"
-<<<<<<< HEAD
 	"golang.org/x/sync/errgroup"
-=======
 	kubeerrors "k8s.io/apimachinery/pkg/api/errors"
->>>>>>> bf1bfd2d
 
 	"github.com/rs/zerolog"
 	"github.com/rs/zerolog/log"
@@ -226,26 +223,8 @@
 	chainlinkNodes []client.Chainlink,
 	optionalTestReporter testreporters.TestReporter, // Optionally pass in a test reporter to log further metrics
 ) error {
-<<<<<<< HEAD
-	if ginkgo.CurrentSpecReport().Failed() ||
-		optionalTestReporter != nil ||
-		config.ProjectFrameworkSettings.Logging.WritePodLogs == "Always" {
-		testFilename := strings.Split(ginkgo.CurrentSpecReport().FileName(), ".")[0]
-		_, testName := filepath.Split(testFilename)
-		logsPath := filepath.Join(config.ProjectConfigDirectory, DefaultArtifactsDir, fmt.Sprintf("%s-%d", testName, time.Now().Unix()))
-		if err := env.Artifacts.DumpTestResult(logsPath, "chainlink"); err != nil {
-			return err
-		}
-		if optionalTestReporter != nil {
-			err := optionalTestReporter.WriteReport(logsPath)
-			if err != nil {
-				return err
-			}
-		}
-=======
 	if err := writeTeardownLogs(env, optionalTestReporter); err != nil {
 		return errors.Wrap(err, "Error dumping environment logs, leaving environment running for manual retrieval")
->>>>>>> bf1bfd2d
 	}
 	switch strings.ToUpper(config.ProjectFrameworkSettings.KeepEnvironments) {
 	case "ALWAYS":
@@ -282,7 +261,58 @@
 	return nil
 }
 
-<<<<<<< HEAD
+// TeardownRemoteSuite is used when running a test within a remote-test-runner, like for long-running performance and
+// soak tests
+func TeardownRemoteSuite(
+	env *environment.Environment,
+	nets *client.Networks,
+	chainlinkNodes []client.Chainlink,
+	optionalTestReporter testreporters.TestReporter, // Optionally pass in a test reporter to log further metrics
+) error {
+	err := writeTeardownLogs(env, optionalTestReporter)
+	if err != nil {
+		return err
+	}
+	err = returnFunds(chainlinkNodes, nets)
+	if err != nil {
+		log.Error().Err(err).Str("Namespace", env.Namespace).
+			Msg("Error attempting to return funds from chainlink nodes to network's default wallet. " +
+				"Environment is left running so you can try manually!")
+	}
+	return err
+}
+
+// attempts to download the logs of all ephemeral test deployments onto the test runner, also writing a test report
+// if one is provided
+func writeTeardownLogs(env *environment.Environment, optionalTestReporter testreporters.TestReporter) error {
+	if ginkgo.CurrentSpecReport().Failed() || optionalTestReporter != nil {
+		testFilename := strings.Split(ginkgo.CurrentSpecReport().FileName(), ".")[0]
+		_, testName := filepath.Split(testFilename)
+		logsPath := filepath.Join(config.ProjectConfigDirectory, DefaultArtifactsDir, fmt.Sprintf("%s-%d", testName, time.Now().Unix()))
+		if err := env.Artifacts.DumpTestResult(logsPath, "chainlink"); err != nil {
+			log.Warn().Err(err).Msg("Error trying to collect pod logs")
+			if kubeerrors.IsForbidden(err) {
+				log.Warn().Msg("Unable to gather logs from a remote_test_runner instance. Working on improving this.")
+			} else {
+				return err
+			}
+		}
+		if optionalTestReporter != nil {
+			log.Info().Msg("Writing Test Report")
+			optionalTestReporter.SetNamespace(env.Namespace)
+			err := optionalTestReporter.WriteReport(logsPath)
+			if err != nil {
+				return err
+			}
+			err = optionalTestReporter.SendSlackNotification(nil)
+			if err != nil {
+				return err
+			}
+		}
+	}
+	return nil
+}
+
 // Returns all the funds from the chainlink nodes to the networks default address
 func returnFunds(chainlinkNodes []client.Chainlink, networks *client.Networks) error {
 	if networks == nil {
@@ -406,39 +436,4 @@
 		}
 	}
 	return fmt.Errorf("Did not find expected transaction on node. From: %s To: %s", fromAddress, toAddress)
-=======
-// TeardownRemoteSuite is used when running a test within a remote-test-runner, like for long-running performance and
-// soak tests
-func TeardownRemoteSuite(env *environment.Environment, optionalTestReporter testreporters.TestReporter) error {
-	return writeTeardownLogs(env, optionalTestReporter)
-}
-
-func writeTeardownLogs(env *environment.Environment, optionalTestReporter testreporters.TestReporter) error {
-	if ginkgo.CurrentSpecReport().Failed() || optionalTestReporter != nil {
-		testFilename := strings.Split(ginkgo.CurrentSpecReport().FileName(), ".")[0]
-		_, testName := filepath.Split(testFilename)
-		logsPath := filepath.Join(config.ProjectConfigDirectory, DefaultArtifactsDir, fmt.Sprintf("%s-%d", testName, time.Now().Unix()))
-		if err := env.Artifacts.DumpTestResult(logsPath, "chainlink"); err != nil {
-			log.Warn().Err(err).Msg("Error trying to collect pod logs")
-			if kubeerrors.IsForbidden(err) {
-				log.Warn().Msg("Unable to gather logs from a remote_test_runner instance. Working on improving this.")
-			} else {
-				return err
-			}
-		}
-		if optionalTestReporter != nil {
-			log.Info().Msg("Writing Test Report")
-			optionalTestReporter.SetNamespace(env.Namespace)
-			err := optionalTestReporter.WriteReport(logsPath)
-			if err != nil {
-				return err
-			}
-			err = optionalTestReporter.SendSlackNotification(nil)
-			if err != nil {
-				return err
-			}
-		}
-	}
-	return nil
->>>>>>> bf1bfd2d
 }