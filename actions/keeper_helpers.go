--- conflicted
+++ resolved
@@ -54,12 +54,8 @@
 	linkToken contracts.LinkToken,
 	contractDeployer contracts.ContractDeployer,
 	networks *blockchain.Networks,
-<<<<<<< HEAD
+	linkFundsForEachUpkeep *big.Int,
 ) (contracts.KeeperRegistry, contracts.KeeperRegistrar, []contracts.KeeperConsumer, []*big.Int) {
-=======
-	linkFundsForEachUpkeep *big.Int,
-) (contracts.KeeperRegistry, contracts.UpkeepRegistrar, []contracts.KeeperConsumer, []*big.Int) {
->>>>>>> 3200ab1e
 	ef, err := contractDeployer.DeployMockETHLINKFeed(big.NewInt(2e18))
 	Expect(err).ShouldNot(HaveOccurred(), "Deploying mock ETH-Link feed shouldn't fail")
 	gf, err := contractDeployer.DeployMockGasFeed(big.NewInt(2e11))
@@ -111,14 +107,9 @@
 	contractDeployer contracts.ContractDeployer,
 	networks *blockchain.Networks,
 	registrySettings *contracts.KeeperRegistrySettings,
-<<<<<<< HEAD
-	blockRange,     // How many blocks to run the test for
-	blockInterval,  // Interval of blocks that upkeeps are expected to be performed
-=======
 	linkFundsForEachUpkeep *big.Int,
 	blockRange, // How many blocks to run the test for
 	blockInterval, // Interval of blocks that upkeeps are expected to be performed
->>>>>>> 3200ab1e
 	checkGasToBurn, // How much gas should be burned on checkUpkeep() calls
 	performGasToBurn int64, // How much gas should be burned on performUpkeep() calls
 ) (contracts.KeeperRegistry, contracts.KeeperRegistrar, []contracts.KeeperConsumerPerformance, []*big.Int) {
