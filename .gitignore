--- conflicted
+++ resolved
@@ -45,13 +45,9 @@
 remote_runner_config.yaml
 
 # Common report file format
-<<<<<<< HEAD
-*.csv
-=======
 *.csv
 
 # docs
 docs/_site/
 docs/.sass-cache/
-docs/Gemfile.lock
->>>>>>> 48e78c5f
+docs/Gemfile.lock