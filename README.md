<div align="center">

# Chainlink Testing Framework

[![GitHub tag (latest by date)](https://img.shields.io/github/v/tag/smartcontractkit/chainlink-testing-framework)](https://github.com/smartcontractkit/chainlink-testing-framework/tags)
[![Go Report Card](https://goreportcard.com/badge/github.com/smartcontractkit/chainlink-testing-framework)](https://goreportcard.com/report/github.com/smartcontractkit/chainlink-testing-framework)
[![Go Reference](https://pkg.go.dev/badge/github.com/smartcontractkit/chainlink-testing-framework.svg)](https://pkg.go.dev/github.com/smartcontractkit/chainlink-testing-framework)
[![Go Version](https://img.shields.io/github/go-mod/go-version/smartcontractkit/chainlink-testing-framework)](https://go.dev/)
![Tests](https://github.com/smartcontractkit/chainlink-testing-framework/actions/workflows/test.yaml/badge.svg)
![Lint](https://github.com/smartcontractkit/chainlink-testing-framework/actions/workflows/lint.yaml/badge.svg)
[![License: MIT](https://img.shields.io/badge/License-MIT-yellow.svg)](https://opensource.org/licenses/MIT)

</div>

The Chainlink Testing Framework is a blockchain development framework written in Go. Its primary purpose is to help chainlink developers create extensive integration, e2e, performance, and chaos tests to ensure the stability of the chainlink project. It can also be helpful to those who just want to use chainlink oracles in their projects to help test their contracts, or even for those that aren't using chainlink.

If you're looking to implement a new chain integration for the testing framework, head over to the [blockchain](./blockchain/) directory for more info.

## k8s package

We have a k8s package we are using in tests, it provides:

- [cdk8s](https://cdk8s.io/) based wrappers
- High-level k8s API
- Automatic port forwarding

You can also use this package to spin up standalone environments.

### Local k8s cluster

Read [here](./k8s/KUBERNETES.md) about how to spin up a local cluster

#### Install

Set up deps, you need to have `node 14.x.x`, [helm](https://helm.sh/docs/intro/install/) and [yarn](https://classic.yarnpkg.com/lang/en/docs/install/#mac-stable)

Then use

```shell
make install_deps
```

### Running tests in k8s

To read how to run a test in k8s, read [here](./k8s/REMOTE_RUN.md)

### Usage

#### With env vars (deprecated)

Create an env in a separate file and run it

```
export CHAINLINK_IMAGE="public.ecr.aws/chainlink/chainlink"
export CHAINLINK_TAG="1.4.0-root"
export CHAINLINK_ENV_USER="Satoshi"
go run k8s/examples/simple/env.go
```

For more features follow [tutorial](./k8s/TUTORIAL.md)

#### With TOML config

It should be noted that using env vars for configuring CL nodes in k8s is deprecated. TOML config should be used instead:

```toml
[ChainlinkImage]
image="public.ecr.aws/chainlink/chainlink"
version="v2.8.0"
```

Check the example here: [env.go](./k8s/examples/simple_toml/env_toml_config.go)

### Development

#### Running standalone example environment

```shell
go run k8s/examples/simple/env.go
```

If you have another env of that type, you can connect by overriding environment name

```
ENV_NAMESPACE="..."  go run k8s/examples/chainlink/env.go
```

Add more presets [here](./k8s/presets)

Add more programmatic examples [here](./k8s/examples/)

If you have [chaosmesh]() installed in your cluster you can pull and generated CRD in go like that

```
make chaosmesh
```

If you need to check your system tests coverage, use [that](./k8s/TUTORIAL.md#coverage)

# Chainlink Charts

This repository contains helm charts used by the chainlink organization mostly in QA.

## Chart Repository

You can add the published chart repository by pointing helm to the `gh-pages` branch with a personal access token (PAT) that has at least read-only access to the repository.

```sh
helm repo add chainlink-qa https://raw.githubusercontent.com/smartcontractkit/qa-charts/gh-pages/
helm search repo chainlink
```

## Releasing Charts

The following cases will trigger a chart release once a PR is merged into the `main` branch.
Modified packages or new packages get added and pushed to the `gh-pages` branch of the [qa-charts](https://github.com/smartcontractkit/qa-charts) repository.

- An existing chart is version bumped
- A new chart is added

Removed charts do not trigger a re-publish, the packages have to be removed and the index file regenerated in the `gh-pages` branch of the [qa-charts](https://github.com/smartcontractkit/qa-charts) repository.

Note: The qa-charts repository is scheduled to look for changes to the charts once every hour. This can be expedited by going to that repo and running the cd action via github UI.

# Simulated EVM chains

We have extended support for execution layer clients in simulated networks. Following ones are supported:

- `Geth`
- `Nethermind`
- `Besu`
- `Erigon`

When it comes to consensus layer we currently support only `Prysm`.

The easiest way to start a simulated network is to use a builder. It allows to configure the network in a fluent way and then start it. For example:

```go
builder := NewEthereumNetworkBuilder()
cfg, err: = builder.
    WithEthereumVersion(EthereumVersion_Eth2).
    WithExecutionLayer(ExecutionLayer_Geth).
    Build()
```

Since we support both `eth1` (aka pre-Merge) and `eth2` (aka post-Merge) client versions, you need to specify which one you want to use. You can do that by calling `WithEthereumVersion` method. There's no default provided. The only execption is when you use custom docker images (instead of default ones), because then we can determine which version it is based on the image version.

<<<<<<< HEAD
=======
If you want your test to execute as fast as possible go for `eth1` since it's either using a fake PoW or PoA consensus and is much faster than `eth2` which uses PoS consensus (where there is a minimum viable length of slot/block, which is 4 seconds; for `eth1` it's 1 second). If you want to test the latest features, changes or forks in the Ethereum network and have your tests running on a network which is as close as possible to Ethereum Mainnet, go for `eth2`.

>>>>>>> 89f87c35
Every component has some default Docker image it uses, but builder has a method that allows to pass custom one:

```go
builder := NewEthereumNetworkBuilder()
cfg, err: = builder.
    WithEthereumVersion(EthereumVersion_Eth2).
    WithConsensusLayer(ConsensusLayer_Prysm).
    WithExecutionLayer(ExecutionLayer_Geth).
    WithCustomDockerImages(map[ContainerType]string{
        ContainerType_Geth: "my-custom-geth-pos-image:my-version"}).
    Build()
```

When using a custom image you can even further simplify the builder by calling only `WithCustomDockerImages` method. Based on the image name and version we will determine which execution layer client it is and whether it's `eth1` or `eth2` client:
```go
builder := NewEthereumNetworkBuilder()
cfg, err: = builder.
    WithCustomDockerImages(map[ContainerType]string{
        ContainerType_Geth: "ethereum/client-go:v1.13.10"}).
    Build()
```
In the case above we would launch a `Geth` client with `eth2` network and `Prysm` consensus layer.

You can also configure epochs at which hardforks will happen. Currently only `Deneb` is supported. Epoch must be >= 1. Example:

```go
builder := NewEthereumNetworkBuilder()
cfg, err: = builder.
    WithConsensusType(ConsensusType_PoS).
    WithConsensusLayer(ConsensusLayer_Prysm).
    WithExecutionLayer(ExecutionLayer_Geth).
    WithEthereumChainConfig(EthereumChainConfig{
        HardForkEpochs: map[string]int{"Deneb": 1},
    }).
    Build()
```

## Command line

You can start a simulated network with a single command:

```
go run docker/test_env/cmd/main.go start-test-env private-chain
```

By default it will start a network with 1 node running `Geth` and `Prysm`. It will use default chain id of `1337` and won't wait for the chain to finalize at least one epoch. Once the chain is started it will save the network configuration in a `JSON` file, which then you can use in your tests to connect to that chain (and thus save time it takes to start a new chain each time you run your test).

Following cmd line flags are available:

```
  -c, --chain-id int             chain id (default 1337)
  -l, --consensus-layer string   consensus layer (prysm) (default "prysm")
  -t, --consensus-type string    consensus type (pow or pos) (default "pos")
  -e, --execution-layer string   execution layer (geth, nethermind, besu or erigon) (default "geth")
  -w, --wait-for-finalization    wait for finalization of at least 1 epoch (might take up to 5 mintues)
      --consensus-client-image string   custom Docker image for consensus layer client
      --execution-layer-image string    custom Docker image for execution layer client
      --validator-image string          custom Docker image for validator
```

To connect to that environment in your tests use the following code:

```
	builder := NewEthereumNetworkBuilder()
	cfg, err := builder.
		WihtExistingConfigFromEnvVar().
		Build()

    if err != nil {
        return err
    }

	net, rpc, err := cfg.Start()
    if err != nil {
        return err
    }
```

Builder will read the location of chain configuration from env var named `PRIVATE_ETHEREUM_NETWORK_CONFIG_PATH` (it will be printed in the console once the chain starts).

`net` is an instance of `blockchain.EVMNetwork`, which contains characteristics of the network and can be used to connect to it using an EVM client. `rpc` variable contains arrays of public and private RPC endpoints, where "private" means URL that's accessible from the same Docker network as the chain is running in.

# Using LogStream

LogStream is a package that allows to connect to a Docker container and then flush logs to configured targets. Currently 3 targets are supported:

- `file` - saves logs to a file in `./logs` folder
- `loki` - sends logs to Loki
- `in-memory` - stores logs in memory

It can be configured to use multiple targets at once. If no target is specified, it becomes a no-op.

LogStream has to be configured by passing an instance of `LoggingConfig` to the constructor.

When you connect a contaier LogStream will create a new consumer and start a detached goroutine that listens to logs emitted by that container and which reconnects and re-requests logs if listening fails for whatever reason. Retry limit and timeout can both be configured using functional options. In most cases one container should have one consumer, but it's possible to have multiple consumers for one container.

LogStream stores all logs in gob temporary file. To actually send/save them, you need to flush them. When you do it, LogStream will decode the file and send logs to configured targets. If log handling results in an error it won't be retried and processing of logs for given consumer will stop (if you think we should add a retry mechanism please let us know).

_Important:_ Flushing and accepting logs is blocking operation. That's because they both share the same cursor to temporary file and otherwise it's position would be racey and could result in mixed up logs.

## Configuration

Basic `LogStream` TOML configuration is following:

```toml
[LogStream]
log_targets=["file"]
log_producer_timeout="10s"
log_producer_retry_limit=10
```

You can find it here: [logging_default.toml](config/tomls/logging_default.toml)

When using `in-memory` or `file` target no other configuration variables are required. When using `loki` target, following ones must be set:

```toml
[Logging.Loki]
tenant_id="promtail"
url="https://change.me"
basic_auth_secret="my-secret-auth"
bearer_token_secret="bearer-token"
```

Also, do remember that different URL should be used when running in CI and everywhere else. In CI it should be a public endpoint, while in local environment it should be a private one.

If your test has a Grafana dashboard in order for the url to be correctly printed you should provide the following config:

```toml
[Logging.Grafana]
url="http://grafana.somwhere.com/my_dashboard"
```

## Initialisation

First you need to create a new instance:

```golang
// t - instance of *testing.T (can be nil)
// testConfig.Logging - pointer to logging part of TestConfig
ls := logstream.NewLogStream(t, testConfig.Logging)
```

## Listening to logs

If using `testcontainers-go` Docker containers it is recommended to use life cycle hooks for connecting and disconnecting LogStream from the container. You can do that when creating `ContainerRequest` in the following way:

```golang

containerRequest := &tc.ContainerRequest{
		LifecycleHooks: []tc.ContainerLifecycleHooks{
			{PostStarts: []tc.ContainerHook{
				func(ctx context.Context, c tc.Container) error {
					if ls != nil {
						return n.ls.ConnectContainer(ctx, c, "custom-container-prefix-can-be-empty")
					}
					return nil
				},
			},
				PostStops: []tc.ContainerHook{
					func(ctx context.Context, c tc.Container) error {
						if ls != nil {
							return n.ls.DisconnectContainer(c)
						}
						return nil
					},
				}},
		},
	}
```

You can print log location for each target using this function: `(m *LogStream) PrintLogTargetsLocations()`. For `file` target it will print relative folder path, for `loki` it will print URL of a Grafana Dashboard scoped to current execution and container ids. For `in-memory` target it's no-op.

It is recommended to shutdown LogStream at the end of your tests. Here's an example:

```golang

t.Cleanup(func() {
    l.Warn().Msg("Shutting down Log Stream")

    if t.Failed() || os.Getenv("TEST_LOG_COLLECT") == "true" {
        // we can't do much if this fails, so we just log the error
        _ = logStream.FlushLogsToTargets()
        // this will log log locations for each target (for file it will be a folder, for Loki Grafana dashboard -- remember to provide it's url in config!)
        logStream.PrintLogTargetsLocations()
        // this will save log locations in test summary, so that they can be easily accessed in GH's step summary
        logStream.SaveLogLocationInTestSummary()
    }

    // we can't do much if this fails, so we just log the error
    _ = logStream.Shutdown(testcontext.Get(b.t))
    })
```

or in a bit shorter way:

```golang
t.Cleanup(func() {
    l.Warn().Msg("Shutting down Log Stream")

    if t.Failed() || os.Getenv("TEST_LOG_COLLECT") == "true" {
        // this will log log locations for each target (for file it will be a folder, for Loki Grafana dashboard -- remember to provide it's url in config!)
        logStream.PrintLogTargetsLocations()
        // this will save log locations in test summary, so that they can be easily accessed in GH's step summary
    }

    // we can't do much if this fails
    _ = logStream.FlushAndShutdown()
    })
```

## Grouping test execution

When running tests in CI you're probably interested in grouping logs by test execution, so that you can easily find the logs in Loki. To do that your job should set `RUN_ID` environment variable. In GHA it's recommended to set it to workflow id. If that variable is not set, then a run id will be automatically generated and saved in `.run.id` file, so that it can be shared by tests that are part of the same execution, but are running in different processes.

## Test Summary

In order to facilitate displaying information in GH's step summary `testsummary` package was added. It exposes a single function `AddEntry(testName, key string, value interface{}) `. When you call it, it either creates a test summary JSON file or appends to it. The result is is a map of keys with values.

Example:

```JSON
{
   "file":[
      {
         "test_name":"TestOCRv2Basic",
         "value":"./logs/TestOCRv2Basic-2023-12-01T18-00-59-TestOCRv2Basic-38ac1e52-d0a6-48"
      }
   ],
   "loki":[
      {
         "test_name":"TestOCRv2Basic",
         "value":"https://grafana.ops.prod.cldev.sh/d/ddf75041-1e39-42af-aa46-361fe4c36e9e/ci-e2e-tests-logs?orgId=1\u0026var-run_id=TestOCRv2Basic-38ac1e52-d0a6-48\u0026var-container_id=cl-node-a179ca7d\u0026var-container_id=cl-node-76798f87\u0026var-container_id=cl-node-9ff7c3ae\u0026var-container_id=cl-node-43409b09\u0026var-container_id=cl-node-3b6810bd\u0026var-container_id=cl-node-69fed256\u0026from=1701449851165\u0026to=1701450124925"
      }
   ]
}
```

In GHA after tests have ended we can use tools like `jq` to extract the information we need and display it in step summary.

# TOML Config

Basic and universal building blocks for TOML-based config are provided by `config` package. For more information do read [this](./config/README.md).

# ECR Mirror

An ecr mirror can be used to push images used often in order to bypass rate limit issues from dockerhub. The list of image mirrors can be found in the [matrix here](./.github/workflows/update-internal-mirrors.yaml). This currently works with images with version numbers in dockerhub. Support for gcr is coming in the future. The images must also have a version number so putting `latest` will not work. We have a separate list for one offs we want that can be added to [here](./scripts/mirror.json) that does work with gcr and latest images. Note however for `latest` it will only pull it once and will not update it in our mirror if the latest on the public repository has changed, in this case it is preferable to update it manually when you know that you need the new latest and the update will not break your tests.

For images in the mirrors you can use the INTERNAL_DOCKER_REPO environment variable when running tests and it will use that mirror in place of the public repository.

We have two ways to add new images to the ecr. The first two requirements are that you create the ecr repository with the same name as the one in dockerhub out in aws and then add that ecr to the infra permissions (ask TT if you don't know how to do this).

1. If it does not have version numbers or is gcr then you can add it [here](./scripts/mirror.json)
2. You can add to the [mirror matrix](./.github/workflows/update-internal-mirrors.yaml) the new image name and an expression to get the latest versions added when the workflow runs. You can check the postgres one used in there for an example but basically the expression should filter out only the latest image or 2 for that particular version when calling the dockerhub endpoint, example curl call `curl -s "https://hub.docker.com/v2/repositories/${image_name}/tags/?page_size=100" | jq -r '.results[].name' | grep -E ${image_expression}` where image_name could be `library/postgres` and image_expression could be `'^[0-9]+\.[0-9]+$'`. Adding your ecr to this matrix should make sure we always have the latest versions for that expression.<|MERGE_RESOLUTION|>--- conflicted
+++ resolved
@@ -145,11 +145,8 @@
 
 Since we support both `eth1` (aka pre-Merge) and `eth2` (aka post-Merge) client versions, you need to specify which one you want to use. You can do that by calling `WithEthereumVersion` method. There's no default provided. The only execption is when you use custom docker images (instead of default ones), because then we can determine which version it is based on the image version.
 
-<<<<<<< HEAD
-=======
 If you want your test to execute as fast as possible go for `eth1` since it's either using a fake PoW or PoA consensus and is much faster than `eth2` which uses PoS consensus (where there is a minimum viable length of slot/block, which is 4 seconds; for `eth1` it's 1 second). If you want to test the latest features, changes or forks in the Ethereum network and have your tests running on a network which is as close as possible to Ethereum Mainnet, go for `eth2`.
 
->>>>>>> 89f87c35
 Every component has some default Docker image it uses, but builder has a method that allows to pass custom one:
 
 ```go
