--- conflicted
+++ resolved
@@ -98,12 +98,7 @@
 ```
 
 ### Volume tests
-<<<<<<< HEAD
 
 ```sh
-NETWORK="ethereum_geth_volume" make test_performance
-=======
-```
 NETWORK="ethereum_geth_performance" make test_performance
->>>>>>> bc5b2094
 ```