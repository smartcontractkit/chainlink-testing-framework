--- conflicted
+++ resolved
@@ -94,8 +94,6 @@
 
 Note: The qa-charts repository is scheduled to look for changes to the charts once every hour. This can be expedited by going to that repo and running the cd action via github UI.
 
-<<<<<<< HEAD
-
 # Simulated EVM chains
 
 We have extended support for execution layer clients in simulated networks. Following ones are supported:
@@ -128,7 +126,7 @@
 ```
 	builder := NewEthereumNetworkBuilder()
 	cfg, err := builder.
-		FromEnvVar().
+		WihtExistingConfigFromEnvVar().
 		Build()
 
     if err != nil {
@@ -143,7 +141,6 @@
 Builder will read the location of chain configuration from env var named `PRIVATE_ETHEREUM_NETWORK_CONFIG_PATH` (it will be printed in the console once the chain starts).
 
 `net` is an instance of `blockchain.EVMNetwork`, which contains characteristics of the network and can be used to connect to it using an EVM client. `rpc` variable contains arrays of public and private RPC endpoints, where "private" means URL that's accessible from the same Docker network as the chain is running in.
-=======
 # Using LogStream
 
 LogStream is a package that allows to connect to a Docker container and then flush logs to configured targets. Currently 3 targets are supported:
@@ -218,5 +215,4 @@
 }
 ```
 
-In GHA after tests have ended we can use tools like `jq` to extract the information we need and display it in step summary.
->>>>>>> 2bd2b2dd
+In GHA after tests have ended we can use tools like `jq` to extract the information we need and display it in step summary.