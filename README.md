--- conflicted
+++ resolved
@@ -197,10 +197,7 @@
 tenant_id="promtail"
 url="https://change.me"
 basic_auth="my-secret-auth"
-<<<<<<< HEAD
-=======
 bearer_token="bearer-token"
->>>>>>> b2703a65
 ```
 
 Also, do remember that different URL should be used when running in CI and everywhere else. In CI it should be a public endpoint, while in local environment it should be a private one.
@@ -212,7 +209,6 @@
 ```
 
 ## Initialisation
-<<<<<<< HEAD
 
 First you need to create a new instance:
 ```golang
@@ -221,16 +217,6 @@
 ls := logstream.NewLogStream(t, testConfig.Logging)
 ```
 
-=======
-
-First you need to create a new instance:
-```golang
-// t - instance of *testing.T (can be nil)
-// testConfig.Logging - pointer to logging part of TestConfig
-ls := logstream.NewLogStream(t, testConfig.Logging)
-```
-
->>>>>>> b2703a65
 ## Listening to logs
 
 If using `testcontainers-go` Docker containers it is recommended to use life cycle hooks for connecting and disconnecting LogStream from the container. You can do that when creating `ContainerRequest` in the following way:
