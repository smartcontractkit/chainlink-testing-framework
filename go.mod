--- conflicted
+++ resolved
@@ -300,15 +300,8 @@
 	google.golang.org/grpc v1.59.0 // indirect
 	google.golang.org/protobuf v1.32.0 // indirect
 	gopkg.in/inf.v0 v0.9.1 // indirect
-<<<<<<< HEAD
-	k8s.io/apiextensions-apiserver v0.25.3 // indirect
-	k8s.io/component-base v0.26.2 // indirect
-=======
-	gopkg.in/yaml.v2 v2.4.0 // indirect
-	gopkg.in/yaml.v3 v3.0.1 // indirect
 	k8s.io/apiextensions-apiserver v0.28.1 // indirect
 	k8s.io/component-base v0.28.2 // indirect
->>>>>>> 258e4a65
 	k8s.io/klog/v2 v2.100.1 // indirect
 	k8s.io/kube-openapi v0.0.0-20230717233707-2695361300d9 // indirect
 	k8s.io/utils v0.0.0-20230711102312-30195339c3c7 // indirect
