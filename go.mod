--- conflicted
+++ resolved
@@ -34,15 +34,9 @@
 	github.com/decred/dcrd/dcrec/secp256k1/v4 v4.0.1 // indirect
 	github.com/fatih/structs v1.1.0 // indirect
 	github.com/mitchellh/mapstructure v1.4.3 // indirect
-<<<<<<< HEAD
 	github.com/onsi/ginkgo v1.16.5 // indirect
-	golang.org/x/xerrors v0.0.0-20220411194840-2f41105eb62f // indirect
-	gopkg.in/yaml.v3 v3.0.0 // indirect
-=======
-	github.com/nxadm/tail v1.4.8 // indirect
 	gopkg.in/yaml.v2 v2.4.0 // indirect
 	gopkg.in/yaml.v3 v3.0.1 // indirect
->>>>>>> 8baf0cba
 )
 
 require (
