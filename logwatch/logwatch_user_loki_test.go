--- conflicted
+++ resolved
@@ -47,11 +47,7 @@
 			require.NoError(t, err)
 			lw, err := logwatch.NewLogWatch(t, nil)
 			require.NoError(t, err)
-<<<<<<< HEAD
 			err = d.ConnectLogs(lw)
-=======
-			err = d.ConnectLogs(ctx, lw, true)
->>>>>>> 9b06863d
 			require.NoError(t, err)
 			time.Sleep(5 * time.Second)
 		})
