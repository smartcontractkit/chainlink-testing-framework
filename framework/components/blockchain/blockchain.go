package blockchain

import (
	"fmt"
	"github.com/testcontainers/testcontainers-go"
)

// Input is a blockchain network configuration params
type Input struct {
	// Common EVM fields
<<<<<<< HEAD
	Type      string `toml:"type" validate:"required,oneof=anvil geth besu solana aptos tron" envconfig:"net_type"`
=======
	Type      string `toml:"type" validate:"required,oneof=anvil geth besu solana aptos sui" envconfig:"net_type"`
>>>>>>> 661546a5
	Image     string `toml:"image"`
	PullImage bool   `toml:"pull_image"`
	Port      string `toml:"port"`
	// Not applicable to Solana, ws port for Solana is +1 of port
	WSPort                   string   `toml:"port_ws"`
	ChainID                  string   `toml:"chain_id"`
	DockerCmdParamsOverrides []string `toml:"docker_cmd_params"`
	Out                      *Output  `toml:"out"`

	// Solana fields
	// publickey to mint when solana-test-validator starts
	PublicKey    string `toml:"public_key"`
	ContractsDir string `toml:"contracts_dir"`
	// programs to deploy on solana-test-validator start
	// a map of program name to program id
	// there needs to be a matching .so file in contracts_dir
	SolanaPrograms map[string]string `toml:"solana_programs"`
}

// Output is a blockchain network output, ChainID and one or more nodes that forms the network
type Output struct {
	UseCache            bool                     `toml:"use_cache"`
	Family              string                   `toml:"family"`
	ContainerName       string                   `toml:"container_name"`
	NetworkSpecificData *NetworkSpecificData     `toml:"network_specific_data"`
	Container           testcontainers.Container `toml:"-"`
	ChainID             string                   `toml:"chain_id"`
	Nodes               []*Node                  `toml:"nodes"`
}

type NetworkSpecificData struct {
	SuiAccount *SuiWalletInfo
}

// Node represents blockchain node output, URLs required for connection locally and inside docker network
type Node struct {
	HostWSUrl             string `toml:"ws_url"`
	HostHTTPUrl           string `toml:"http_url"`
	DockerInternalWSUrl   string `toml:"docker_internal_ws_url"`
	DockerInternalHTTPUrl string `toml:"docker_internal_http_url"`
}

// NewBlockchainNetwork this is an abstraction that can spin up various blockchain network simulators
func NewBlockchainNetwork(in *Input) (*Output, error) {
	if in.Out != nil && in.Out.UseCache {
		return in.Out, nil
	}
	var out *Output
	var err error
	switch in.Type {
	case "anvil":
		out, err = newAnvil(in)
	case "geth":
		out, err = newGeth(in)
	case "besu":
		out, err = newBesu(in)
	case "solana":
		out, err = newSolana(in)
	case "aptos":
		out, err = newAptos(in)
<<<<<<< HEAD
	case "tron":
		out, err = newTron(in)
=======
	case "sui":
		out, err = newSui(in)
>>>>>>> 661546a5
	default:
		return nil, fmt.Errorf("blockchain type is not supported or empty, must be 'anvil' or 'geth'")
	}
	if err != nil {
		return nil, err
	}
	in.Out = out
	return out, nil
}<|MERGE_RESOLUTION|>--- conflicted
+++ resolved
@@ -8,11 +8,7 @@
 // Input is a blockchain network configuration params
 type Input struct {
 	// Common EVM fields
-<<<<<<< HEAD
-	Type      string `toml:"type" validate:"required,oneof=anvil geth besu solana aptos tron" envconfig:"net_type"`
-=======
-	Type      string `toml:"type" validate:"required,oneof=anvil geth besu solana aptos sui" envconfig:"net_type"`
->>>>>>> 661546a5
+	Type      string `toml:"type" validate:"required,oneof=anvil geth besu solana aptos tron sui" envconfig:"net_type"`
 	Image     string `toml:"image"`
 	PullImage bool   `toml:"pull_image"`
 	Port      string `toml:"port"`
@@ -73,13 +69,10 @@
 		out, err = newSolana(in)
 	case "aptos":
 		out, err = newAptos(in)
-<<<<<<< HEAD
+	case "sui":
+		out, err = newSui(in)
 	case "tron":
 		out, err = newTron(in)
-=======
-	case "sui":
-		out, err = newSui(in)
->>>>>>> 661546a5
 	default:
 		return nil, fmt.Errorf("blockchain type is not supported or empty, must be 'anvil' or 'geth'")
 	}
