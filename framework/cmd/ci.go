package main

import (
	"context"
	"encoding/json"
	"errors"
	"fmt"
	"os"
	"path/filepath"
	"sort"
	"strings"
	"sync"
	"time"

	"github.com/fatih/color"
	"github.com/google/go-github/v50/github"
	"github.com/google/uuid"
	"go.uber.org/ratelimit"
	"golang.org/x/oauth2"
	"golang.org/x/sync/errgroup"

	"github.com/smartcontractkit/chainlink-testing-framework/framework"
)

const (
	JobsRateLimitPerSecond = 20
	GHResultsPerPage       = 100 // anything above that won't work, check GitHub docs
)

const (
	MaxNameLen     = 120
	SuccessEmoji   = "✅"
	FailureEmoji   = "❌"
	RerunEmoji     = "🔄"
	CancelledEmoji = "🚫"
)

var (
	SlowTestThreshold          = 5 * time.Minute
	ExtremelySlowTestThreshold = 10 * time.Minute

<<<<<<< HEAD
=======
	DebugDirRoot       = "ctf-ci-debug"
>>>>>>> 27d429af
	DebugSubDirWF      = filepath.Join(DebugDirRoot, "workflows")
	DebugSubDirJobs    = filepath.Join(DebugDirRoot, "jobs")
	DefaultResultsDir  = "."
	DefaultResultsFile = "ctf-ci"
)

type GitHubActionsClient interface {
	ListRepositoryWorkflowRuns(ctx context.Context, owner, repo string, opts *github.ListWorkflowRunsOptions) (*github.WorkflowRuns, *github.Response, error)
	ListWorkflowJobs(ctx context.Context, owner, repo string, runID int64, opts *github.ListWorkflowJobsOptions) (*github.Jobs, *github.Response, error)
}

type AnalysisConfig struct {
	Debug               bool      `json:"debug"`
	Owner               string    `json:"owner"`
	Repo                string    `json:"repo"`
	WorkflowName        string    `json:"workflow_name"`
	TimeDaysBeforeStart int       `json:"time_days_before_start"`
	TimeStart           time.Time `json:"time_start"`
	TimeDaysBeforeEnd   int       `json:"time_days_before_end"`
	TimeEnd             time.Time `json:"time_end"`
	Typ                 string    `json:"type"`
	ResultsFile         string    `json:"results_file"`
}

type Stat struct {
	Name          string          `json:"name"`
	Successes     int             `json:"successes"`
	Failures      int             `json:"failures"`
	Cancels       int             `json:"cancels"`
	ReRuns        int             `json:"reRuns"`
	P50           time.Duration   `json:"p50"`
	P95           time.Duration   `json:"p95"`
	P99           time.Duration   `json:"p99"`
	TotalDuration time.Duration   `json:"totalDuration"`
	Durations     []time.Duration `json:"-"`
}

type Stats struct {
	Mu            *sync.Mutex      `json:"-"`
	Runs          int              `json:"runs"`
	CancelledRuns int              `json:"cancelled_runs"`
	IgnoredRuns   int              `json:"ignored_runs"`
	Jobs          map[string]*Stat `json:"jobs"`
	Steps         map[string]*Stat `json:"steps"`
}

func calculatePercentiles(stat *Stat) *Stat {
	sort.Slice(stat.Durations, func(i, j int) bool { return stat.Durations[i] < stat.Durations[j] })
	q := func(d *Stat, quantile float64) int {
		return int(float64(len(d.Durations)) * quantile / 100)
	}
	stat.P50 = stat.Durations[q(stat, 50)].Round(time.Second)
	stat.P95 = stat.Durations[q(stat, 95)].Round(time.Second)
	stat.P99 = stat.Durations[q(stat, 99)].Round(time.Second)
	return stat
}

func refreshDebugDirs() {
	_ = os.RemoveAll(DebugDirRoot)
	if _, err := os.Stat(DebugDirRoot); os.IsNotExist(err) {
		_ = os.MkdirAll(DebugSubDirWF, os.ModePerm)
		_ = os.MkdirAll(DebugSubDirJobs, os.ModePerm)
	}
}

func dumpResults(enabled bool, dir, name string, data interface{}) error {
	if enabled {
		d, err := json.MarshalIndent(data, "", " ")
		if err != nil {
			return err
		}
		return os.WriteFile(fmt.Sprintf("%s/%s-%s.json", dir, name, uuid.NewString()[0:5]), d, os.ModeAppend|os.ModePerm)
	}
	return nil
}

func AnalyzeJobsSteps(ctx context.Context, client GitHubActionsClient, cfg *AnalysisConfig) (*Stats, error) {
	framework.L.Info().Time("From", cfg.TimeStart).Time("To", cfg.TimeEnd).Msg("Analyzing workflow runs")
	opts := &github.ListWorkflowRunsOptions{
		Created:     fmt.Sprintf("%s..%s", cfg.TimeStart.Format(time.DateOnly), cfg.TimeEnd.Format(time.DateOnly)),
		ListOptions: github.ListOptions{PerPage: GHResultsPerPage},
	}
	rlJobs := ratelimit.New(JobsRateLimitPerSecond)
	stats := &Stats{
		Mu:    &sync.Mutex{},
		Jobs:  make(map[string]*Stat),
		Steps: make(map[string]*Stat),
	}
	refreshDebugDirs()
	for {
		runs, resp, err := client.ListRepositoryWorkflowRuns(ctx, cfg.Owner, cfg.Repo, opts)
		if err != nil {
			return nil, fmt.Errorf("failed to fetch workflow runs: %w", err)
		}
		framework.L.Debug().Int("Runs", len(runs.WorkflowRuns)).Msg("Loading runs")

		eg := &errgroup.Group{}
		for _, wr := range runs.WorkflowRuns {
			framework.L.Debug().Str("Name", *wr.Name).Msg("Analyzing workflow run")
			if !strings.Contains(*wr.Name, cfg.WorkflowName) {
				stats.IgnoredRuns++
				continue
			}
			stats.Runs++
			// analyze workflow
			name := *wr.Name
			framework.L.Debug().Str("Name", name).Msg("Analyzing workflow run")
			_ = dumpResults(cfg.Debug, DebugSubDirWF, name, wr)
			eg.Go(func() error {
				rlJobs.Take()
				jobs, _, err := client.ListWorkflowJobs(ctx, cfg.Owner, cfg.Repo, *wr.ID, &github.ListWorkflowJobsOptions{
					ListOptions: github.ListOptions{PerPage: GHResultsPerPage},
				})
				if err != nil {
					return err
				}
				// analyze jobs
				stats.Mu.Lock()
				defer stats.Mu.Unlock()
				for _, j := range jobs.Jobs {
					name := *j.Name
					_ = dumpResults(cfg.Debug, DebugSubDirJobs, name, wr)
					if skippedOrInProgressJob(j) {
						stats.IgnoredRuns++
						continue
					}
					if j.Status != nil && *j.Status == "cancelled" {
						stats.CancelledRuns++
						continue
					}
					dur := j.CompletedAt.Time.Sub(j.StartedAt.Time)
					if _, ok := stats.Jobs[name]; !ok {
						stats.Jobs[name] = &Stat{
							Name:          name,
							Durations:     []time.Duration{dur},
							TotalDuration: dur,
						}
					} else {
						stats.Jobs[name].Durations = append(stats.Jobs[*j.Name].Durations, dur)
						stats.Jobs[name].TotalDuration += dur
					}
					if j.RunAttempt != nil && *j.RunAttempt > 1 {
						stats.Jobs[name].ReRuns++
					}
					if j.Conclusion != nil && *j.Conclusion == "failure" {
						stats.Jobs[name].Failures++
					} else {
						stats.Jobs[name].Successes++
					}
					if j.Conclusion != nil && *j.Conclusion == "cancelled" {
						stats.Jobs[name].Cancels++
					}
					// analyze steps
					for _, s := range j.Steps {
						name := *s.Name
						if skippedOrInProgressStep(s) {
							continue
						}
						dur := s.CompletedAt.Time.Sub(s.StartedAt.Time)
						if _, ok := stats.Steps[name]; !ok {
							stats.Steps[name] = &Stat{
								Name:      name,
								Durations: []time.Duration{dur},
							}
						} else {
							stats.Steps[name].Durations = append(stats.Steps[name].Durations, dur)
						}
						if *s.Conclusion == "failure" {
							stats.Steps[name].Failures++
						} else {
							stats.Steps[name].Successes++
						}
					}
				}
				return nil
			})
		}
		if err := eg.Wait(); err != nil {
			return nil, err
		}
		if resp.NextPage == 0 {
			break
		}
		opts.Page = resp.NextPage
	}
	jobs := make([]*Stat, 0)
	for _, js := range stats.Jobs {
		stat := calculatePercentiles(js)
		jobs = append(jobs, stat)
	}
	sort.Slice(jobs, func(i, j int) bool { return jobs[i].P50 > jobs[j].P50 })

	steps := make([]*Stat, 0)
	for _, js := range stats.Steps {
		stat := calculatePercentiles(js)
		steps = append(steps, stat)
	}
	sort.Slice(steps, func(i, j int) bool { return steps[i].P50 > steps[j].P50 })

	switch cfg.Typ {
	case "jobs":
		for _, js := range jobs {
			printSummary(js.Name, js, cfg.Typ)
		}
	case "steps":
		for _, js := range steps {
			printSummary(js.Name, js, cfg.Typ)
		}
	default:
		return nil, errors.New("analytics type is not recognized")
	}
	framework.L.Info().
		Int("Runs", stats.Runs).
		Int("Cancelled", stats.CancelledRuns).
		Int("Ignored", stats.IgnoredRuns).
		Msg("Total runs analyzed")
	return stats, nil
}

func AnalyzeCIRuns(cfg *AnalysisConfig) (*Stats, error) {
	ctx := context.Background()
	token := os.Getenv("GITHUB_TOKEN")
	if token == "" {
		return nil, fmt.Errorf("GITHUB_TOKEN environment variable is not set")
	}
	framework.L.Info().
		Str("Owner", cfg.Owner).
		Str("Repo", cfg.Repo).
		Str("Workflow", cfg.WorkflowName).
		Msg("Analyzing CI runs")

	ts := oauth2.StaticTokenSource(&oauth2.Token{AccessToken: token})
	tc := oauth2.NewClient(ctx, ts)
	client := github.NewClient(tc)

	// Fetch workflow runs for the last N days
	// have GH rate limits in mind, see file constants
	timeStart := time.Now().AddDate(0, 0, -cfg.TimeDaysBeforeStart)
	cfg.TimeStart = timeStart
	timeEnd := time.Now().AddDate(0, 0, -cfg.TimeDaysBeforeEnd)
	cfg.TimeEnd = timeEnd
	stats, err := AnalyzeJobsSteps(ctx, client.Actions, cfg)
	if err != nil {
		return nil, fmt.Errorf("failed to fetch workflow runs: %w", err)
	}
	if cfg.ResultsFile != "" {
		_ = dumpResults(true, DefaultResultsDir, DefaultResultsFile, stats)
	}
	return stats, nil
}

// getColor returns a color printer based on the duration
func getColor(duration time.Duration) *color.Color {
	switch {
	case duration < SlowTestThreshold:
		return color.New(color.FgGreen)
	case duration < ExtremelySlowTestThreshold:
		return color.New(color.FgYellow)
	default:
		return color.New(color.FgRed)
	}
}

func printSummary(name string, s *Stat, typ string) {
	cp50 := getColor(s.P50)
	cp95 := getColor(s.P95)
	cp99 := getColor(s.P99)
	var cpFlaky *color.Color
	if s.ReRuns > 0 {
		cpFlaky = color.New(color.FgRed)
	} else {
		cpFlaky = color.New(color.FgGreen)
	}
	if len(name) > MaxNameLen {
		name = name[:MaxNameLen]
	}
	switch typ {
	case "jobs":
		fmt.Printf("%s 50th:%-10s 95th:%-10s 99th:%-10s Total:%-10s %s %-2s %s %-2s %s %-2s %s %-2s\n",
			cp50.Sprintf("%-120s", name),
			cp50.Sprintf("%-8s", s.P50),
			cp95.Sprintf("%-8s", s.P95),
			cp99.Sprintf("%-8s", s.P99),
			fmt.Sprintf("%-8s", s.TotalDuration.Round(time.Second)),
			RerunEmoji,
			cpFlaky.Sprintf("%-2d", s.ReRuns),
			FailureEmoji,
			cpFlaky.Sprintf("%-2d", s.Failures),
			SuccessEmoji,
			cpFlaky.Sprintf("%-2d", s.Successes),
			CancelledEmoji,
			cpFlaky.Sprintf("%-2d", s.Cancels),
		)
	case "steps":
		fmt.Printf("%s 50th:%-10s 95th:%-10s 99th:%-10s %s %-2s %s %-2s\n",
			cp50.Sprintf("%-120s", name),
			cp50.Sprintf("%-8s", s.P50),
			cp95.Sprintf("%-8s", s.P95),
			cp99.Sprintf("%-8s", s.P99),
			FailureEmoji,
			cpFlaky.Sprintf("%-2d", s.Failures),
			SuccessEmoji,
			cpFlaky.Sprintf("%-2d", s.Successes),
		)
	}
}

func skippedOrInProgressStep(s *github.TaskStep) bool {
	if s.Conclusion == nil || s.CompletedAt == nil || *s.Conclusion == "skipped" {
		return true
	}
	return false
}

func skippedOrInProgressJob(s *github.WorkflowJob) bool {
	if s.Conclusion == nil || s.CompletedAt == nil || (*s.Conclusion == "skipped") {
		return true
	}
	return false
}<|MERGE_RESOLUTION|>--- conflicted
+++ resolved
@@ -39,10 +39,7 @@
 	SlowTestThreshold          = 5 * time.Minute
 	ExtremelySlowTestThreshold = 10 * time.Minute
 
-<<<<<<< HEAD
-=======
 	DebugDirRoot       = "ctf-ci-debug"
->>>>>>> 27d429af
 	DebugSubDirWF      = filepath.Join(DebugDirRoot, "workflows")
 	DebugSubDirJobs    = filepath.Join(DebugDirRoot, "jobs")
 	DefaultResultsDir  = "."
