--- conflicted
+++ resolved
@@ -26,8 +26,6 @@
 	}
 }
 
-<<<<<<< HEAD
-=======
 // PutExpectations sets the expectations (i.e. mocked responses)
 func (em *MockserverClient) PutExpectations(body interface{}) error {
 	_, err := em.Do(http.MethodPut, "/expectation", &body, nil, http.StatusCreated)
@@ -40,7 +38,6 @@
 	return err
 }
 
->>>>>>> 9db3e480
 // SetValuePath sets an int for a path
 func (em *MockserverClient) SetValuePath(path string, v int) error {
 	sanitizedPath := strings.ReplaceAll(path, "/", "_")
@@ -54,11 +51,7 @@
 		}},
 	}
 	initializers := []HttpInitializer{initializer}
-<<<<<<< HEAD
-	_, err := em.do(http.MethodPut, "/expectation", &initializers, nil, http.StatusCreated)
-=======
 	_, err := em.Do(http.MethodPut, "/expectation", &initializers, nil, http.StatusCreated)
->>>>>>> 9db3e480
 	return err
 }
 
