package client

import (
	. "github.com/onsi/ginkgo"
	. "github.com/onsi/ginkgo/extensions/table"
	. "github.com/onsi/gomega"
	"integrations-framework/config"
)

var _ = Describe("Client", func() {
	var conf *config.Config

	BeforeEach(func() {
		var err error
		conf, err = config.NewConfigWithPath(config.LocalConfig, "../config")
		Expect(err).ShouldNot(HaveOccurred())
	})

	DescribeTable("create new wallet configurations", func(
		initFunc BlockchainNetworkInit,
		networkID BlockchainNetworkID,
		privateKeyString string,
		address string,
	) {
		networkConfig := initFunc(conf, networkID)
		wallets, err := networkConfig.Wallets()
		Expect(err).ShouldNot(HaveOccurred())
		Expect(wallets.Default().PrivateKey()).To(Equal(privateKeyString))
		Expect(address).To(Equal(wallets.Default().Address()))
	},
		Entry("on Ethereum Hardhat", NewEthereumNetwork, EthereumHardhatID,
			"ac0974bec39a17e36ba4a6b4d238ff944bacb478cbed5efcae784d7bf4f2ff80",
			"0xf39Fd6e51aad88F6F4ce6aB8827279cffFb92266"),
	)
<<<<<<< HEAD

	DescribeTable("deploy and interact with the storage contract", func(
		initFunc BlockchainNetworkInit,
		networkID BlockchainNetworkID,
		value *big.Int,
	) {
		// Deploy contract
		networkConfig := initFunc(conf, networkID)
		client, err := NewBlockchainClient(networkConfig)
		Expect(err).ShouldNot(HaveOccurred())
		wallets, err := networkConfig.Wallets()
		Expect(err).ShouldNot(HaveOccurred())
		storeInstance, err := client.DeployStorageContract(wallets.Default(), wallets.Default())
		Expect(err).ShouldNot(HaveOccurred())

		// Interact with contract
		err = storeInstance.Set(context.Background(), big.NewInt(5))
		Expect(err).ShouldNot(HaveOccurred())
		val, err := storeInstance.Get(context.Background())
		Expect(err).ShouldNot(HaveOccurred())
		Expect(val).To(Equal(value))
	},
		Entry("on Ethereum Hardhat", NewEthereumNetwork, EthereumHardhatID, big.NewInt(5)),
	)

=======
>>>>>>> 9ba76299
})<|MERGE_RESOLUTION|>--- conflicted
+++ resolved
@@ -1,10 +1,11 @@
 package client
 
 import (
+	"integrations-framework/config"
+
 	. "github.com/onsi/ginkgo"
 	. "github.com/onsi/ginkgo/extensions/table"
 	. "github.com/onsi/gomega"
-	"integrations-framework/config"
 )
 
 var _ = Describe("Client", func() {
@@ -32,32 +33,4 @@
 			"ac0974bec39a17e36ba4a6b4d238ff944bacb478cbed5efcae784d7bf4f2ff80",
 			"0xf39Fd6e51aad88F6F4ce6aB8827279cffFb92266"),
 	)
-<<<<<<< HEAD
-
-	DescribeTable("deploy and interact with the storage contract", func(
-		initFunc BlockchainNetworkInit,
-		networkID BlockchainNetworkID,
-		value *big.Int,
-	) {
-		// Deploy contract
-		networkConfig := initFunc(conf, networkID)
-		client, err := NewBlockchainClient(networkConfig)
-		Expect(err).ShouldNot(HaveOccurred())
-		wallets, err := networkConfig.Wallets()
-		Expect(err).ShouldNot(HaveOccurred())
-		storeInstance, err := client.DeployStorageContract(wallets.Default(), wallets.Default())
-		Expect(err).ShouldNot(HaveOccurred())
-
-		// Interact with contract
-		err = storeInstance.Set(context.Background(), big.NewInt(5))
-		Expect(err).ShouldNot(HaveOccurred())
-		val, err := storeInstance.Get(context.Background())
-		Expect(err).ShouldNot(HaveOccurred())
-		Expect(val).To(Equal(value))
-	},
-		Entry("on Ethereum Hardhat", NewEthereumNetwork, EthereumHardhatID, big.NewInt(5)),
-	)
-
-=======
->>>>>>> 9ba76299
 })