package client

import (
	"bytes"
	"fmt"
	"text/template"
	"time"
)

// EIServiceConfig represents External Initiator service config
type EIServiceConfig struct {
	URL string
}

// ChainlinkConfig represents the variables needed to connect to a Chainlink node
type ChainlinkConfig struct {
	URL      string
	Email    string
	Password string
	RemoteIP string
}

// ResponseSlice is the generic model that can be used for all Chainlink API responses that are an slice
type ResponseSlice struct {
	Data []map[string]interface{}
}

// Response is the generic model that can be used for all Chainlink API responses
type Response struct {
	Data map[string]interface{}
}

// JobRunsResponse job runs
type JobRunsResponse struct {
	Data []RunsResponseData `json:"data"`
	Meta RunsMetaResponse   `json:"meta"`
}

// RunsResponseData runs response data
type RunsResponseData struct {
	Type       string                 `json:"type"`
	ID         string                 `json:"id"`
	Attributes RunsAttributesResponse `json:"attributes"`
}

// RunsAttributesResponse runs attributes
type RunsAttributesResponse struct {
	Meta       interface{}   `json:"meta"`
	Errors     []interface{} `json:"errors"`
	Inputs     RunInputs     `json:"inputs"`
	TaskRuns   []TaskRun     `json:"taskRuns"`
	CreatedAt  time.Time     `json:"createdAt"`
	FinishedAt time.Time     `json:"finishedAt"`
}

//DecodeLogTaskRun is "ethabidecodelog" task run info,
// also used for "RequestID" tracing in perf tests
type DecodeLogTaskRun struct {
	Fee       int    `json:"fee"`
	JobID     []int  `json:"jobID"`
	KeyHash   []int  `json:"keyHash"`
	RequestID []byte `json:"requestID"`
	Sender    string `json:"sender"`
}

//TaskRun is pipeline task run info
type TaskRun struct {
	Type       string      `json:"type"`
	CreatedAt  time.Time   `json:"createdAt"`
	FinishedAt time.Time   `json:"finishedAt"`
	Output     string      `json:"output"`
	Error      interface{} `json:"error"`
	DotID      string      `json:"dotId"`
}

// RunInputs run inputs (value)
type RunInputs struct {
	Parse int `json:"parse"`
}

// RunsMetaResponse runs meta
type RunsMetaResponse struct {
	Count int `json:"count"`
}

// BridgeType is the model that represents the bridge when read or created on a Chainlink node
type BridgeType struct {
	Data BridgeTypeData `json:"data"`
}

// BridgeTypeData is the model that represents the bridge when read or created on a Chainlink node
type BridgeTypeData struct {
	Attributes BridgeTypeAttributes `json:"attributes"`
}

// BridgeTypeAttributes is the model that represents the bridge when read or created on a Chainlink node
type BridgeTypeAttributes struct {
	Name        string `json:"name"`
	URL         string `json:"url"`
	RequestData string `json:"requestData,omitempty"`
}

// Session is the form structure used for authenticating
type Session struct {
	Email    string `json:"email"`
	Password string `json:"password"`
}

// VRFKeyAttributes is the model that represents the created VRF key attributes when read
type VRFKeyAttributes struct {
	Compressed   string      `json:"compressed"`
	Uncompressed string      `json:"uncompressed"`
	Hash         string      `json:"hash"`
	CreatedAt    time.Time   `json:"createdAt"`
	UpdatedAt    time.Time   `json:"updatedAt"`
	DeletedAt    interface{} `json:"deletedAt"`
}

// VRFKeyData is the model that represents the created VRF key's data when read
type VRFKeyData struct {
	Type       string           `json:"type"`
	ID         string           `json:"id"`
	Attributes VRFKeyAttributes `json:"attributes"`
}

// VRFKey is the model that represents the created VRF key when read
type VRFKey struct {
	Data VRFKeyData `json:"data"`
}

// VRFKeys is the model that represents the created VRF keys when read
type VRFKeys struct {
	Data []VRFKey `json:"data"`
}

// OCRKeys is the model that represents the created OCR keys when read
type OCRKeys struct {
	Data []OCRKeyData `json:"data"`
}

// OCRKey is the model that represents the created OCR keys when read
type OCRKey struct {
	Data OCRKeyData `json:"data"`
}

// OCRKeyData is the model that represents the created OCR keys when read
type OCRKeyData struct {
	Attributes OCRKeyAttributes `json:"attributes"`
	ID         string           `json:"id"`
}

// OCRKeyAttributes is the model that represents the created OCR keys when read
type OCRKeyAttributes struct {
	ConfigPublicKey       string `json:"configPublicKey"`
	OffChainPublicKey     string `json:"offChainPublicKey"`
	OnChainSigningAddress string `json:"onChainSigningAddress"`
}

// OCR2Keys is the model that represents the created OCR2 keys when read
type OCR2Keys struct {
	Data []OCR2KeyData `json:"data"`
}

// OCR2Key is the model that represents the created OCR2 keys when read
type OCR2Key struct {
	Data OCR2KeyData `json:"data"`
}

// OCR2KeyData is the model that represents the created OCR2 keys when read
type OCR2KeyData struct {
	Type       string            `json:"type"`
	Attributes OCR2KeyAttributes `json:"attributes"`
	ID         string            `json:"id"`
}

// OCR2KeyAttributes is the model that represents the created OCR2 keys when read
type OCR2KeyAttributes struct {
	ChainType         string `json:"chainType"`
	ConfigPublicKey   string `json:"configPublicKey"`
	OffChainPublicKey string `json:"offchainPublicKey"`
	OnChainPublicKey  string `json:"onchainPublicKey"`
}

// P2PKeys is the model that represents the created P2P keys when read
type P2PKeys struct {
	Data []P2PKeyData `json:"data"`
}

// P2PKey is the model that represents the created P2P keys when read
type P2PKey struct {
	Data P2PKeyData `json:"data"`
}

// P2PKeyData is the model that represents the created P2P keys when read
type P2PKeyData struct {
	Attributes P2PKeyAttributes `json:"attributes"`
}

// P2PKeyAttributes is the model that represents the created P2P keys when read
type P2PKeyAttributes struct {
	ID        int    `json:"id"`
	PeerID    string `json:"peerId"`
	PublicKey string `json:"publicKey"`
}

// ETHKeys is the model that represents the created ETH keys when read
type ETHKeys struct {
	Data []ETHKeyData `json:"data"`
}

// ETHKey is the model that represents the created ETH keys when read
type ETHKey struct {
	Data ETHKeyData `json:"data"`
}

// ETHKeyData is the model that represents the created ETH keys when read
type ETHKeyData struct {
	Attributes ETHKeyAttributes `json:"attributes"`
}

// ETHKeyAttributes is the model that represents the created ETH keys when read
type ETHKeyAttributes struct {
	Address string `json:"address"`
}

// TxKeys is the model that represents the created keys when read
type TxKeys struct {
	Data []TxKeyData `json:"data"`
}

// TxKey is the model that represents the created keys when read
type TxKey struct {
	Data TxKeyData `json:"data"`
}

// TxKeyData is the model that represents the created keys when read
type TxKeyData struct {
	Type       string          `json:"type"`
	ID         string          `json:"id"`
	Attributes TxKeyAttributes `json:"attributes"`
}

// TxKeyAttributes is the model that represents the created keys when read
type TxKeyAttributes struct {
	PublicKey string `json:"publicKey"`
}

// EIAttributes is the model that represents the EI keys when created and read
type EIAttributes struct {
	Name              string `json:"name,omitempty"`
	URL               string `json:"url,omitempty"`
	IncomingAccessKey string `json:"incomingAccessKey,omitempty"`
	AccessKey         string `json:"accessKey,omitempty"`
	Secret            string `json:"incomingSecret,omitempty"`
	OutgoingToken     string `json:"outgoingToken,omitempty"`
	OutgoingSecret    string `json:"outgoingSecret,omitempty"`
}

// EIKeys is the model that represents the EI configs when read
type EIKeys struct {
	Data []EIKey `json:"data"`
}

// EIKeyCreate is the model that represents the EI config when created
type EIKeyCreate struct {
	Data EIKey `json:"data"`
}

// EIKey is the model that represents the EI configs when read
type EIKey struct {
	Attributes EIAttributes `json:"attributes"`
}

// TerraNodeAttributes is the model that represents the terra node when created
type TerraNodeAttributes struct {
	Name          string `json:"name"`
	TerraChainID  string `json:"terraChainId"`
	TendermintURL string `json:"tendermintURL" db:"tendermint_url"`
	FCDURL        string `json:"fcdURL" db:"fcd_url"`
}

// TerraNodeAttributes is the model that represents the terra node when created
type TerraNode struct {
	Attributes TerraNodeAttributes `json:"attributes"`
}

// TerraNodeCreate is the model that represents the terra node when created
type TerraNodeCreate struct {
	Data TerraNode `json:"data"`
}

// SpecForm is the form used when creating a v2 job spec, containing the TOML of the v2 job
type SpecForm struct {
	TOML string `json:"toml"`
}

// Spec represents a job specification that contains information about the job spec
type Spec struct {
	Data SpecData `json:"data"`
}

// SpecData contains the ID of the job spec
type SpecData struct {
	ID string `json:"id"`
}

// JobForm is the form used when creating a v2 job spec, containing the TOML of the v2 job
type JobForm struct {
	TOML string `json:"toml"`
}

// Job contains the job data for a given job
type Job struct {
	Data JobData `json:"data"`
}

// JobData contains the ID for a given job
type JobData struct {
	ID string `json:"id"`
}

// JobSpec represents the different possible job types that chainlink nodes can handle
type JobSpec interface {
	Type() string
	// String Returns TOML representation of the job
	String() (string, error)
}

// CronJobSpec represents a cron job spec
type CronJobSpec struct {
	Schedule          string `toml:"schedule"`          // CRON job style schedule string
	ObservationSource string `toml:"observationSource"` // List of commands for the chainlink node
}

// Type is cron
func (c *CronJobSpec) Type() string { return "cron" }

// String representation of the job
func (c *CronJobSpec) String() (string, error) {
	cronJobTemplateString := `type     = "cron"
schemaVersion     = 1
schedule          = "{{.Schedule}}"
observationSource = """
{{.ObservationSource}}
"""`
	return marshallTemplate(c, "CRON Job", cronJobTemplateString)
}

// PipelineSpec common API call pipeline
type PipelineSpec struct {
	BridgeTypeAttributes BridgeTypeAttributes
	DataPath             string
}

// Type is common_pipeline
func (d *PipelineSpec) Type() string {
	return "common_pipeline"
}

// String representation of the pipeline
func (d *PipelineSpec) String() (string, error) {
	sourceString := `
		fetch [type=bridge name="{{.BridgeTypeAttributes.Name}}" requestData="{{.BridgeTypeAttributes.RequestData}}"];
		parse [type=jsonparse path="{{.DataPath}}"];
		fetch -> parse;`
	return marshallTemplate(d, "API call pipeline template", sourceString)
}

// VRFTxPipelineSpec VRF request with tx callback
type VRFTxPipelineSpec struct {
	Address string
}

// Type returns the type of the pipeline
func (d *VRFTxPipelineSpec) Type() string {
	return "vrf_pipeline"
}

// String representation of the pipeline
func (d *VRFTxPipelineSpec) String() (string, error) {
	sourceString := `
decode_log   [type=ethabidecodelog
              abi="RandomnessRequest(bytes32 keyHash,uint256 seed,bytes32 indexed jobID,address sender,uint256 fee,bytes32 requestID)"
              data="$(jobRun.logData)"
              topics="$(jobRun.logTopics)"]
vrf          [type=vrf
              publicKey="$(jobSpec.publicKey)"
              requestBlockHash="$(jobRun.logBlockHash)"
              requestBlockNumber="$(jobRun.logBlockNumber)"
              topics="$(jobRun.logTopics)"]
encode_tx    [type=ethabiencode
              abi="fulfillRandomnessRequest(bytes proof)"
              data="{\\"proof\\": $(vrf)}"]
submit_tx  [type=ethtx to="{{.Address}}"
            data="$(encode_tx)"
            txMeta="{\\"requestTxHash\\": $(jobRun.logTxHash),\\"requestID\\": $(decode_log.requestID),\\"jobID\\": $(jobSpec.databaseID)}"]
decode_log->vrf->encode_tx->submit_tx`
	return marshallTemplate(d, "VRF pipeline template", sourceString)
}

// DirectRequestTxPipelineSpec oracle request with tx callback
type DirectRequestTxPipelineSpec struct {
	BridgeTypeAttributes BridgeTypeAttributes
	DataPath             string
}

// Type returns the type of the pipeline
func (d *DirectRequestTxPipelineSpec) Type() string {
	return "directrequest_pipeline"
}

// String representation of the pipeline
func (d *DirectRequestTxPipelineSpec) String() (string, error) {
	sourceString := `
            decode_log   [type=ethabidecodelog
                         abi="OracleRequest(bytes32 indexed specId, address requester, bytes32 requestId, uint256 payment, address callbackAddr, bytes4 callbackFunctionId, uint256 cancelExpiration, uint256 dataVersion, bytes data)"
                         data="$(jobRun.logData)"
                         topics="$(jobRun.logTopics)"]
			encode_tx  [type=ethabiencode
                        abi="fulfill(bytes32 _requestId, uint256 _data)"
                        data=<{
                          "_requestId": $(decode_log.requestId),
                          "_data": $(parse)
                         }>
                       ]
			fetch  [type=bridge name="{{.BridgeTypeAttributes.Name}}" requestData="{{.BridgeTypeAttributes.RequestData}}"];
			parse  [type=jsonparse path="{{.DataPath}}"]
            submit [type=ethtx to="$(decode_log.requester)" data="$(encode_tx)"]
			decode_log -> fetch -> parse -> encode_tx -> submit`
	return marshallTemplate(d, "Direct request pipeline template", sourceString)
}

// DirectRequestJobSpec represents a direct request spec
type DirectRequestJobSpec struct {
	Name              string `toml:"name"`
	ContractAddress   string `toml:"contractAddress"`
	ExternalJobID     string `toml:"externalJobID"`
	ObservationSource string `toml:"observationSource"` // List of commands for the chainlink node
}

// Type returns the type of the pipeline
func (d *DirectRequestJobSpec) Type() string { return "directrequest" }

// String representation of the pipeline
func (d *DirectRequestJobSpec) String() (string, error) {
	directRequestTemplateString := `type     = "directrequest"
schemaVersion     = 1
name              = "{{.Name}}"
maxTaskDuration   = "60s"
contractAddress   = "{{.ContractAddress}}"
externalJobID     = "{{.ExternalJobID}}"
observationSource = """
{{.ObservationSource}}
"""`
	return marshallTemplate(d, "Direct Request Job", directRequestTemplateString)
}

// FluxMonitorJobSpec represents a flux monitor spec
type FluxMonitorJobSpec struct {
	Name              string        `toml:"name"`
	ContractAddress   string        `toml:"contractAddress"`   // Address of the Flux Monitor script
	Precision         int           `toml:"precision"`         // Optional
	Threshold         float32       `toml:"threshold"`         // Optional
	AbsoluteThreshold float32       `toml:"absoluteThreshold"` // Optional
	IdleTimerPeriod   time.Duration `toml:"idleTimerPeriod"`   // Optional
	IdleTimerDisabled bool          `toml:"idleTimerDisabled"` // Optional
	PollTimerPeriod   time.Duration `toml:"pollTimerPeriod"`   // Optional
	PollTimerDisabled bool          `toml:"pollTimerDisabled"` // Optional
	MaxTaskDuration   time.Duration `toml:"maxTaskDuration"`   // Optional
	ObservationSource string        `toml:"observationSource"` // List of commands for the chainlink node
}

// Type returns the type of the job
func (f *FluxMonitorJobSpec) Type() string { return "fluxmonitor" }

// String representation of the job
func (f *FluxMonitorJobSpec) String() (string, error) {
	fluxMonitorTemplateString := `type              = "fluxmonitor"
schemaVersion     = 1
name              = "{{.Name}}"
contractAddress   = "{{.ContractAddress}}"
precision         ={{if not .Precision}} 0 {{else}} {{.Precision}} {{end}}
threshold         ={{if not .Threshold}} 0.5 {{else}} {{.Threshold}} {{end}}
absoluteThreshold ={{if not .AbsoluteThreshold}} 0.1 {{else}} {{.AbsoluteThreshold}} {{end}}

idleTimerPeriod   ={{if not .IdleTimerPeriod}} "1m" {{else}} "{{.IdleTimerPeriod}}" {{end}}
idleTimerDisabled ={{if not .IdleTimerDisabled}} false {{else}} {{.IdleTimerDisabled}} {{end}}

pollTimerPeriod   ={{if not .PollTimerPeriod}} "1m" {{else}} "{{.PollTimerPeriod}}" {{end}}
pollTimerDisabled ={{if not .PollTimerDisabled}} false {{else}} {{.PollTimerDisabled}} {{end}}

maxTaskDuration = {{if not .MaxTaskDuration}} "180s" {{else}} {{.MaxTaskDuration}} {{end}}

observationSource = """
{{.ObservationSource}}
"""`
	return marshallTemplate(f, "Flux Monitor Job", fluxMonitorTemplateString)
}

// KeeperJobSpec represents a V2 keeper spec
type KeeperJobSpec struct {
	Name                     string `toml:"name"`
	ContractAddress          string `toml:"contractAddress"`
	FromAddress              string `toml:"fromAddress"` // Hex representation of the from address
	MinIncomingConfirmations int    `toml:"minIncomingConfirmations"`
	ObservationSource        string `toml:"observationSource"`
}

// Type returns the type of the job
func (k *KeeperJobSpec) Type() string { return "keeper" }

// String representation of the job
func (k *KeeperJobSpec) String() (string, error) {
	keeperTemplateString := `
type                     = "keeper"
schemaVersion            = 3
name                     = "{{.Name}}"
contractAddress          = "{{.ContractAddress}}"
fromAddress              = "{{.FromAddress}}"
minIncomingConfirmations = {{.MinIncomingConfirmations}}

observationSource        = """
{{.ObservationSource}}
"""`
	return marshallTemplate(k, "Keeper Job", keeperTemplateString)
}

// OCRBootstrapJobSpec represents the spec for bootstrapping an OCR job, given to one node that then must be linked
// back to by others by OCRTaskJobSpecs
type OCRBootstrapJobSpec struct {
	Name                     string        `toml:"name"`
	BlockChainTimeout        time.Duration `toml:"blockchainTimeout"`                      // Optional
	ContractConfirmations    int           `toml:"contractConfigConfirmations"`            // Optional
	TrackerPollInterval      time.Duration `toml:"contractConfigTrackerPollInterval"`      // Optional
	TrackerSubscribeInterval time.Duration `toml:"contractConfigTrackerSubscribeInterval"` // Optional
	ContractAddress          string        `toml:"contractAddress"`                        // Address of the OCR contract
	IsBootstrapPeer          bool          `toml:"isBootstrapPeer"`                        // Typically true
	P2PPeerID                string        `toml:"p2pPeerID"`                              // This node's P2P ID
}

// Type returns the type of the job
func (o *OCRBootstrapJobSpec) Type() string { return "offchainreporting" }

// String representation of the job
func (o *OCRBootstrapJobSpec) String() (string, error) {
	ocrTemplateString := `type = "offchainreporting"
schemaVersion                          = 1
blockchainTimeout                      ={{if not .BlockChainTimeout}} "20s" {{else}} {{.BlockChainTimeout}} {{end}}
contractConfigConfirmations            ={{if not .ContractConfirmations}} 3 {{else}} {{.ContractConfirmations}} {{end}}
contractConfigTrackerPollInterval      ={{if not .TrackerPollInterval}} "1m" {{else}} {{.TrackerPollInterval}} {{end}}
contractConfigTrackerSubscribeInterval ={{if not .TrackerSubscribeInterval}} "2m" {{else}} {{.TrackerSubscribeInterval}} {{end}}
contractAddress                        = "{{.ContractAddress}}"
p2pBootstrapPeers                      = []
isBootstrapPeer                        = {{.IsBootstrapPeer}}
p2pPeerID                              = "{{.P2PPeerID}}"`
	return marshallTemplate(o, "OCR Bootstrap Job", ocrTemplateString)
}

// OCRTaskJobSpec represents an OCR job that is given to other nodes, meant to communicate with the bootstrap node,
// and provide their answers
type OCRTaskJobSpec struct {
	Name                     string        `toml:"name"`
	BlockChainTimeout        time.Duration `toml:"blockchainTimeout"`                      // Optional
	ContractConfirmations    int           `toml:"contractConfigConfirmations"`            // Optional
	TrackerPollInterval      time.Duration `toml:"contractConfigTrackerPollInterval"`      // Optional
	TrackerSubscribeInterval time.Duration `toml:"contractConfigTrackerSubscribeInterval"` // Optional
	ContractAddress          string        `toml:"contractAddress"`                        // Address of the OCR contract
	P2PBootstrapPeers        []Chainlink   `toml:"p2pBootstrapPeers"`                      // P2P ID of the bootstrap node
	IsBootstrapPeer          bool          `toml:"isBootstrapPeer"`                        // Typically false
	P2PPeerID                string        `toml:"p2pPeerID"`                              // This node's P2P ID
	KeyBundleID              string        `toml:"keyBundleID"`                            // ID of this node's OCR key bundle
	MonitoringEndpoint       string        `toml:"monitoringEndpoint"`                     // Typically "chain.link:4321"
	TransmitterAddress       string        `toml:"transmitterAddress"`                     // ETH address this node will use to transmit its answer
	ObservationSource        string        `toml:"observationSource"`                      // List of commands for the chainlink node
}

// P2PData holds the remote ip and the peer id and port
type P2PData struct {
	RemoteIP   string
	RemotePort string
	PeerID     string
}

// Type returns the type of the job
func (o *OCRTaskJobSpec) Type() string { return "offchainreporting" }

// String representation of the job
func (o *OCRTaskJobSpec) String() (string, error) {
	// Pre-process P2P data for easier templating
	peers := []P2PData{}
	for _, peer := range o.P2PBootstrapPeers {
		p2pKeys, err := peer.ReadP2PKeys()
		if err != nil {
			return "", err
		}
		peers = append(peers, P2PData{
			RemoteIP: peer.RemoteIP(),
			PeerID:   p2pKeys.Data[0].Attributes.PeerID,
		})
	}
	specWrap := struct {
		Name                     string
		BlockChainTimeout        time.Duration
		ContractConfirmations    int
		TrackerPollInterval      time.Duration
		TrackerSubscribeInterval time.Duration
		ContractAddress          string
		P2PBootstrapPeers        []P2PData
		IsBootstrapPeer          bool
		P2PPeerID                string
		KeyBundleID              string
		MonitoringEndpoint       string
		TransmitterAddress       string
		ObservationSource        string
	}{
		Name:                     o.Name,
		BlockChainTimeout:        o.BlockChainTimeout,
		ContractConfirmations:    o.ContractConfirmations,
		TrackerPollInterval:      o.TrackerPollInterval,
		TrackerSubscribeInterval: o.TrackerSubscribeInterval,
		ContractAddress:          o.ContractAddress,
		P2PBootstrapPeers:        peers,
		IsBootstrapPeer:          o.IsBootstrapPeer,
		P2PPeerID:                o.P2PPeerID,
		KeyBundleID:              o.KeyBundleID,
		MonitoringEndpoint:       o.MonitoringEndpoint,
		TransmitterAddress:       o.TransmitterAddress,
		ObservationSource:        o.ObservationSource,
	}
	// Results in /dns4//tcp/6690/p2p/12D3KooWAuC9xXBnadsYJpqzZZoB4rMRWqRGpxCrr2mjS7zCoAdN\
	ocrTemplateString := `type = "offchainreporting"
schemaVersion                          = 1
blockchainTimeout                      ={{if not .BlockChainTimeout}} "20s" {{else}} {{.BlockChainTimeout}} {{end}}
contractConfigConfirmations            ={{if not .ContractConfirmations}} 3 {{else}} {{.ContractConfirmations}} {{end}}
contractConfigTrackerPollInterval      ={{if not .TrackerPollInterval}} "1m" {{else}} {{.TrackerPollInterval}} {{end}}
contractConfigTrackerSubscribeInterval ={{if not .TrackerSubscribeInterval}} "2m" {{else}} {{.TrackerSubscribeInterval}} {{end}}
contractAddress                        = "{{.ContractAddress}}"
{{if .P2PBootstrapPeers}}
p2pBootstrapPeers                      = [
  {{range $peer := .P2PBootstrapPeers}}
  "/dns4/{{$peer.RemoteIP}}/tcp/6690/p2p/{{$peer.PeerID}}",
  {{end}}
]
{{else}}
p2pBootstrapPeers                      = []
{{end}}
isBootstrapPeer                        = {{.IsBootstrapPeer}}
p2pPeerID                              = "{{.P2PPeerID}}"
keyBundleID                            = "{{.KeyBundleID}}"
monitoringEndpoint                     ={{if not .MonitoringEndpoint}} "chain.link:4321" {{else}} "{{.MonitoringEndpoint}}" {{end}}
transmitterAddress                     = "{{.TransmitterAddress}}"
observationSource                      = """
{{.ObservationSource}}
"""`

	return marshallTemplate(specWrap, "OCR Job", ocrTemplateString)
}

// OCR2TaskJobSpec represents an OCR2 job that is given to other nodes, meant to communicate with the bootstrap node,
// and provide their answers
type OCR2TaskJobSpec struct {
	Name                     string            `toml:"name"`
	ContractID               string            `toml:"contractID"`                             // Address of the OCR contract/account(s)
	Relay                    string            `toml:"relay"`                                  // Name of blockchain relay to use
	RelayConfig              map[string]string `toml:"relayConfig"`                            // Relay spec object in stringified form
	P2PPeerID                string            `toml:"p2pPeerID"`                              // This node's P2P ID
	P2PBootstrapPeers        []P2PData         `toml:"p2pBootstrapPeers"`                      // P2P ID of the bootstrap node
	IsBootstrapPeer          bool              `toml:"isBootstrapPeer"`                        // Typically false
	OCRKeyBundleID           string            `toml:"ocrKeyBundleID"`                         // ID of this node's OCR key bundle
	MonitoringEndpoint       string            `toml:"monitoringEndpoint"`                     // Typically "chain.link:4321"
	TransmitterID            string            `toml:"transmitterID"`                          // ID of address this node will use to transmit
	BlockChainTimeout        time.Duration     `toml:"blockchainTimeout"`                      // Optional
	TrackerSubscribeInterval time.Duration     `toml:"contractConfigTrackerSubscribeInterval"` // Optional
	TrackerPollInterval      time.Duration     `toml:"contractConfigTrackerPollInterval"`      // Optional
	ContractConfirmations    int               `toml:"contractConfigConfirmations"`            // Optional
	ObservationSource        string            `toml:"observationSource"`                      // List of commands for the chainlink node
	JuelsPerFeeCoinSource    string            `toml:"juelsPerFeeCoinSource"`                  // List of commands to fetch JuelsPerFeeCoin value (used to calculate ocr payments)
}

// Type returns the type of the job
func (o *OCR2TaskJobSpec) Type() string { return "offchainreporting2" }

// String representation of the job
func (o *OCR2TaskJobSpec) String() (string, error) {
	ocr2TemplateString := `type = "offchainreporting2"
schemaVersion                          = 1
blockchainTimeout                      ={{if not .BlockChainTimeout}} "20s" {{else}} "{{.BlockChainTimeout}}" {{end}}
contractConfigConfirmations            ={{if not .ContractConfirmations}} 3 {{else}} {{.ContractConfirmations}} {{end}}
contractConfigTrackerPollInterval      ={{if not .TrackerPollInterval}} "1m" {{else}} "{{.TrackerPollInterval}}" {{end}}
contractConfigTrackerSubscribeInterval ={{if not .TrackerSubscribeInterval}} "2m" {{else}} "{{.TrackerSubscribeInterval}}" {{end}}
name 																	 = "{{.Name}}"
relay																	 = "{{.Relay}}"
contractID		                         = "{{.ContractID}}"
{{if .P2PBootstrapPeers}}
p2pBootstrapPeers                      = [
  {{range $peer := .P2PBootstrapPeers}}
  "{{$peer.PeerID}}@{{$peer.RemoteIP}}:{{if $peer.RemotePort}}{{$peer.RemotePort}}{{else}}6690{{end}}",
  {{end}}
]
{{else}}
p2pBootstrapPeers                      = []
{{end}}
isBootstrapPeer                        = {{.IsBootstrapPeer}}
p2pPeerID                              = "{{.P2PPeerID}}"
ocrKeyBundleID                         = "{{.OCRKeyBundleID}}"
monitoringEndpoint                     ={{if not .MonitoringEndpoint}} "chain.link:4321" {{else}} "{{.MonitoringEndpoint}}" {{end}}
transmitterID                     		 = "{{.TransmitterID}}"
{{if .IsBootstrapPeer}}
{{else}}
observationSource                      = """
{{.ObservationSource}}
"""
juelsPerFeeCoinSource                  = """
{{.JuelsPerFeeCoinSource}}
"""
{{end}}

[relayConfig]
{{range $key, $value := .RelayConfig}}
{{$key}} = "{{$value}}"
{{end}}`

	return marshallTemplate(o, "OCR2 Job", ocr2TemplateString)
}

// VRFJobSpec represents a VRF job
type VRFJobSpec struct {
	Name                     string `toml:"name"`
	CoordinatorAddress       string `toml:"coordinatorAddress"` // Address of the VRF Coordinator contract
	PublicKey                string `toml:"publicKey"`          // Public key of the proving key
	ExternalJobID            string `toml:"externalJobID"`
	ObservationSource        string `toml:"observationSource"` // List of commands for the chainlink node
	MinIncomingConfirmations int    `toml:"minIncomingConfirmations"`
}

// Type returns the type of the job
func (v *VRFJobSpec) Type() string { return "vrf" }

// String representation of the job
func (v *VRFJobSpec) String() (string, error) {
	vrfTemplateString := `
type                     = "vrf"
schemaVersion            = 1
name                     = "{{.Name}}"
coordinatorAddress       = "{{.CoordinatorAddress}}"
minIncomingConfirmations = {{.MinIncomingConfirmations}}
publicKey                = "{{.PublicKey}}"
externalJobID            = "{{.ExternalJobID}}"
observationSource = """
{{.ObservationSource}}
"""
`
	return marshallTemplate(v, "VRF Job", vrfTemplateString)
}

// WebhookJobSpec reprsents a webhook job
type WebhookJobSpec struct {
	Name              string `toml:"name"`
	Initiator         string `toml:"initiator"`         // External initiator name
	InitiatorSpec     string `toml:"initiatorSpec"`     // External initiator spec object in stringified form
	ObservationSource string `toml:"observationSource"` // List of commands for the chainlink node
}

// Type returns the type of the job
func (w *WebhookJobSpec) Type() string { return "webhook" }

// String representation of the job
func (w *WebhookJobSpec) String() (string, error) {
	webHookTemplateString := `type = "webhook"
schemaVersion      = 1
name               = "{{.Name}}"
externalInitiators = [
	{ name = "{{.Initiator}}", spec = "{{.InitiatorSpec}}"}
]
observationSource = """
{{.ObservationSource}}
"""`
	return marshallTemplate(w, "Webhook Job", webHookTemplateString)
}

// ObservationSourceSpecHTTP creates a http GET task spec for json data
func ObservationSourceSpecHTTP(url string) string {
	return fmt.Sprintf(`
		fetch [type=http method=GET url="%s"];
		parse [type=jsonparse path="data,result"];
		fetch -> parse;`, url)
}

// ObservationSourceSpecBridge creates a bridge task spec for json data
func ObservationSourceSpecBridge(bta BridgeTypeAttributes) string {
	return fmt.Sprintf(`
		fetch [type=bridge name="%s" requestData="%s"];
		parse [type=jsonparse path="data,result"];
		fetch -> parse;`, bta.Name, bta.RequestData)
}

// ObservationSourceKeeperDefault is a basic keeper default that checks and performs upkeep of the contract address
<<<<<<< HEAD
func ObservationSourceKeeperDefault(contractAddress, fromAddress string) string {
=======
func ObservationSourceKeeperDefault() string {
>>>>>>> 9db3e480
	return `encode_check_upkeep_tx   [type=ethabiencode
                          abi="checkUpkeep(uint256 id, address from)"
                          data="{\\"id\\":$(jobSpec.upkeepID),\\"from\\":$(jobSpec.fromAddress)}"]
check_upkeep_tx          [type=ethcall
                          failEarly=true
                          extractRevertReason=true
<<<<<<< HEAD
=======
                          evmChainID="$(jobSpec.evmChainID)"
>>>>>>> 9db3e480
                          contract="$(jobSpec.contractAddress)"
                          gas="$(jobSpec.checkUpkeepGasLimit)"
                          gasPrice="$(jobSpec.gasPrice)"
                          gasTipCap="$(jobSpec.gasTipCap)"
                          gasFeeCap="$(jobSpec.gasFeeCap)"
                          data="$(encode_check_upkeep_tx)"]
decode_check_upkeep_tx   [type=ethabidecode
                          abi="bytes memory performData, uint256 maxLinkPayment, uint256 gasLimit, uint256 adjustedGasWei, uint256 linkEth"]
encode_perform_upkeep_tx [type=ethabiencode
                          abi="performUpkeep(uint256 id, bytes calldata performData)"
                          data="{\\"id\\": $(jobSpec.upkeepID),\\"performData\\":$(decode_check_upkeep_tx.performData)}"]
perform_upkeep_tx        [type=ethtx
                          minConfirmations=0
                          to="$(jobSpec.contractAddress)"
                          from="[$(jobSpec.fromAddress)]"
                          evmChainID="$(jobSpec.evmChainID)"
                          data="$(encode_perform_upkeep_tx)"
                          gasLimit="$(jobSpec.performUpkeepGasLimit)"
                          txMeta="{\\"jobID\\":$(jobSpec.jobID)}"]
encode_check_upkeep_tx -> check_upkeep_tx -> decode_check_upkeep_tx -> encode_perform_upkeep_tx -> perform_upkeep_tx`
}

// marshallTemplate Helper to marshall templates
func marshallTemplate(jobSpec interface{}, name, templateString string) (string, error) {
	var buf bytes.Buffer
	tmpl, err := template.New(name).Parse(templateString)
	if err != nil {
		return "", err
	}
	err = tmpl.Execute(&buf, jobSpec)
	if err != nil {
		return "", err
	}
	return buf.String(), err
}<|MERGE_RESOLUTION|>--- conflicted
+++ resolved
@@ -795,21 +795,14 @@
 }
 
 // ObservationSourceKeeperDefault is a basic keeper default that checks and performs upkeep of the contract address
-<<<<<<< HEAD
-func ObservationSourceKeeperDefault(contractAddress, fromAddress string) string {
-=======
 func ObservationSourceKeeperDefault() string {
->>>>>>> 9db3e480
 	return `encode_check_upkeep_tx   [type=ethabiencode
                           abi="checkUpkeep(uint256 id, address from)"
                           data="{\\"id\\":$(jobSpec.upkeepID),\\"from\\":$(jobSpec.fromAddress)}"]
 check_upkeep_tx          [type=ethcall
                           failEarly=true
                           extractRevertReason=true
-<<<<<<< HEAD
-=======
                           evmChainID="$(jobSpec.evmChainID)"
->>>>>>> 9db3e480
                           contract="$(jobSpec.contractAddress)"
                           gas="$(jobSpec.checkUpkeepGasLimit)"
                           gasPrice="$(jobSpec.gasPrice)"
