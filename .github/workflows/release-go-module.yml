# Common release pipeline that triggers on package tags:
# - Prepare a release for a package $pkg/vX.X.X, collect commits info and changelog
# - Create a GitHub release and combine all release notes
# - Builds a binary for common platforms if package have "cmd" directory
name: Release Go module
on:
  push:
    tags:
      - '**/v*.*.*' # Trigger on all tags ending with /vX.X.X

permissions:
  contents: write
  packages: write

jobs:
  release_binaries:
    strategy:
      fail-fast: false
      matrix:
        platform: ['linux', 'darwin']
        goarch: ['amd64', 'arm64']
    name: Release multi-platform
    runs-on: ubuntu-latest
    steps:
      - uses: actions/checkout@v3
        with:
          fetch-depth: 0
          fetch-tags: true
      - name: Extract Package Name from Tag
        id: extract_package_name
        run: |
          TAG_REF="${GITHUB_REF#refs/tags/}"
          PACKAGE_NAME="${TAG_REF%/*}"
          VERSION="${TAG_REF##*/}"
          echo "Tag Reference: $TAG_REF"
          echo "Package Name: $PACKAGE_NAME"
          echo "Version: $VERSION"

          echo "PACKAGE_NAME=$PACKAGE_NAME" >> "$GITHUB_ENV"
          echo "VERSION=$VERSION" >> "$GITHUB_ENV"
      - name: Find Last Tag for Package and Generate Release Notes
        id: generate_release_notes
        run: |
          # Find the latest tag for the same package that is not the current tag
          LAST_TAG=$(git describe --abbrev=0 --always --match "$PACKAGE_NAME/v*" --tags $(git rev-list --tags --skip=1 --max-count=1))
          echo "Last tag: ${LAST_TAG}"

          # If no previous tag is found, use the initial commit as the reference
          if [ -z "$LAST_TAG" ]; then
            LAST_TAG=$(git rev-list --max-parents=0 HEAD)
          fi

          # Extract the version part of the last tag
          LAST_TAG_VERSION="${LAST_TAG##*/}"
          echo "Last tag version: $LAST_TAG_VERSION"
          echo "LAST_TAG_VERSION=${LAST_TAG_VERSION}" >> "$GITHUB_ENV"

          # Get the commits between the last tag and the current tag that are in the directory scope
          COMMITS=$(git log "$LAST_TAG..$PACKAGE_NAME/$VERSION" --pretty=format:"- %s (%h)" -- "$PACKAGE_NAME")

          # Output the release notes
          echo "Commits:"
          echo "$COMMITS"

          # Safely set the release notes as an environment variable using heredoc and EOF
          echo "COMMITS<<EOF" >> "$GITHUB_ENV"
          echo "$COMMITS" >> "$GITHUB_ENV"
          echo "EOF" >> "$GITHUB_ENV"
      - name: Set up Go
        uses: actions/setup-go@v5
        with:
<<<<<<< HEAD
          go-version: 1.23
=======
          go-version: '1.23.3'
>>>>>>> 96581547
      - name: Install gorelease tool
        run: |
          go install golang.org/x/exp/cmd/gorelease@latest
      - name: Run gorelease to check for breaking changes
        working-directory: ${{ env.PACKAGE_NAME }}
        id: check_breaking_changes
        run: |
          set +e  # Disable exit on error to capture output even if the command fails
          echo "Last tag version: ${{ env.LAST_TAG_VERSION }}"
          echo "Current tag version: ${VERSION}"
          BREAKING_CHANGES=$(gorelease -base=${{ env.LAST_TAG_VERSION }} -version=${VERSION} 2>&1)
          echo "Breaking changes: ${BREAKING_CHANGES}"
          set -e  # Re-enable exit on error for the subsequent steps
          echo "BREAKING_CHANGES<<EOF" >> "$GITHUB_ENV"
          echo "$BREAKING_CHANGES" >> "$GITHUB_ENV"
          echo "EOF" >> "$GITHUB_ENV"
      - name: Read Additional Release Notes from File
        if: always()
        working-directory: ${{ env.PACKAGE_NAME }}
        id: read_additional_notes
        run: |
          # Check if the .changeset directory exists and the file for the current version is present
          if [ -f ".changeset/${{ env.VERSION }}.md" ]; then
            # Read the content of the file
            RELEASE_NOTES=$(cat ".changeset/${{ env.VERSION }}.md")

            # Format the release notes and breaking changes into FULL_RELEASE_NOTES
            echo "FULL_RELEASE_NOTES<<EOF" >> "$GITHUB_ENV"
            echo "## Release notes:" >> "$GITHUB_ENV"
            echo "$RELEASE_NOTES" >> "$GITHUB_ENV"
            echo "" >> "$GITHUB_ENV"
            echo "## Commits:" >> "$GITHUB_ENV"
            echo "${{ env.COMMITS }}" >> "$GITHUB_ENV"
            echo "" >> $GITHUB_ENV
            echo "## Breaking changes:" >> "$GITHUB_ENV"
            echo "${{ env.BREAKING_CHANGES }}" >> "$GITHUB_ENV"
            echo "EOF" >> "$GITHUB_ENV"
          else
            # Print error message and fail the pipeline if the file is not found
            echo "Error: Release notes file '.changeset/${{ env.VERSION }}.md' not found."
            exit 1
          fi

      - name: Create GitHub Release
        env:
          GITHUB_TOKEN: ${{ secrets.GITHUB_TOKEN }}
        run: |
          sudo apt-get install -y gh
          gh release create "${{ env.PACKAGE_NAME }}/${{ env.VERSION }}" --title "${{ env.PACKAGE_NAME }}/${{ env.VERSION }}" --notes "${{ env.FULL_RELEASE_NOTES }}" || true
      - name: Check if 'cmd' directory exists and set environment variable
        run: |
          if [ -f "$GITHUB_WORKSPACE/${{ env.PACKAGE_NAME }}/cmd/main.go" ]; then
            echo "CMD_ENTRYPOINT_EXISTS=true" >> "$GITHUB_ENV"
          else
            echo "CMD_ENTRYPOINT_EXISTS=false" >> "$GITHUB_ENV"
          fi
      - name: Set binary name based on PACKAGE_NAME
        run: |
          if [ "${{ env.PACKAGE_NAME }}" == "framework" ]; then
            echo "BINARY_NAME=ctf" >> $GITHUB_ENV
          else
            echo "BINARY_NAME=${{ env.PACKAGE_NAME }}" >> $GITHUB_ENV
          fi
      - name: Build binary release
        uses: wangyoucao577/go-release-action@v1
        if: env.CMD_ENTRYPOINT_EXISTS == 'true'
        with:
          github_token: ${{ secrets.GITHUB_TOKEN }}
          goversion: '1.22.6'
          goos: ${{ matrix.platform }}
          goarch: ${{ matrix.goarch }}
          binary_name: ${{ env.BINARY_NAME }}
          release_name: ${{ env.PACKAGE_NAME }}
          release_tag: ${{ env.PACKAGE_NAME}}/${{ env.VERSION }}
          project_path: ${{ env.PACKAGE_NAME }}/cmd
          asset_name: ${{ env.PACKAGE_NAME }}-${{ env.VERSION }}-${{ matrix.platform }}-${{ matrix.goarch }}<|MERGE_RESOLUTION|>--- conflicted
+++ resolved
@@ -69,11 +69,7 @@
       - name: Set up Go
         uses: actions/setup-go@v5
         with:
-<<<<<<< HEAD
           go-version: 1.23
-=======
-          go-version: '1.23.3'
->>>>>>> 96581547
       - name: Install gorelease tool
         run: |
           go install golang.org/x/exp/cmd/gorelease@latest
