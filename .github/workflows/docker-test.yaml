--- conflicted
+++ resolved
@@ -31,11 +31,7 @@
           set -euo pipefail
           # disabled, because we want to use a multiline output of go list command
           # shellcheck disable=SC2046
-<<<<<<< HEAD
-          go test -tags=eth_env_tests -timeout 20m -json -parallel 2 -cover -covermode=atomic -coverprofile=unit-test-coverage.out $(go list ./... | grep /docker/test_env) 2>&1 | tee /tmp/gotest.log | gotestfmt
-=======
           go test -timeout 20m -json -parallel 2 -cover -covermode=atomic -coverprofile=unit-test-coverage.out $(go list ./... | grep /docker/test_env) -run 'TestEthEnv' 2>&1 | tee /tmp/gotest.log | gotestfmt
->>>>>>> 89f87c35
       - name: Code Coverage
         uses: codecov/codecov-action@v3
         with:
@@ -73,11 +69,7 @@
           set -euo pipefail
           # disabled, because we want to use a multiline output of go list command
           # shellcheck disable=SC2046
-<<<<<<< HEAD
-          go test -tags=besu_tests,geth_tests,erigon_tests,nethermind_tests -timeout 20m -json -parallel 2 -cover -covermode=atomic -coverprofile=unit-test-coverage.out $(go list ./... | grep /docker/test_env) 2>&1 | tee /tmp/gotest.log | gotestfmt
-=======
           go test -timeout 20m -json -parallel 2 -cover -covermode=atomic -coverprofile=unit-test-coverage.out $(go list ./... | grep /docker/test_env) -run 'TestBesu|TestGeth|TestNethermind|TestErigon' 2>&1 | tee /tmp/gotest.log | gotestfmt
->>>>>>> 89f87c35
       - name: Code Coverage
         uses: codecov/codecov-action@v3
         with:
@@ -115,11 +107,7 @@
           set -euo pipefail
           # disabled, because we want to use a multiline output of go list command
           # shellcheck disable=SC2046
-<<<<<<< HEAD
-          go test -tags=other_docker_tests -timeout 20m -json -parallel 2 -cover -covermode=atomic -coverprofile=unit-test-coverage.out $(go list ./... | grep /docker/test_env) 2>&1 | tee /tmp/gotest.log | gotestfmt
-=======
           go test -timeout 20m -json -parallel 2 -cover -covermode=atomic -coverprofile=unit-test-coverage.out $(go list ./... | grep /docker/test_env) -run 'TestPostgres|TestMockServer|TestKillgrave' 2>&1 | tee /tmp/gotest.log | gotestfmt
->>>>>>> 89f87c35
       - name: Code Coverage
         uses: codecov/codecov-action@v3
         with:
