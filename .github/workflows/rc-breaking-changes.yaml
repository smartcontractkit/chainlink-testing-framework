name: Main branch breaking changes check

on:
  push:
    branches:
      - main

jobs:
  breaking-changes:
    name: Check "main" for breaking changes before release
    runs-on: ubuntu-latest

    steps:
      - name: Checkout code
        uses: actions/checkout@v3
        with:
          fetch-depth: 0
          fetch-tags: true
<<<<<<< HEAD
      - name: Set up Go
        uses: actions/setup-go@v5
        with:
          go-version: 1.23
=======
      - name: Set up Go 1.23.3
        uses: actions/setup-go@v5
        with:
          go-version: '1.23.3'
>>>>>>> 96581547
      - name: Install gorelease tool
        run: |
          go install golang.org/x/exp/cmd/gorelease@latest
      - name: Run Breaking Changes Script
        run: |
          cd ./tools/breakingchanges
          go mod tidy
          go run cmd/main.go --ignore tools --root ../../<|MERGE_RESOLUTION|>--- conflicted
+++ resolved
@@ -16,17 +16,10 @@
         with:
           fetch-depth: 0
           fetch-tags: true
-<<<<<<< HEAD
       - name: Set up Go
         uses: actions/setup-go@v5
         with:
           go-version: 1.23
-=======
-      - name: Set up Go 1.23.3
-        uses: actions/setup-go@v5
-        with:
-          go-version: '1.23.3'
->>>>>>> 96581547
       - name: Install gorelease tool
         run: |
           go install golang.org/x/exp/cmd/gorelease@latest
