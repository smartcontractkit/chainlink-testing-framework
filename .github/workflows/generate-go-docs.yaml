--- conflicted
+++ resolved
@@ -64,11 +64,6 @@
         env:
           FILTERS: ${{ steps.changes.outputs.changes }}        
         run: |
-<<<<<<< HEAD
-          # remove after test
-          exit 1
-=======
->>>>>>> 3e0c763a
           PATH=$PATH:$(go env GOPATH)/bin
           export PATH                  
 
@@ -80,7 +75,6 @@
 
           # Convert parent directories into a JSON matrix
           echo "$parent_folders" | jq -R -s 'split("\n") | map(select(length > 0)) | map({folder: .})' > all_folders.json
-<<<<<<< HEAD
 
           # Filter the directories that did not changeß
           jq --argjson filters "$FILTERS" 'map(select(.folder as $folder | $filters | index($folder)))' all_folders.json > filtered_folders.json
@@ -88,15 +82,6 @@
           echo "Filtered folder List JSON"
           cat filtered_folders.json
 
-=======
-
-          # Filter the directories that did not changeß
-          jq --argjson filters "$FILTERS" 'map(select(.folder as $folder | $filters | index($folder)))' all_folders.json > filtered_folders.json
-
-          echo "Filtered folder List JSON"
-          cat filtered_folders.json
-
->>>>>>> 3e0c763a
           rm all_folders.json
 
       - name: Generate go docs for changed projects
@@ -110,13 +95,7 @@
           cat filtered_folders.json | jq -c '.[]' | while read -r item; do
             folder=$(echo "$item" | jq -r '.folder')
             echo "Processing folder: $folder"
-<<<<<<< HEAD
-            generate-go-function-docs diff -b ${{ github.event.pull_request.base.sha }} -c ${{ github.event.pull_request.head.sha }} --saveCosts --generator chatgpt --folder "$folder"
-=======
-            generate-go-function-docs diff -b ${{ github.event.pull_request.base.sha }} -c ${{ github.event.pull_request.head.sha }} --saveCosts --generator chatgpt --generatorSubType ${{ vars.GO_DOC_GEN_CHATGPT_MODEL }}--folder "$folder"
->>>>>>> 3e0c763a
-            cd "$folder"
-            cd -
+            generate-go-function-docs diff -b "${{ github.event.pull_request.base.sha }}" -c "${{ github.event.pull_request.head.sha }}" --saveCosts --generator chatgpt --generatorSubType "${{ vars.GO_DOC_GEN_CHATGPT_MODEL }}" --folder "$folder"
           done
           rm filtered_folders.json
 
@@ -128,11 +107,7 @@
 
       - name: Remove costs before committing
         shell: bash
-<<<<<<< HEAD
-        run: rm -rf costs 
-=======
         run: rm -rf costs
->>>>>>> 3e0c763a
 
       - name: Setup GitHub Token for creating a new PR
         id: setup-github-token-write
@@ -144,10 +119,7 @@
 
       - name: Create a new PR targeting current PR
         uses: peter-evans/create-pull-request@5e914681df9dc83aa4e4905692ca88beb2f9e91f # v7.0.5
-<<<<<<< HEAD
-=======
         id: create-pr
->>>>>>> 3e0c763a
         with:
           token: ${{ steps.setup-github-token-write.outputs.access-token }}
           branch: ${{ github.head_ref }}-docs
@@ -156,8 +128,6 @@
           body: "This PR contains automatically generated go documentation for the PR#${{ github.event.pull_request.number }}. Please review the changes."
           commit-message: "[Bot] Add automatically generated go documentation"
 
-<<<<<<< HEAD
-=======
       - name: Find comment with PR link
         uses: peter-evans/find-comment@3eae4d37986fb5a8592848f6a574fdf654e61f9e # v3.1.0
         id: fc
@@ -177,43 +147,42 @@
             Hey @${{ github.actor }}, you can check generated Go function generation [here](${{ steps.create-pr.outputs.pull-request-url }}).
             Please review them and merge to this PR once you're satisfied with them.
 
->>>>>>> 3e0c763a
-      - name: Send Slack notification
-        uses: slackapi/slack-github-action@6c661ce58804a1a20f6dc5fbee7f0381b469e001 # v1.25.0
-        if: failure() 
-        id: slack
-        env:
-          SLACK_BOT_TOKEN: ${{ secrets.QA_SLACK_API_KEY }}
-        with:
-          channel-id: 'C049X3353K2'
-          payload: |
-            {
-              "attachments": [
-                {
-                  "color": "#C62828",
-                  "blocks": [
-                    {
-                      "type": "section",
-                      "text": {
-                        "type": "mrkdwn",
-                        "text": "Go doc generation - Failed :x:"
-                      }
-                    },
-                    {
-                        "type": "section",
-                        "text": {
-                          "type": "mrkdwn",
-                          "text": "<@U060CGGPY8H>, please have a look."
-                        }
-                    },                    
-                    {
-                      "type": "section",
-                      "text": {
-                        "type": "mrkdwn",
-                        "text": "<${{ github.server_url }}/${{ github.repository }}/pull/${{ github.event.pull_request.number }}|PR#${{ github.event.pull_request.number }}> | <${{ github.server_url }}/${{ github.repository }}/actions/runs/${{ github.run_id }}|View Run Details>"
-                      }
-                    }
-                  ]
-                }
-              ]
-            }+      # - name: Send Slack notification
+      #   uses: slackapi/slack-github-action@6c661ce58804a1a20f6dc5fbee7f0381b469e001 # v1.25.0
+      #   if: failure() 
+      #   id: slack
+      #   env:
+      #     SLACK_BOT_TOKEN: ${{ secrets.QA_SLACK_API_KEY }}
+      #   with:
+      #     channel-id: 'C049X3353K2'
+      #     payload: |
+      #       {
+      #         "attachments": [
+      #           {
+      #             "color": "#C62828",
+      #             "blocks": [
+      #               {
+      #                 "type": "section",
+      #                 "text": {
+      #                   "type": "mrkdwn",
+      #                   "text": "Go doc generation - Failed :x:"
+      #                 }
+      #               },
+      #               {
+      #                   "type": "section",
+      #                   "text": {
+      #                     "type": "mrkdwn",
+      #                     "text": "<@U060CGGPY8H>, please have a look."
+      #                   }
+      #               },                    
+      #               {
+      #                 "type": "section",
+      #                 "text": {
+      #                   "type": "mrkdwn",
+      #                   "text": "<${{ github.server_url }}/${{ github.repository }}/pull/${{ github.event.pull_request.number }}|PR#${{ github.event.pull_request.number }}> | <${{ github.server_url }}/${{ github.repository }}/actions/runs/${{ github.run_id }}|View Run Details>"
+      #                 }
+      #               }
+      #             ]
+      #           }
+      #         ]
+      #       }