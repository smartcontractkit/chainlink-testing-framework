package osutil

import (
	"bufio"
	"context"
	"errors"
	"fmt"
	"io"
	"io/fs"
	"os"
	"os/exec"
	"path/filepath"
	"strings"

	"github.com/rs/zerolog"

	"github.com/smartcontractkit/chainlink-testing-framework/k8s/config"
)

// GetEnv returns the value of the environment variable named by the key
// and sets the environment variable up to be used in the remote runner
func GetEnv(key string) (string, error) {
	val := os.Getenv(key)
	if val != "" {
		prefixedKey := fmt.Sprintf("%s%s", config.EnvVarPrefix, key)
		if os.Getenv(prefixedKey) != "" && os.Getenv(prefixedKey) != val {
			return val, fmt.Errorf("environment variable collision with prefixed key, Original: %s=%s, Prefixed: %s=%s", key, val, prefixedKey, os.Getenv(prefixedKey))
		}
		err := os.Setenv(prefixedKey, val)
		if err != nil {
			return val, fmt.Errorf("failed to set environment variable %s err: %w", prefixedKey, err)
		}
	}
	return val, nil
}

// SetupEnvVarsForRemoteRunner sets up the environment variables in the list to propagate to the remote runner
func SetupEnvVarsForRemoteRunner(envVars []string) error {
	for _, envVar := range envVars {
		_, err := GetEnv(envVar)
		if err != nil {
			return err
		}
	}
	return nil
}

// ExecCmd executes a command and logs the output
func ExecCmd(l zerolog.Logger, command string) error {
	return ExecCmdWithContext(context.Background(), l, command)
}

// ExecCmdWithContext executes a command with ctx and logs the output
func ExecCmdWithContext(ctx context.Context, l zerolog.Logger, command string) error {
	return ExecCmdWithOptions(ctx, l, command, func(m string) {
		l.Debug().Str("Text", m).Msg("Std Pipe")
	})
}

// readStdPipe continuously read a pipe from the command
func readStdPipe(pipe io.ReadCloser, outputFunction func(string)) {
	scanner := bufio.NewScanner(pipe)
	scanner.Split(bufio.ScanLines)
	for scanner.Scan() {
		m := scanner.Text()
		if outputFunction != nil {
			outputFunction(m)
		}
	}
}

// ExecCmdWithOptions executes a command with ctx and logs the output with a custom logging func
func ExecCmdWithOptions(ctx context.Context, l zerolog.Logger, command string, outputFunction func(string)) error {
	c := strings.Split(command, " ")
	l.Info().Interface("Command", c).Msg("Executing command")
	cmd := exec.CommandContext(ctx, c[0], c[1:]...) // #nosec: G204
	stderr, err := cmd.StderrPipe()
	if err != nil {
		return err
	}
	stdout, err := cmd.StdoutPipe()
	if err != nil {
		return err
	}
	if err := cmd.Start(); err != nil {
		return err
	}
	go readStdPipe(stderr, outputFunction)
	go readStdPipe(stdout, outputFunction)
	return cmd.Wait()
}

func GetAbsoluteFolderPath(folder string) (string, error) {
	wd, err := os.Getwd()
	if err != nil {
		return "", err
	}

	return filepath.Join(wd, folder), nil
}

const (
	DEFAULT_STOP_FILE_NAME         = ".root_dir"
<<<<<<< HEAD
	ErrStopFileNotFoundWithinLimit = "stop file not found in any parent directory within limit"
=======
	ErrStopFileNotFoundWithinLimit = "stop file not found in any parent directory within search limit"
>>>>>>> b2703a65
)

// FindFile looks for given file in the current directory and its parent directories first by locating
// top level parent folder where the search should begin (defined by stopFile, which cannot be located
// further "up" than limit parent folders) and then by searching from there for the file all subdirectories
func FindFile(filename, stopFile string, limit int) (string, error) {
	workingDir, err := os.Getwd()
	if err != nil {
		return "", err
	}

	currentFilePath := filepath.Join(workingDir, filename)
	if _, err := os.Stat(currentFilePath); err == nil {
		return currentFilePath, nil
	}

	rootDirPath, err := findTopParentFolderWithLimit(workingDir, stopFile, limit)
	if err != nil {
		return "", err
	}

	configFilePath, err := findFileInSubfolders(rootDirPath, filename)
	if err != nil {
		return "", err
	}
	return configFilePath, nil
}

func findTopParentFolderWithLimit(startDir, stopFileName string, limit int) (string, error) {
	currentDir := startDir

	for level := 0; level < limit; level++ {
		stopFilePath := filepath.Join(currentDir, stopFileName)
		if _, err := os.Stat(stopFilePath); err == nil {
			return currentDir, nil
		}

		parentDir := filepath.Dir(currentDir)
		if parentDir == currentDir {
			break
		}
		currentDir = parentDir
	}

	return "", fmt.Errorf("%s: %s", ErrStopFileNotFoundWithinLimit, stopFileName)
}

func findFileInSubfolders(startDir, targetFileName string) (string, error) {
	var filePath string
	ErrFileFound := "file found"

	err := filepath.WalkDir(startDir, func(path string, info fs.DirEntry, err error) error {
		if err != nil {
			return err
		}

		if !info.IsDir() && info.Name() == targetFileName {
			filePath = path
			return errors.New(ErrFileFound)
		}

		return nil
	})

	if err != nil && err.Error() != ErrFileFound {
		return "", err
	}

	if filePath == "" {
		return "", os.ErrNotExist
	}

	return filePath, nil
}<|MERGE_RESOLUTION|>--- conflicted
+++ resolved
@@ -101,11 +101,7 @@
 
 const (
 	DEFAULT_STOP_FILE_NAME         = ".root_dir"
-<<<<<<< HEAD
-	ErrStopFileNotFoundWithinLimit = "stop file not found in any parent directory within limit"
-=======
 	ErrStopFileNotFoundWithinLimit = "stop file not found in any parent directory within search limit"
->>>>>>> b2703a65
 )
 
 // FindFile looks for given file in the current directory and its parent directories first by locating
