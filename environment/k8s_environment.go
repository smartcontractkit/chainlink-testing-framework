package environment

import (
	"bytes"
	"context"
	"fmt"
<<<<<<< HEAD
	"github.com/pkg/errors"

	//"golang.org/x/crypto/ssh/terminal"
=======
	"github.com/smartcontractkit/integrations-framework/chaos"
>>>>>>> 11950782
	"io"
	"io/ioutil"
	"net/http"
	"net/url"
	"os"
	"path/filepath"
	"strings"
	"sync"
	"text/template"
	"time"

	"github.com/ghodss/yaml"

	"github.com/avast/retry-go"
	"github.com/hashicorp/go-multierror"
	"github.com/rs/zerolog/log"
	"github.com/smartcontractkit/integrations-framework/client"
	"github.com/smartcontractkit/integrations-framework/config"
	appsV1 "k8s.io/api/apps/v1"
	coreV1 "k8s.io/api/core/v1"
	metaV1 "k8s.io/apimachinery/pkg/apis/meta/v1"
	"k8s.io/apimachinery/pkg/labels"
	"k8s.io/client-go/kubernetes"
	"k8s.io/client-go/kubernetes/scheme"
	v1 "k8s.io/client-go/kubernetes/typed/core/v1"
	"k8s.io/client-go/rest"
	"k8s.io/client-go/tools/clientcmd"
	"k8s.io/client-go/tools/portforward"
	"k8s.io/client-go/tools/remotecommand"
	"k8s.io/client-go/transport/spdy"
)

const SelectorLabelKey string = "app"

// K8sEnvSpecs represents a series of environment resources to be deployed. The resources in the array will be
// deployed in the order that they are present in the array.
type K8sEnvSpecs []K8sEnvResource

// K8sEnvSpecInit is the initiator that will return the name of the environment and the specifications to be deployed.
// The name of the environment returned determines the namespace.
type K8sEnvSpecInit func(*config.NetworkConfig) (string, K8sEnvSpecs)

type K8sChainlinkGroupsInit func(chainlinkNodesNr int, postgresManifests []*K8sManifest, env Environment) (K8sEnvSpecs, error)

// K8sEnvResource is the interface for deploying a given environment resource. Creating an interface for resource
// deployment allows it to be extended, deploying k8s resources in different ways. For example: K8sManifest deploys
// a single manifest, whereas K8sManifestGroup bundles several K8sManifests to be deployed concurrently.
type K8sEnvResource interface {
	ID() string
	SetEnvironment(
		k8sClient *kubernetes.Clientset,
		k8sConfig *rest.Config,
		config *config.Config,
		network *config.NetworkConfig,
		namespace *coreV1.Namespace,
	) error
	Deploy(values map[string]interface{}) error
	WaitUntilHealthy() error
	ServiceDetails() ([]*ServiceDetails, error)
	Values() map[string]interface{}
	Teardown() error
}

type K8sEnvironment struct {
	// K8s Resources
	k8sClient *kubernetes.Clientset
	k8sConfig *rest.Config

	// Deployment resources
	specs     K8sEnvSpecs
	namespace *coreV1.Namespace

	// Environment resources
	config  *config.Config
	network client.BlockchainNetwork
	chaos   *chaos.Controller
}

<<<<<<< HEAD
func NewBasicK8SEnvironment(cfg *config.Config, network client.BlockchainNetwork) (*K8sEnvironment, error) {
	k8sConfig, err := k8sConfig()
=======
// NewK8sEnvironment creates and deploys a full ephemeral environment in a k8s cluster. Your current context within
// your kube config will always be used.
func NewK8sEnvironment(
	init K8sEnvSpecInit,
	cfg *config.Config,
	network client.BlockchainNetwork,
) (Environment, error) {
	k8sConfig, err := K8sConfig()
>>>>>>> 11950782
	if err != nil {
		return nil, err
	}
	k8sConfig.QPS = cfg.Kubernetes.QPS
	k8sConfig.Burst = cfg.Kubernetes.Burst

	k8sClient, err := kubernetes.NewForConfig(k8sConfig)
	if err != nil {
		return nil, err
	}
	env := &K8sEnvironment{
		k8sClient: k8sClient,
		k8sConfig: k8sConfig,
		config:    cfg,
		network:   network,
	}
	log.Info().Str("Host", k8sConfig.Host).Msg("Using Kubernetes cluster")

	environmentName := "new-basic-chainlink"
	namespace, err := env.createNamespace(environmentName)
	if err != nil {
		return nil, err
	}
	env.namespace = namespace
<<<<<<< HEAD
=======
	env.specs = deployables
	cc, err := chaos.NewController(&chaos.Config{
		Client:    k8sClient,
		Namespace: namespace.Name,
	})
	if err != nil {
		return nil, err
	}
	env.chaos = cc
>>>>>>> 11950782

	return env, nil
}

func NewChainlinkEnvironment(
	chainlinkGroupInit K8sChainlinkGroupsInit,
	chainlinkNodesNr int,
	cfg *config.Config,
	network client.BlockchainNetwork,
) (Environment, error) {
	env, err := NewBasicK8SEnvironment(cfg, network)
	if err != nil {
		return nil, err
	}

	// Deploy dependency group

	dependencyGroup, err := NewDependencyGroup(chainlinkNodesNr, network.Config())
	if err != nil {
		return nil, err
	}

	values := map[string]interface{}{}
	values[dependencyGroup.ID()] = dependencyGroup.Values()

	err = env.deployResourceInRoutine(dependencyGroup, values)
	if err != nil {
		return nil, err
	}

	values[dependencyGroup.ID()] = dependencyGroup.Values()

	env.specs = []K8sEnvResource{dependencyGroup}

	var postgresManifests []*K8sManifest

	for _, manifest := range dependencyGroup.manifests {
		if strings.Contains(manifest.id, "postgres") {
			postgresManifests = append(postgresManifests, manifest)
		}
	}

	// Deploy the chainlink nodes group of manifests

	chainlinkGroups, err := chainlinkGroupInit(chainlinkNodesNr, postgresManifests, env)
	if err != nil {
		return nil, err
	}

	err = env.deploySpecsConcurrently(chainlinkGroups, values)
	if err != nil {
		return nil, err
	}

	specs := []K8sEnvResource{dependencyGroup}
	for _, group := range chainlinkGroups {
		specs = append(specs, group)
	}
	env.specs = specs

	return env, nil
}

// ID returns the canonical name of the environment, which in the case of k8s is the namespace
func (env K8sEnvironment) ID() string {
	if env.namespace != nil {
		return env.namespace.Name
	}
	return ""
}

// GetAllServiceDetails returns all the connectivity details for a deployed service by its remote port within k8s
func (env K8sEnvironment) GetAllServiceDetails(remotePort uint16) ([]*ServiceDetails, error) {
	var serviceDetails []*ServiceDetails
	var matchedServiceDetails []*ServiceDetails

	for _, spec := range env.specs {
		specServiceDetails, err := spec.ServiceDetails()
		if err != nil {
			return nil, err
		}
		serviceDetails = append(serviceDetails, specServiceDetails...)
	}
	for _, service := range serviceDetails {
		if service.RemoteURL.Port() == fmt.Sprint(remotePort) {
			matchedServiceDetails = append(matchedServiceDetails, service)
		}
	}
	if len(matchedServiceDetails) == 0 {
		return nil, fmt.Errorf("no services with the remote port %d have been deployed", remotePort)
	}
	return matchedServiceDetails, nil
}

// GetServiceDetails returns all the connectivity details for a deployed service by its remote port within k8s
func (env K8sEnvironment) GetServiceDetails(remotePort uint16) (*ServiceDetails, error) {
	if serviceDetails, err := env.GetAllServiceDetails(remotePort); err != nil {
		return nil, err
	} else {
		return serviceDetails[0], err
	}
}

// WriteArtifacts dumps pod logs and DB info within the environment into local log files,
// used near exclusively on test failure
func (env K8sEnvironment) WriteArtifacts(testLogFolder string) {
	// Get logs from K8s pods
	podsClient := env.k8sClient.CoreV1().Pods(env.namespace.Name)
	podsList, err := podsClient.List(context.Background(), metaV1.ListOptions{})
	if err != nil {
		log.Err(err).Str("Env Name", env.namespace.Name).Msg("Error retrieving pod list from K8s environment")
	}

	// Each Pod gets a folder
	for _, pod := range podsList.Items {
		podName := pod.Labels[SelectorLabelKey]
		podFolder := filepath.Join(testLogFolder, podName)
		if _, err := os.Stat(podFolder); os.IsNotExist(err) {
			if err = os.Mkdir(podFolder, 0755); err != nil {
				log.Err(err).Str("Folder Name", podFolder).Msg("Error creating logs directory")
			}
		}
		err = env.writeDatabaseContents(pod, podFolder)
		if err != nil {
			log.Err(err).Str("Namespace", env.ID()).Str("Pod", pod.Name).Msg("Error fetching DB contents for pod")
		}
		err = writeLogsForPod(podsClient, pod, podFolder)
		if err != nil {
			log.Err(err).Str("Namespace", env.ID()).Str("Pod", pod.Name).Msg("Error writing logs for pod")
		}
	}
}

// ApplyChaos applies chaos experiment in the env namespace
func (env K8sEnvironment) ApplyChaos(exp chaos.Experimentable) (string, error) {
	name, err := env.chaos.Run(exp)
	if err != nil {
		return name, err
	}
	return name, nil
}

// StopChaos stops experiment by name
func (env K8sEnvironment) StopChaos(name string) error {
	if err := env.chaos.Stop(name); err != nil {
		return err
	}
	return nil
}

// StopAllChaos stops all chaos experiments
func (env K8sEnvironment) StopAllChaos() error {
	if err := env.chaos.StopAll(); err != nil {
		return err
	}
	return nil
}

// TearDown cycles through all the specifications and tears down the deployments. This typically entails cleaning
// up port forwarding requests and deleting the namespace that then destroys all definitions.
func (env K8sEnvironment) TearDown() {
	for _, spec := range env.specs {
		if err := spec.Teardown(); err != nil {
			log.Error().Err(err)
		}
	}

	err := env.k8sClient.CoreV1().Namespaces().Delete(context.Background(), env.namespace.Name, metaV1.DeleteOptions{})
	log.Info().Str("Namespace", env.namespace.Name).Msg("Deleted environment")
	log.Error().Err(err)
}

// Collects the contents of DB containers and writes them to local log files
func (env *K8sEnvironment) writeDatabaseContents(pod coreV1.Pod, podFolder string) error {
	for _, container := range pod.Spec.Containers {
		if strings.Contains(container.Image, "postgres") { // If there's a postgres image, dump its DB
			dumpContents, err := env.dumpDB(pod, container)
			if err != nil {
				return err
			}

			// Write pg_dump
			logFile, err := os.Create(filepath.Join(podFolder, fmt.Sprintf("%s_dump.sql", container.Name)))
			if err != nil {
				return err
			}
			_, err = logFile.WriteString(dumpContents)
			if err != nil {
				return err
			}

			if err = logFile.Close(); err != nil {
				return err
			}
		}
	}
	return nil
}

// Dumps db contents to a log file
func (env *K8sEnvironment) dumpDB(pod coreV1.Pod, container coreV1.Container) (string, error) {
	postRequestBase := env.k8sClient.CoreV1().RESTClient().Post().
		Namespace(pod.Namespace).Resource("pods").Name(pod.Name).SubResource("exec")
	exportDBRequest := postRequestBase.VersionedParams(
		&coreV1.PodExecOptions{
			Container: container.Name,
			Command:   []string{"/bin/sh", "-c", "pg_dump", "chainlink"},
			Stdin:     true,
			Stdout:    true,
			Stderr:    true,
			TTY:       false,
		}, scheme.ParameterCodec)
	exec, err := remotecommand.NewSPDYExecutor(env.k8sConfig, "POST", exportDBRequest.URL())
	if err != nil {
		return "", err
	}
	outBuff, errBuff := &bytes.Buffer{}, &bytes.Buffer{}
	err = exec.Stream(remotecommand.StreamOptions{
		Stdin:  &bytes.Reader{},
		Stdout: outBuff,
		Stderr: errBuff,
		Tty:    false,
	})
	if err != nil || errBuff.Len() > 0 {
		return "", fmt.Errorf("Error in dumping DB contents | STDOUT: %v | STDERR: %v", outBuff.String(),
			errBuff.String())
	}
	return outBuff.String(), err
}

func (env K8sEnvironment) GetPrivateKeyFromSecret(namespace string, privateKey string) (string, error) {
	res, err := env.k8sClient.CoreV1().Secrets(namespace).Get(context.Background(), "private-keys", metaV1.GetOptions{})
	if err != nil {
		return "", err
	}
	return string(res.Data[privateKey]), nil
}

// Writes logs for each container in a pod
func writeLogsForPod(podsClient v1.PodInterface, pod coreV1.Pod, podFolder string) error {
	for _, container := range pod.Spec.Containers {
		logFile, err := os.Create(filepath.Join(podFolder, container.Name) + ".log")
		if err != nil {
			return err
		}

		podLogRequest := podsClient.GetLogs(pod.Name, &coreV1.PodLogOptions{Container: container.Name})
		podLogs, err := podLogRequest.Stream(context.Background())
		if err != nil {
			return err
		}

		buf := new(bytes.Buffer)
		_, err = io.Copy(buf, podLogs)
		if err != nil {
			return err
		}
		_, err = logFile.Write(buf.Bytes())
		if err != nil {
			return err
		}

		if err = logFile.Close(); err != nil {
			return err
		}
		if err = podLogs.Close(); err != nil {
			return err
		}
	}
	return nil
}

func (env *K8sEnvironment) deploySpecsConcurrently(specs K8sEnvSpecs, values map[string]interface{}) error{
	var errGroup error
	wg := sync.WaitGroup{}
	wg.Add(len(specs))


	for _, spec := range specs {
		go func(spec K8sEnvResource, values map[string]interface{}) {
			defer wg.Done()
			valuesCopy := make(map[string]interface{})
			for key, value := range values {
				valuesCopy[key] = value
			}
			valuesCopy[spec.ID()] = spec.Values()
			if err := env.deployResourceInRoutine(spec, valuesCopy); err != nil {
				errGroup = multierror.Append(errGroup, err)
			}
		}(spec, values)
	}

	wg.Wait()
	return errGroup
}

func (env *K8sEnvironment) deployResourceInRoutine(spec K8sEnvResource, values map[string]interface{}) error {
	ctx, ctxCancel := context.WithTimeout(context.Background(), env.config.Kubernetes.DeploymentTimeout)
	errChan := make(chan error)
	go env.deployResource(spec, values, errChan)
	err := waitForDeployment(ctx, errChan)
	ctxCancel()
	if err != nil {
		return err
	}
	return nil
}

func (env *K8sEnvironment) deployResource(spec K8sEnvResource, values map[string]interface{}, errChan chan<- error) {
	if err := spec.SetEnvironment(
		env.k8sClient,
		env.k8sConfig,
		env.config,
		env.network.Config(),
		env.namespace,
	); err != nil {
		errChan <- err
		return
	}
	if err := spec.Deploy(values); err != nil {
		errChan <- err
		return
	}
	if err := spec.WaitUntilHealthy(); err != nil {
		errChan <- err
		return
	}
	close(errChan)
}

func waitForDeployment(ctx context.Context, errChan chan error) error {
deploymentLoop:
	for {
		select {
		case err, open := <-errChan:
			if err != nil {
				return err
			} else if !open {
				break deploymentLoop
			}
		case <-ctx.Done():
			return fmt.Errorf("error while waiting for deployment: %v", ctx.Err())
		}
	}
	return nil
}

func (env *K8sEnvironment) createNamespace(namespace string) (*coreV1.Namespace, error) {
	ctx, cancel := context.WithTimeout(context.Background(), time.Second*5)
	defer cancel()

	createdNamespace, err := env.k8sClient.CoreV1().Namespaces().Create(
		ctx,
		&coreV1.Namespace{
			ObjectMeta: metaV1.ObjectMeta{
				GenerateName: namespace + "-",
			},
		},
		metaV1.CreateOptions{},
	)
	if err == nil {
		log.Info().Str("Namespace", createdNamespace.Name).Msg("Created namespace")
	}
	return createdNamespace, err
}

type k8sTemplateData struct {
	Config   *config.Config
	Network  *config.NetworkConfig
	Values   map[string]interface{}
	Manifest *K8sManifest
}

type k8sSetValuesFunc func(*K8sManifest) error

// K8sManifest represents a manifest of k8s definitions to be deployed. It implements the K8sEnvResource interface
// to allow the deployment of the definitions into a cluster. It consists of a k8s secret, deployment and service
// but can be expanded to allow more definitions if needed, or extended with another interface to expand on its
// functionality.
type K8sManifest struct {
	id string

	// Manifest properties
	DeploymentFile string
	ServiceFile    string
	SecretFile     string
	ConfigMapFile  string
	Deployment     *appsV1.Deployment
	Service        *coreV1.Service
	ConfigMap      *coreV1.ConfigMap
	Secret         *coreV1.Secret
	SetValuesFunc  k8sSetValuesFunc

	// Deployment properties
	ports        []portforward.ForwardedPort
	values       map[string]interface{}
	stopChannels []chan struct{}

	// Environment properties
	k8sClient *kubernetes.Clientset
	k8sConfig *rest.Config
	config    *config.Config
	network   *config.NetworkConfig
	namespace *coreV1.Namespace
}

// SetEnvironment is the K8sEnvResource implementation that sets the current cluster and config to be used on deploy
func (m *K8sManifest) SetEnvironment(
	k8sClient *kubernetes.Clientset,
	k8sConfig *rest.Config,
	config *config.Config,
	network *config.NetworkConfig,
	namespace *coreV1.Namespace,
) error {
	m.k8sClient = k8sClient
	m.k8sConfig = k8sConfig
	m.config = config
	m.network = network
	m.namespace = namespace
	return nil
}

// ID returns the identifier for the manifest. The ID is important as the manifest will automatically add labels and
// service selectors to link deployments to their manifests.
func (m *K8sManifest) ID() string {
	return m.id
}

// Deploy will create the definitions for each manifest on the k8s cluster
func (m *K8sManifest) Deploy(values map[string]interface{}) error {
	if err := m.createConfigMap(values); err != nil {
		return err
	}
	if err := m.createSecret(values); err != nil {
		return err
	}
	if err := m.createDeployment(values); err != nil {
		return err
	}
	if err := m.createService(values); err != nil {
		return err
	}
	return nil
}

// WaitUntilHealthy will wait until all pods that are created from a given manifest are healthy. Once healthy, it will
// then forward all ports that are exposed within the service and callback to set values.
func (m *K8sManifest) WaitUntilHealthy() error {
	k8sPods := m.k8sClient.CoreV1().Pods(m.namespace.Name)

	// Have a retry mechanism here as if the k8s cluster is under strain, then the pods will not
	// appear instantly after deployment
	var pods *coreV1.PodList
	err := retry.Do(
		func() error {
			labelSelector := fmt.Sprintf("%s=%s", SelectorLabelKey, m.id)
			localPods, localErr := k8sPods.List(context.Background(), metaV1.ListOptions{
				LabelSelector: labelSelector,
			})

			if localErr != nil {
				return fmt.Errorf("unable to fetch pods after deployment: %v", localErr)
			} else if len(localPods.Items) == 0 {
				return fmt.Errorf("no pods returned for manifest %s after deploying", m.id)
			}
			pods = localPods

			return nil
		},
		retry.Delay(time.Millisecond*500),
	)
	if err != nil {
		return err
	}

	if err := waitForHealthyPods(m.k8sClient, m.namespace, pods); err != nil {
		return err
	}

	for _, p := range pods.Items {
		ports, err := m.forwardPodPorts(&p)
		if err != nil {
			return fmt.Errorf("unable to forward ports: %v", err)
		}
		m.ports = append(m.ports, ports...)
		log.Info().Str("Manifest ID", m.id).Interface("Ports", ports).Msg("Forwarded ports")
	}

	if m.SetValuesFunc != nil {
		return m.setValues()
	}
	return nil
}

// ServiceDetails returns the connectivity details for a deployed service
func (m *K8sManifest) ServiceDetails() ([]*ServiceDetails, error) {
	var serviceDetails []*ServiceDetails
	for _, port := range m.ports {
		remoteURL, err := url.Parse(fmt.Sprintf("http://%s:%d", m.Service.Spec.ClusterIP, port.Remote))
		if err != nil {
			return serviceDetails, err
		}
		localURL, err := url.Parse(fmt.Sprintf("http://127.0.0.1:%d", port.Local))
		if err != nil {
			return serviceDetails, err
		}
		serviceDetails = append(serviceDetails, &ServiceDetails{
			RemoteURL: remoteURL,
			LocalURL:  localURL,
		})
	}
	return serviceDetails, nil
}

func (m *K8sManifest) GetPodsFullNames(partialName string) ([]string, error) {
	set := labels.Set(m.Service.Spec.Selector)
	listOptions := metaV1.ListOptions{LabelSelector: set.AsSelector().String()}

	v1Interface := m.k8sClient.CoreV1()
	pods, err := v1Interface.Pods(m.namespace.Name).List(context.Background(), listOptions)

	if err != nil {
		return []string{}, err
	}
	var filteredPods []string

	for _, pod := range pods.Items {
		if strings.Contains(pod.Name, partialName) {
			filteredPods = append(filteredPods, pod.Name)
		}
	}

	if len(filteredPods) == 0 {
		return []string{}, errors.New("There are no pods that contain " + partialName + " in the name")
	}

	return filteredPods, nil
}

// ExecuteInPod is similar to kubectl exec
func (m *K8sManifest) ExecuteInPod(podName string, containerName string, command []string) ([]byte, []byte, error) {
	set := labels.Set(m.Service.Spec.Selector)
	listOptions := metaV1.ListOptions{LabelSelector: set.AsSelector().String()}

	v1Interface := m.k8sClient.CoreV1()
	pods, err := v1Interface.Pods(m.namespace.Name).List(context.Background(), listOptions)
	if err != nil {
		return []byte{}, []byte{}, err
	}

	var filteredPods []string

	for _, pod := range pods.Items {
		if strings.Contains(pod.Name, podName) {
			filteredPods = append(filteredPods, pod.Name)
		}
	}

	pod, err := v1Interface.Pods(m.namespace.Name).Get(context.Background(), filteredPods[0], metaV1.GetOptions{})
	if err != nil {
		return []byte{}, []byte{}, err
	}

	req := m.k8sClient.CoreV1().RESTClient().Post().
		Resource("pods").
		Name(pod.Name).
		Namespace(pod.Namespace).
		SubResource("exec")
	req.VersionedParams(&coreV1.PodExecOptions{
		Container: "explorer",
		Command:   command,
		Stdin:     false,
		Stdout:    true,
		Stderr:    true,
		TTY:       false,
	}, scheme.ParameterCodec)

	exec, err := remotecommand.NewSPDYExecutor(m.k8sConfig, "POST", req.URL())
	if err != nil {
		return []byte{}, []byte{}, err
	}

	var stdout, stderr bytes.Buffer
	err = exec.Stream(remotecommand.StreamOptions{
		Stdin:  nil,
		Stdout: &stdout,
		Stderr: &stderr,
	})
	if err != nil {
		return []byte{}, []byte{}, err
	}
	return stdout.Bytes(), stderr.Bytes(), nil
}

// Values returns all the values to be exposed in the definition templates
func (m *K8sManifest) Values() map[string]interface{} {
	return m.values
}

// Teardown sends a message to the port forwarding channels to stop the request
func (m *K8sManifest) Teardown() error {
	for _, stopChan := range m.stopChannels {
		stopChan <- struct{}{}
	}
	return nil
}

func (m *K8sManifest) createSecret(values map[string]interface{}) error {
	k8sSecrets := m.k8sClient.CoreV1().Secrets(m.namespace.Name)

	if err := m.parseSecret(m.config, m.network, values); err != nil {
		return err
	}

	if m.Secret != nil {
		ctx, cancel := context.WithTimeout(context.Background(), time.Second*5)
		defer cancel()

		if secret, err := k8sSecrets.Create(
			ctx,
			m.Secret,
			metaV1.CreateOptions{},
		); err != nil {
			return fmt.Errorf("failed to deploy %s in k8s: %v", m.SecretFile, err)
		} else {
			m.Secret = secret
		}
	}
	return nil
}

var deploymentMutex sync.Mutex

func (m *K8sManifest) createDeployment(values map[string]interface{}) error {
	k8sDeployments := m.k8sClient.AppsV1().Deployments(m.namespace.Name)

	if image, ok := m.Values()["image"]; ok {
		deploymentMutex.Lock()
		m.config.Apps.Chainlink.Image = image.(string)
		m.config.Apps.Chainlink.Version = m.Values()["version"].(string)
	}
	if err := m.parseDeployment(m.config, m.network, values); err != nil {
		return err
	}
	if _, ok := m.Values()["image"]; ok {
		deploymentMutex.Unlock()
	}

	if m.Deployment != nil {
		ctx, cancel := context.WithTimeout(context.Background(), time.Second*5)
		defer cancel()

		if deployment, err := k8sDeployments.Create(
			ctx,
			m.Deployment,
			metaV1.CreateOptions{},
		); err != nil {
			return fmt.Errorf("failed to deploy %s in k8s: %v", m.SecretFile, err)
		} else {
			m.Deployment = deployment
		}
	}
	return nil
}

func (m *K8sManifest) createService(values map[string]interface{}) error {
	k8sServices := m.k8sClient.CoreV1().Services(m.namespace.Name)

	if err := m.parseService(m.config, m.network, values); err != nil {
		return err
	}

	if m.Service != nil {
		ctx, cancel := context.WithTimeout(context.Background(), time.Second*5)
		defer cancel()

		if service, err := k8sServices.Create(
			ctx,
			m.Service,
			metaV1.CreateOptions{},
		); err != nil {
			return fmt.Errorf("failed to deploy %s in k8s: %v", m.SecretFile, err)
		} else {
			m.Service = service
		}
	}
	return nil
}

func (m *K8sManifest) createConfigMap(values map[string]interface{}) error {
	cm := m.k8sClient.CoreV1().ConfigMaps(m.namespace.Name)
	if err := m.parseConfigMap(m.config, m.network, values); err != nil {
		return err
	}
	if m.ConfigMap != nil {
		ctx, cancel := context.WithTimeout(context.Background(), time.Second*5)
		defer cancel()

		if configMap, err := cm.Create(ctx, m.ConfigMap, metaV1.CreateOptions{}); err != nil {
			return fmt.Errorf("failed to deploy %s in k8s: %v", m.ConfigMap, err)
		} else {
			m.ConfigMap = configMap
		}
	}
	return nil
}

func (m *K8sManifest) parseConfigMap(
	cfg *config.Config,
	network *config.NetworkConfig,
	values map[string]interface{},
) error {
	if len(m.ConfigMapFile) > 0 && m.ConfigMap == nil {
		m.ConfigMap = &coreV1.ConfigMap{}
		if err := m.parse(m.ConfigMapFile, m.ConfigMap, m.initTemplateData(cfg, network, values)); err != nil {
			return err
		}
	}
	return nil
}

func (m *K8sManifest) parseSecret(
	cfg *config.Config,
	network *config.NetworkConfig,
	values map[string]interface{},
) error {
	if len(m.SecretFile) > 0 && m.Secret == nil {
		m.Secret = &coreV1.Secret{}
		if err := m.parse(
			m.SecretFile,
			m.Secret,
			m.initTemplateData(cfg, network, values),
		); err != nil {
			return err
		}
	}
	return nil
}

func (m *K8sManifest) parseDeployment(
	cfg *config.Config,
	network *config.NetworkConfig,
	values map[string]interface{},
) error {
	if len(m.DeploymentFile) > 0 && m.Deployment == nil {
		m.Deployment = &appsV1.Deployment{}
		if err := m.parse(
			m.DeploymentFile,
			m.Deployment,
			m.initTemplateData(cfg, network, values),
		); err != nil {
			return err
		}
	}
	return nil
}

func (m *K8sManifest) parseService(
	cfg *config.Config,
	network *config.NetworkConfig,
	values map[string]interface{},
) error {
	if len(m.ServiceFile) > 0 && m.Service == nil {
		m.Service = &coreV1.Service{}
		if err := m.parse(
			m.ServiceFile,
			m.Service,
			m.initTemplateData(cfg, network, values),
		); err != nil {
			return err
		}
	}
	return nil
}

func (m *K8sManifest) initTemplateData(
	cfg *config.Config,
	network *config.NetworkConfig,
	values map[string]interface{},
) k8sTemplateData {
	return k8sTemplateData{
		Config:   cfg,
		Network:  network,
		Values:   values,
		Manifest: m,
	}
}

func (m *K8sManifest) setLabels() {
	if m.Deployment != nil {
		if m.Deployment.Spec.Selector == nil {
			m.Deployment.Spec.Selector = &metaV1.LabelSelector{}
		}
		if m.Deployment.Spec.Selector.MatchLabels == nil {
			m.Deployment.Spec.Selector.MatchLabels = map[string]string{}
		}
		m.Deployment.Spec.Selector.MatchLabels[SelectorLabelKey] = m.id
		if m.Deployment.Spec.Template.ObjectMeta.Labels == nil {
			m.Deployment.Spec.Template.ObjectMeta.Labels = map[string]string{}
		}
		m.Deployment.Spec.Template.ObjectMeta.Labels[SelectorLabelKey] = m.id
	}
	if m.Service != nil {
		m.Service.Spec.Selector[SelectorLabelKey] = m.id
		if m.Service.Spec.Selector == nil {
			m.Service.Spec.Selector = map[string]string{}
		}
	}
}

func (m *K8sManifest) setValues() error {
	if m.values == nil {
		m.values = map[string]interface{}{}
	}
	if err := m.SetValuesFunc(m); err != nil {
		return err
	}
	return nil
}

func (m *K8sManifest) parse(path string, obj interface{}, data interface{}) error {
	fileBytes, err := ioutil.ReadFile(path)
	if err != nil {
		return fmt.Errorf("failed to read k8s file: %v", err)
	}
	tpl, err := template.New(path).Parse(string(fileBytes))
	if err != nil {
		return fmt.Errorf("failed to read k8s template file %s: %v", path, err)
	}
	var tplBuffer bytes.Buffer
	if err := tpl.Execute(&tplBuffer, data); err != nil {
		return fmt.Errorf("failed to execute k8s template file %s: %v", path, err)
	}
	if err := yaml.Unmarshal(tplBuffer.Bytes(), obj); err != nil {
		return fmt.Errorf("failed to unmarshall k8s template file %s: %v", path, err)
	}
	m.setLabels()
	return nil
}

func (m *K8sManifest) forwardPodPorts(pod *coreV1.Pod) ([]portforward.ForwardedPort, error) {
	roundTripper, upgrader, err := spdy.RoundTripperFor(m.k8sConfig)
	if err != nil {
		return nil, err
	}

	path := fmt.Sprintf("/api/v1/namespaces/%s/pods/%s/portforward", m.namespace.Name, pod.Name)
	hostIP := strings.TrimLeft(m.k8sConfig.Host, "htps:/")
	serverURL := url.URL{Scheme: "https", Path: path, Host: hostIP}

	dialer := spdy.NewDialer(upgrader, &http.Client{Transport: roundTripper}, http.MethodPost, &serverURL)

	stopChan, readyChan := make(chan struct{}, 1), make(chan struct{}, 1)
	out, errOut := new(bytes.Buffer), new(bytes.Buffer)

	var ports []string
	for _, container := range pod.Spec.Containers {
		for _, port := range container.Ports {
			ports = append(ports, fmt.Sprintf("0:%d", port.ContainerPort))
		}
	}
	if len(ports) == 0 {
		return []portforward.ForwardedPort{}, nil
	}

	log.Debug().Str("Pod", pod.Name).Interface("Ports", ports).Msg("Attempting to forward ports")

	forwarder, err := portforward.New(dialer, ports, stopChan, readyChan, out, errOut)
	if err != nil {
		return nil, err
	}
	go func() {
		if err := forwarder.ForwardPorts(); err != nil {
			log.Error().Str("Pod", pod.Name).Err(err)
		}
	}()

	log.Debug().Str("Pod", pod.Name).Msg("Waiting on pods forwarded ports to be ready")
	<-readyChan
	if len(errOut.String()) > 0 {
		return nil, fmt.Errorf("error on forwarding k8s port: %v", errOut.String())
	}
	if len(out.String()) > 0 {
		msg := strings.ReplaceAll(out.String(), "\n", " ")
		log.Debug().Str("Pod", pod.Name).Msgf("%s", msg)
	}

	m.stopChannels = append(m.stopChannels, stopChan)

	return forwarder.GetPorts()
}

// K8sManifestGroup is an implementation of K8sEnvResource that allows a group of manifests to be deployed
// concurrently on the cluster. This is important for services that don't have dependencies on each other.
// For example: a Chainlink node doesn't depend on other Chainlink nodes on deploy and an adapter doesn't depend on
// Chainlink nodes on deploy, only later on within the test lifecycle which means they can be included within a single
// group.
// Whereas, Chainlink does depend on a deployed Geth, Hardhat, Ganache on deploy so they cannot be included in the group
// as Chainlink definition needs to know the cluster IP of the deployment for it to boot.
type K8sManifestGroup struct {
	id        string
	manifests []*K8sManifest
}

// ID returns the identifier of the manifest group
func (mg *K8sManifestGroup) ID() string {
	return mg.id
}

// SetEnvironment initiates the k8s cluster and config within all the nested manifests
func (mg *K8sManifestGroup) SetEnvironment(
	k8sClient *kubernetes.Clientset,
	k8sConfig *rest.Config,
	config *config.Config,
	network *config.NetworkConfig,
	namespace *coreV1.Namespace,
) error {
	for _, m := range mg.manifests {
		if err := m.SetEnvironment(k8sClient, k8sConfig, config, network, namespace); err != nil {
			return err
		}
	}
	return nil
}

// Deploy concurrently creates all of the definitions on the k8s cluster
func (mg *K8sManifestGroup) Deploy(values map[string]interface{}) error {
	var errGroup error
	wg := mg.waitGroup()

	originalImage := mg.manifests[0].config.Apps.Chainlink.Image
	originalVersion := mg.manifests[0].config.Apps.Chainlink.Version
	// Deploy manifests
	for i := 0; i < len(mg.manifests); i++ {
		m := mg.manifests[i]
		if manifestImage, ok := m.values["image"]; ok { // Check if manifest has specified image
			if manifestImage == "" { // Blank means the default from the config file
				m.values["image"] = originalImage
				m.values["version"] = originalVersion
			}
		}

		go func() {
			defer wg.Done()
			if err := m.Deploy(values); err != nil {
				errGroup = multierror.Append(errGroup, err)
			}
		}()
	}

	wg.Wait()
	return errGroup
}

// WaitUntilHealthy will wait until all of the manifests in the group are considered healthy.
// To avoid it duplicating checks for multiple of the same manifest in a group, it will first create a unique map
// of manifest IDs so checks aren't performed multiple times.
func (mg *K8sManifestGroup) WaitUntilHealthy() error {
	var errGroup error

	idMap := map[string]*K8sManifest{}
	for _, manifest := range mg.manifests {
		idMap[manifest.id] = manifest
	}
	wg := sync.WaitGroup{}
	wg.Add(len(idMap))

	for _, manifest := range idMap {
		m := manifest
		go func() {
			defer wg.Done()
			if err := m.WaitUntilHealthy(); err != nil {
				errGroup = multierror.Append(errGroup, err)
			}
		}()
	}
	wg.Wait()
	return errGroup
}

// ServiceDetails will return all the details of the services within a group
func (mg *K8sManifestGroup) ServiceDetails() ([]*ServiceDetails, error) {
	var serviceDetails []*ServiceDetails
	for _, m := range mg.manifests {
		if manifestServiceDetails, err := m.ServiceDetails(); err != nil {
			return nil, err
		} else {
			serviceDetails = append(serviceDetails, manifestServiceDetails...)
		}
	}
	return serviceDetails, nil
}

// Values will return all of the defined values to be exposed in the template definitions.
// Due to there possibly being multiple of the same manifest in the group, it will create keys of each manifest id,
// also keys with each manifest followed by its index. For example:
// values["adapter"].apiPort
// values["chainlink"].webPort
// values["chainlink_0"].webPort
// values["chainlink_1"].webPort
func (mg *K8sManifestGroup) Values() map[string]interface{} {
	values := map[string]interface{}{}
	for _, m := range mg.manifests {
		id := strings.Split(m.id, "-")
		if len(id) > 1 {
			values[strings.Join(id, "_")] = m.Values()
		}
		if _, ok := values[id[0]]; !ok {
			values[id[0]] = m.Values()
		}
	}
	return values
}

// Teardown will iterate through each manifest and tear it down
func (mg *K8sManifestGroup) Teardown() error {
	for _, m := range mg.manifests {
		if err := m.Teardown(); err != nil {
			return err
		}
	}
	return nil
}

func (mg *K8sManifestGroup) waitGroup() *sync.WaitGroup {
	wg := sync.WaitGroup{}
	wg.Add(len(mg.manifests))
	return &wg
}

// K8sConfig loads new default k8s config from filesystem
func K8sConfig() (*rest.Config, error) {
	loadingRules := clientcmd.NewDefaultClientConfigLoadingRules()
	kubeConfig := clientcmd.NewNonInteractiveDeferredLoadingClientConfig(loadingRules, &clientcmd.ConfigOverrides{})
	return kubeConfig.ClientConfig()
}

func waitForHealthyPods(k8sClient *kubernetes.Clientset, namespace *coreV1.Namespace, pods *coreV1.PodList) error {
	wg := sync.WaitGroup{}
	wg.Add(len(pods.Items))

	var errGroup error

	for _, pod := range pods.Items {
		p := pod.Name
		go func() {
			defer wg.Done()
			if err := waitForHealthyPod(k8sClient, namespace, p); err != nil {
				errGroup = multierror.Append(errGroup, err)
			}
		}()
	}
	wg.Wait()

	return errGroup
}

func waitForHealthyPod(k8sClient *kubernetes.Clientset, namespace *coreV1.Namespace, podName string) error {
	k8sPods := k8sClient.CoreV1().Pods(namespace.Name)

	log.Info().Str("Pod", podName).Msg("Waiting for pod to be healthy")
	ticker := time.NewTicker(time.Millisecond * 500)

	defer ticker.Stop()
ticker:
	for range ticker.C {
		pod, err := k8sPods.Get(context.Background(), podName, metaV1.GetOptions{})
		if err != nil {
			return err
		}
		for _, condition := range pod.Status.Conditions { // Each pod has an unordered list of conditions
			if condition.Type == coreV1.PodReady {
				if condition.Status == coreV1.ConditionTrue {
					log.Info().Str("Pod", podName).Msg("Pod healthy")
					break ticker
				}
			}
		}
	}
	return nil
}<|MERGE_RESOLUTION|>--- conflicted
+++ resolved
@@ -4,13 +4,9 @@
 	"bytes"
 	"context"
 	"fmt"
-<<<<<<< HEAD
 	"github.com/pkg/errors"
-
 	//"golang.org/x/crypto/ssh/terminal"
-=======
 	"github.com/smartcontractkit/integrations-framework/chaos"
->>>>>>> 11950782
 	"io"
 	"io/ioutil"
 	"net/http"
@@ -89,19 +85,8 @@
 	chaos   *chaos.Controller
 }
 
-<<<<<<< HEAD
 func NewBasicK8SEnvironment(cfg *config.Config, network client.BlockchainNetwork) (*K8sEnvironment, error) {
-	k8sConfig, err := k8sConfig()
-=======
-// NewK8sEnvironment creates and deploys a full ephemeral environment in a k8s cluster. Your current context within
-// your kube config will always be used.
-func NewK8sEnvironment(
-	init K8sEnvSpecInit,
-	cfg *config.Config,
-	network client.BlockchainNetwork,
-) (Environment, error) {
 	k8sConfig, err := K8sConfig()
->>>>>>> 11950782
 	if err != nil {
 		return nil, err
 	}
@@ -126,9 +111,7 @@
 		return nil, err
 	}
 	env.namespace = namespace
-<<<<<<< HEAD
-=======
-	env.specs = deployables
+
 	cc, err := chaos.NewController(&chaos.Config{
 		Client:    k8sClient,
 		Namespace: namespace.Name,
@@ -137,10 +120,70 @@
 		return nil, err
 	}
 	env.chaos = cc
->>>>>>> 11950782
 
 	return env, nil
 }
+
+//// NewK8sEnvironment creates and deploys a full ephemeral environment in a k8s cluster. Your current context within
+//// your kube config will always be used.
+//func NewK8sEnvironment(
+//	init K8sEnvSpecInit,
+//	cfg *config.Config,
+//	network client.BlockchainNetwork,
+//) (Environment, error) {
+//	k8sConfig, err := K8sConfig()
+//	if err != nil {
+//		return nil, err
+//	}
+//	k8sConfig.QPS = cfg.Kubernetes.QPS
+//	k8sConfig.Burst = cfg.Kubernetes.Burst
+//	k8sClient, err := kubernetes.NewForConfig(k8sConfig)
+//	if err != nil {
+//		return nil, err
+//	}
+//	env := &K8sEnvironment{
+//		k8sClient: k8sClient,
+//		k8sConfig: k8sConfig,
+//		config:    cfg,
+//		network:   network,
+//	}
+//	log.Info().Str("Host", k8sConfig.Host).Msg("Using Kubernetes cluster")
+//	environmentName, deployables := init(network.Config())
+//	namespace, err := env.createNamespace(environmentName)
+//	if err != nil {
+//		return nil, err
+//	}
+//	env.namespace = namespace
+//	env.specs = deployables
+//	cc, err := chaos.NewController(&chaos.Config{
+//		Client:    k8sClient,
+//		Namespace: namespace.Name,
+//	})
+//	if err != nil {
+//		return nil, err
+//	}
+//	env.chaos = cc
+//
+//	ctx, ctxCancel := context.WithTimeout(context.Background(), env.config.Kubernetes.DeploymentTimeout)
+//	defer ctxCancel()
+//
+//	errChan := make(chan error)
+//	go env.deploySpecs(errChan)
+//deploymentLoop:
+//	for {
+//		select {
+//		case err, open := <-errChan:
+//			if err != nil {
+//				return nil, err
+//			} else if !open {
+//				break deploymentLoop
+//			}
+//		case <-ctx.Done():
+//			return nil, fmt.Errorf("error while waiting for deployment: %v", ctx.Err())
+//		}
+//	}
+//	return env, err
+//}
 
 func NewChainlinkEnvironment(
 	chainlinkGroupInit K8sChainlinkGroupsInit,
@@ -410,11 +453,10 @@
 	return nil
 }
 
-func (env *K8sEnvironment) deploySpecsConcurrently(specs K8sEnvSpecs, values map[string]interface{}) error{
+func (env *K8sEnvironment) deploySpecsConcurrently(specs K8sEnvSpecs, values map[string]interface{}) error {
 	var errGroup error
 	wg := sync.WaitGroup{}
 	wg.Add(len(specs))
-
 
 	for _, spec := range specs {
 		go func(spec K8sEnvResource, values map[string]interface{}) {
