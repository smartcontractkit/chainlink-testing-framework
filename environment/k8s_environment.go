package environment

import (
	"bytes"
	"context"
	"fmt"
	"github.com/pkg/errors"
	//"golang.org/x/crypto/ssh/terminal"
	"github.com/smartcontractkit/integrations-framework/chaos"
	"io"
	"io/ioutil"
	"net/http"
	"net/url"
	"os"
	"path/filepath"
	"strings"
	"sync"
	"text/template"
	"time"

	"github.com/ghodss/yaml"

	"github.com/avast/retry-go"
	"github.com/hashicorp/go-multierror"
	"github.com/rs/zerolog/log"
	"github.com/smartcontractkit/integrations-framework/client"
	"github.com/smartcontractkit/integrations-framework/config"
	appsV1 "k8s.io/api/apps/v1"
	coreV1 "k8s.io/api/core/v1"
	metaV1 "k8s.io/apimachinery/pkg/apis/meta/v1"
	"k8s.io/apimachinery/pkg/labels"
	"k8s.io/client-go/kubernetes"
	"k8s.io/client-go/kubernetes/scheme"
	v1 "k8s.io/client-go/kubernetes/typed/core/v1"
	"k8s.io/client-go/rest"
	"k8s.io/client-go/tools/clientcmd"
	"k8s.io/client-go/tools/portforward"
	"k8s.io/client-go/tools/remotecommand"
	"k8s.io/client-go/transport/spdy"
)

const SelectorLabelKey string = "app"

// K8sEnvSpecs represents a series of environment resources to be deployed. The resources in the array will be
// deployed in the order that they are present in the array.
type K8sEnvSpecs []K8sEnvResource

// K8sEnvSpecInit is the initiator that will return the name of the environment and the specifications to be deployed.
// The name of the environment returned determines the namespace.
type K8sEnvSpecInit func(*config.NetworkConfig) (string, K8sEnvSpecs)

// K8sEnvResource is the interface for deploying a given environment resource. Creating an interface for resource
// deployment allows it to be extended, deploying k8s resources in different ways. For example: K8sManifest deploys
// a single manifest, whereas K8sManifestGroup bundles several K8sManifests to be deployed concurrently.
type K8sEnvResource interface {
	ID() string
	GetConfig() *config.Config
	SetEnvironment(
		k8sClient *kubernetes.Clientset,
		k8sConfig *rest.Config,
		config *config.Config,
		network *config.NetworkConfig,
		namespace *coreV1.Namespace,
		getServiceDetails func(remotePort uint16) (*ServiceDetails, error),
	) error
	Deploy(values map[string]interface{}) error
	WaitUntilHealthy() error
	ServiceDetails() ([]*ServiceDetails, error)
	SetValue(key string, val interface{})
	Values() map[string]interface{}
	Teardown() error
}

type K8sEnvironment struct {
	// K8s Resources
	k8sClient *kubernetes.Clientset
	k8sConfig *rest.Config

	// Deployment resources
	specs     K8sEnvSpecs
	namespace *coreV1.Namespace

	// Environment resources
	config  *config.Config
	network client.BlockchainNetwork
	chaos   *chaos.Controller
}

// NewK8sEnvironment creates and deploys a full ephemeral environment in a k8s cluster. Your current context within
// your kube config will always be used.
func NewK8sEnvironment(
	init K8sEnvSpecInit,
	cfg *config.Config,
	network client.BlockchainNetwork,
) (Environment, error) {
	k8sConfig, err := K8sConfig()
	if err != nil {
		return nil, err
	}
	k8sConfig.QPS = cfg.Kubernetes.QPS
	k8sConfig.Burst = cfg.Kubernetes.Burst

	k8sClient, err := kubernetes.NewForConfig(k8sConfig)
	if err != nil {
		return nil, err
	}
	env := &K8sEnvironment{
		k8sClient: k8sClient,
		k8sConfig: k8sConfig,
		config:    cfg,
		network:   network,
	}
	log.Info().Str("Host", k8sConfig.Host).Msg("Using Kubernetes cluster")

	environmentName, deployables := init(network.Config())
	namespace, err := env.createNamespace(environmentName)
	if err != nil {
		return nil, err
	}
	env.namespace = namespace
	env.specs = deployables
	cc, err := chaos.NewController(&chaos.Config{
		Client:    k8sClient,
		Namespace: namespace.Name,
	})
	if err != nil {
		return nil, err
	}
	env.chaos = cc

	ctx, ctxCancel := context.WithTimeout(context.Background(), env.config.Kubernetes.DeploymentTimeout)
	defer ctxCancel()

	errChan := make(chan error)
	go env.deploySpecs(errChan)

deploymentLoop:
	for {
		select {
		case err, open := <-errChan:
			if err != nil {
				return nil, err
			} else if !open {
				break deploymentLoop
			}
		case <-ctx.Done():
			return nil, fmt.Errorf("error while waiting for deployment: %v", ctx.Err())
		}
	}
	return env, err
}

// ID returns the canonical name of the environment, which in the case of k8s is the namespace
func (env K8sEnvironment) ID() string {
	if env.namespace != nil {
		return env.namespace.Name
	}
	return ""
}

// GetAllServiceDetails returns all the connectivity details for a deployed service by its remote port within k8s
func (env K8sEnvironment) GetAllServiceDetails(remotePort uint16) ([]*ServiceDetails, error) {
	var serviceDetails []*ServiceDetails
	var matchedServiceDetails []*ServiceDetails

	for _, spec := range env.specs {
		specServiceDetails, err := spec.ServiceDetails()
		if err != nil {
			return nil, err
		}
		serviceDetails = append(serviceDetails, specServiceDetails...)
	}
	for _, service := range serviceDetails {
		if service.RemoteURL.Port() == fmt.Sprint(remotePort) {
			matchedServiceDetails = append(matchedServiceDetails, service)
		}
	}
	if len(matchedServiceDetails) == 0 {
		return nil, fmt.Errorf("no services with the remote port %d have been deployed", remotePort)
	}
	return matchedServiceDetails, nil
}

// GetServiceDetails returns all the connectivity details for a deployed service by its remote port within k8s
func (env K8sEnvironment) GetServiceDetails(remotePort uint16) (*ServiceDetails, error) {
	if serviceDetails, err := env.GetAllServiceDetails(remotePort); err != nil {
		return nil, err
	} else {
		return serviceDetails[0], err
	}
}

// WriteArtifacts dumps pod logs and DB info within the environment into local log files,
// used near exclusively on test failure
func (env K8sEnvironment) WriteArtifacts(testLogFolder string) {
	// Get logs from K8s pods
	podsClient := env.k8sClient.CoreV1().Pods(env.namespace.Name)
	podsList, err := podsClient.List(context.Background(), metaV1.ListOptions{})
	if err != nil {
		log.Err(err).Str("Env Name", env.namespace.Name).Msg("Error retrieving pod list from K8s environment")
	}

	// Each Pod gets a folder
	for _, pod := range podsList.Items {
		podName := pod.Labels[SelectorLabelKey]
		podFolder := filepath.Join(testLogFolder, podName)
		if _, err := os.Stat(podFolder); os.IsNotExist(err) {
			if err = os.Mkdir(podFolder, 0755); err != nil {
				log.Err(err).Str("Folder Name", podFolder).Msg("Error creating logs directory")
			}
		}
		err = env.writeDatabaseContents(pod, podFolder)
		if err != nil {
			log.Err(err).Str("Namespace", env.ID()).Str("Pod", pod.Name).Msg("Error fetching DB contents for pod")
		}
		err = writeLogsForPod(podsClient, pod, podFolder)
		if err != nil {
			log.Err(err).Str("Namespace", env.ID()).Str("Pod", pod.Name).Msg("Error writing logs for pod")
		}
	}
}

// ApplyChaos applies chaos experiment in the env namespace
func (env K8sEnvironment) ApplyChaos(exp chaos.Experimentable) (string, error) {
	name, err := env.chaos.Run(exp)
	if err != nil {
		return name, err
	}
	return name, nil
}

// StopChaos stops experiment by name
func (env K8sEnvironment) StopChaos(name string) error {
	if err := env.chaos.Stop(name); err != nil {
		return err
	}
	return nil
}

// StopAllChaos stops all chaos experiments
func (env K8sEnvironment) StopAllChaos() error {
	if err := env.chaos.StopAll(); err != nil {
		return err
	}
	return nil
}

// TearDown cycles through all the specifications and tears down the deployments. This typically entails cleaning
// up port forwarding requests and deleting the namespace that then destroys all definitions.
func (env K8sEnvironment) TearDown() {
	for _, spec := range env.specs {
		if err := spec.Teardown(); err != nil {
			log.Error().Err(err)
		}
	}

	err := env.k8sClient.CoreV1().Namespaces().Delete(context.Background(), env.namespace.Name, metaV1.DeleteOptions{})
	log.Info().Str("Namespace", env.namespace.Name).Msg("Deleted environment")
	log.Error().Err(err)
}

// Collects the contents of DB containers and writes them to local log files
func (env *K8sEnvironment) writeDatabaseContents(pod coreV1.Pod, podFolder string) error {
	for _, container := range pod.Spec.Containers {
		if strings.Contains(container.Image, "postgres") { // If there's a postgres image, dump its DB
			dumpContents, err := env.dumpDB(pod, container)
			if err != nil {
				return err
			}

			// Write pg_dump
			logFile, err := os.Create(filepath.Join(podFolder, fmt.Sprintf("%s_dump.sql", container.Name)))
			if err != nil {
				return err
			}
			_, err = logFile.WriteString(dumpContents)
			if err != nil {
				return err
			}

			if err = logFile.Close(); err != nil {
				return err
			}
		}
	}
	return nil
}

// Dumps db contents to a log file
func (env *K8sEnvironment) dumpDB(pod coreV1.Pod, container coreV1.Container) (string, error) {
	postRequestBase := env.k8sClient.CoreV1().RESTClient().Post().
		Namespace(pod.Namespace).Resource("pods").Name(pod.Name).SubResource("exec")
	exportDBRequest := postRequestBase.VersionedParams(
		&coreV1.PodExecOptions{
			Container: container.Name,
			Command:   []string{"/bin/sh", "-c", "pg_dump", "chainlink"},
			Stdin:     true,
			Stdout:    true,
			Stderr:    true,
			TTY:       false,
		}, scheme.ParameterCodec)
	exec, err := remotecommand.NewSPDYExecutor(env.k8sConfig, "POST", exportDBRequest.URL())
	if err != nil {
		return "", err
	}
	outBuff, errBuff := &bytes.Buffer{}, &bytes.Buffer{}
	err = exec.Stream(remotecommand.StreamOptions{
		Stdin:  &bytes.Reader{},
		Stdout: outBuff,
		Stderr: errBuff,
		Tty:    false,
	})
	if err != nil || errBuff.Len() > 0 {
		return "", fmt.Errorf("Error in dumping DB contents | STDOUT: %v | STDERR: %v", outBuff.String(),
			errBuff.String())
	}
	return outBuff.String(), err
}

func (env K8sEnvironment) GetPrivateKeyFromSecret(namespace string, privateKey string) (string, error) {
	res, err := env.k8sClient.CoreV1().Secrets(namespace).Get(context.Background(), "private-keys", metaV1.GetOptions{})
	if err != nil {
		return "", err
	}
	return string(res.Data[privateKey]), nil
}

// Writes logs for each container in a pod
func writeLogsForPod(podsClient v1.PodInterface, pod coreV1.Pod, podFolder string) error {
	for _, container := range pod.Spec.Containers {
		logFile, err := os.Create(filepath.Join(podFolder, container.Name) + ".log")
		if err != nil {
			return err
		}

		podLogRequest := podsClient.GetLogs(pod.Name, &coreV1.PodLogOptions{Container: container.Name})
		podLogs, err := podLogRequest.Stream(context.Background())
		if err != nil {
			return err
		}

		buf := new(bytes.Buffer)
		_, err = io.Copy(buf, podLogs)
		if err != nil {
			return err
		}
		_, err = logFile.Write(buf.Bytes())
		if err != nil {
			return err
		}

		if err = logFile.Close(); err != nil {
			return err
		}
		if err = podLogs.Close(); err != nil {
			return err
		}
	}
	return nil
}

func (env *K8sEnvironment) deploySpecs(errChan chan<- error) {
	values := map[string]interface{}{}
	for i := 0; i < len(env.specs); i++ {
		spec := env.specs[i]
		if err := spec.SetEnvironment(
			env.k8sClient,
			env.k8sConfig,
			env.config,
			env.network.Config(),
			env.namespace,
			env.GetServiceDetails,
		); err != nil {
			errChan <- err
			return
		}
		values[spec.ID()] = spec.Values()
		if err := spec.Deploy(values); err != nil {
			errChan <- err
			return
		}
		if err := spec.WaitUntilHealthy(); err != nil {
			errChan <- err
			return
		}
		values[spec.ID()] = spec.Values()
	}
	close(errChan)
}

func (env *K8sEnvironment) createNamespace(namespace string) (*coreV1.Namespace, error) {
	ctx, cancel := context.WithTimeout(context.Background(), time.Second*5)
	defer cancel()

	createdNamespace, err := env.k8sClient.CoreV1().Namespaces().Create(
		ctx,
		&coreV1.Namespace{
			ObjectMeta: metaV1.ObjectMeta{
				GenerateName: namespace + "-",
			},
		},
		metaV1.CreateOptions{},
	)
	if err == nil {
		log.Info().Str("Namespace", createdNamespace.Name).Msg("Created namespace")
	}
	return createdNamespace, err
}

type k8sTemplateData struct {
	Config   *config.Config
	Network  *config.NetworkConfig
	Values   map[string]interface{}
	Manifest *K8sManifest
}

type k8sSetValuesFunc func(*K8sManifest) error
type manifestGroupSetValuesFunc func(group *K8sManifestGroup) error

// K8sManifest represents a manifest of k8s definitions to be deployed. It implements the K8sEnvResource interface
// to allow the deployment of the definitions into a cluster. It consists of a k8s secret, deployment and service
// but can be expanded to allow more definitions if needed, or extended with another interface to expand on its
// functionality.
type K8sManifest struct {
	id string

	// Manifest properties
	DeploymentFile string
	ServiceFile    string
	SecretFile     string
	ConfigMapFile  string
	Deployment     *appsV1.Deployment
	Service        *coreV1.Service
	ConfigMap      *coreV1.ConfigMap
	Secret         *coreV1.Secret
	SetValuesFunc  k8sSetValuesFunc

	// Deployment properties
	ports        []portforward.ForwardedPort
	values       map[string]interface{}
	stopChannels []chan struct{}

	// Environment properties
	k8sClient         *kubernetes.Clientset
	k8sConfig         *rest.Config
	config            *config.Config
	network           *config.NetworkConfig
	namespace         *coreV1.Namespace
	getServiceDetails func(remotePort uint16) (*ServiceDetails, error)
}

// SetEnvironment is the K8sEnvResource implementation that sets the current cluster and config to be used on deploy
func (m *K8sManifest) SetEnvironment(
	k8sClient *kubernetes.Clientset,
	k8sConfig *rest.Config,
	config *config.Config,
	network *config.NetworkConfig,
	namespace *coreV1.Namespace,
	getServiceDetails func(remotePort uint16) (*ServiceDetails, error),
) error {
	m.k8sClient = k8sClient
	m.k8sConfig = k8sConfig
	m.config = config
	m.network = network
	m.namespace = namespace
	m.getServiceDetails = getServiceDetails
	return nil
}

// ID returns the identifier for the manifest. The ID is important as the manifest will automatically add labels and
// service selectors to link deployments to their manifests.
func (m *K8sManifest) ID() string {
	return m.id
}

func (m *K8sManifest) SetValue(key string, val interface{}) {
	m.values[key] = val
}

func (m *K8sManifest) GetConfig() *config.Config {
	return m.config
}

// Deploy will create the definitions for each manifest on the k8s cluster
func (m *K8sManifest) Deploy(values map[string]interface{}) error {
	if err := m.createConfigMap(values); err != nil {
		return err
	}
	if err := m.createSecret(values); err != nil {
		return err
	}
	if err := m.createDeployment(values); err != nil {
		return err
	}
	if err := m.createService(values); err != nil {
		return err
	}
	return nil
}

// WaitUntilHealthy will wait until all pods that are created from a given manifest are healthy. Once healthy, it will
// then forward all ports that are exposed within the service and callback to set Values.
func (m *K8sManifest) WaitUntilHealthy() error {
	k8sPods := m.k8sClient.CoreV1().Pods(m.namespace.Name)

	// Have a retry mechanism here as if the k8s cluster is under strain, then the pods will not
	// appear instantly after deployment
	var pods *coreV1.PodList
	err := retry.Do(
		func() error {
			labelSelector := fmt.Sprintf("%s=%s", SelectorLabelKey, m.id)
			localPods, localErr := k8sPods.List(context.Background(), metaV1.ListOptions{
				LabelSelector: labelSelector,
			})

			if localErr != nil {
				return fmt.Errorf("unable to fetch pods after deployment: %v", localErr)
			} else if len(localPods.Items) == 0 {
				return fmt.Errorf("no pods returned for manifest %s after deploying", m.id)
			}
			pods = localPods

			return nil
		},
		retry.Delay(time.Millisecond*500),
	)
	if err != nil {
		return err
	}

	if err := waitForHealthyPods(m.k8sClient, m.namespace, pods); err != nil {
		return err
	}

	for _, p := range pods.Items {
		ports, err := forwardPodPorts(&p, m.k8sConfig, m.namespace.Name, m.stopChannels)
		if err != nil {
			return fmt.Errorf("unable to forward ports: %v", err)
		}
		m.ports = append(m.ports, ports...)
		log.Info().Str("Manifest ID", m.id).Interface("Ports", ports).Msg("Forwarded ports")
	}

	if m.SetValuesFunc != nil {
		return m.setValues()
	}
	return nil
}

// ServiceDetails returns the connectivity details for a deployed service
func (m *K8sManifest) ServiceDetails() ([]*ServiceDetails, error) {
	var serviceDetails []*ServiceDetails
	for _, port := range m.ports {
		remoteURL, err := url.Parse(fmt.Sprintf("http://%s:%d", m.Service.Spec.ClusterIP, port.Remote))
		if err != nil {
			return serviceDetails, err
		}
		localURL, err := url.Parse(fmt.Sprintf("http://127.0.0.1:%d", port.Local))
		if err != nil {
			return serviceDetails, err
		}
		serviceDetails = append(serviceDetails, &ServiceDetails{
			RemoteURL: remoteURL,
			LocalURL:  localURL,
		})
	}
	return serviceDetails, nil
}

func (m *K8sManifest) GetPodsFullNames(partialName string) ([]string, error) {
	set := labels.Set(m.Service.Spec.Selector)
	listOptions := metaV1.ListOptions{LabelSelector: set.AsSelector().String()}

	v1Interface := m.k8sClient.CoreV1()
	pods, err := v1Interface.Pods(m.namespace.Name).List(context.Background(), listOptions)

	if err != nil {
		return []string{}, err
	}
	var filteredPods []string

	for _, pod := range pods.Items {
		if strings.Contains(pod.Name, partialName) {
			filteredPods = append(filteredPods, pod.Name)
		}
	}

	if len(filteredPods) == 0 {
		return []string{}, errors.New("There are no pods that contain " + partialName + " in the name")
	}

	return filteredPods, nil
}

// ExecuteInPod is similar to kubectl exec
func (m *K8sManifest) ExecuteInPod(podName string, containerName string, command []string) ([]byte, []byte, error) {
	set := labels.Set(m.Service.Spec.Selector)
	listOptions := metaV1.ListOptions{LabelSelector: set.AsSelector().String()}

	v1Interface := m.k8sClient.CoreV1()
	pods, err := v1Interface.Pods(m.namespace.Name).List(context.Background(), listOptions)
	if err != nil {
		return []byte{}, []byte{}, err
	}

	var filteredPods []string

	for _, pod := range pods.Items {
		if strings.Contains(pod.Name, podName) {
			filteredPods = append(filteredPods, pod.Name)
		}
	}

	pod, err := v1Interface.Pods(m.namespace.Name).Get(context.Background(), filteredPods[0], metaV1.GetOptions{})
	if err != nil {
		return []byte{}, []byte{}, err
	}

	req := m.k8sClient.CoreV1().RESTClient().Post().
		Resource("pods").
		Name(pod.Name).
		Namespace(pod.Namespace).
		SubResource("exec")
	req.VersionedParams(&coreV1.PodExecOptions{
		Container: "explorer",
		Command:   command,
		Stdin:     false,
		Stdout:    true,
		Stderr:    true,
		TTY:       false,
	}, scheme.ParameterCodec)

	exec, err := remotecommand.NewSPDYExecutor(m.k8sConfig, "POST", req.URL())
	if err != nil {
		return []byte{}, []byte{}, err
	}

	var stdout, stderr bytes.Buffer
	err = exec.Stream(remotecommand.StreamOptions{
		Stdin:  nil,
		Stdout: &stdout,
		Stderr: &stderr,
	})
	if err != nil {
		return []byte{}, []byte{}, err
	}
	return stdout.Bytes(), stderr.Bytes(), nil
}

// Values returns all the Values to be exposed in the definition templates
func (m *K8sManifest) Values() map[string]interface{} {
	return m.values
}

// Teardown sends a message to the port forwarding channels to stop the request
func (m *K8sManifest) Teardown() error {
	for _, stopChan := range m.stopChannels {
		stopChan <- struct{}{}
	}
	return nil
}

func (m *K8sManifest) createSecret(values map[string]interface{}) error {
	k8sSecrets := m.k8sClient.CoreV1().Secrets(m.namespace.Name)

	if err := m.parseSecret(m.config, m.network, values); err != nil {
		return err
	}

	if m.Secret != nil {
		ctx, cancel := context.WithTimeout(context.Background(), time.Second*5)
		defer cancel()

		if secret, err := k8sSecrets.Create(
			ctx,
			m.Secret,
			metaV1.CreateOptions{},
		); err != nil {
			return fmt.Errorf("failed to deploy %s in k8s: %v", m.SecretFile, err)
		} else {
			m.Secret = secret
		}
	}
	return nil
}

var deploymentMutex sync.Mutex

func (m *K8sManifest) createDeployment(values map[string]interface{}) error {
	k8sDeployments := m.k8sClient.AppsV1().Deployments(m.namespace.Name)

	if image, ok := m.Values()["image"]; ok {
		deploymentMutex.Lock()
		m.config.Apps.Chainlink.Image = image.(string)
		m.config.Apps.Chainlink.Version = m.Values()["version"].(string)
	}
	if err := m.parseDeployment(m.config, m.network, values); err != nil {
		return err
	}
	if _, ok := m.Values()["image"]; ok {
		deploymentMutex.Unlock()
	}

	if m.Deployment != nil {
		ctx, cancel := context.WithTimeout(context.Background(), time.Second*5)
		defer cancel()

		if deployment, err := k8sDeployments.Create(
			ctx,
			m.Deployment,
			metaV1.CreateOptions{},
		); err != nil {
			return fmt.Errorf("failed to deploy %s in k8s: %v", m.SecretFile, err)
		} else {
			m.Deployment = deployment
		}
	}
	return nil
}

func (m *K8sManifest) createService(values map[string]interface{}) error {
	k8sServices := m.k8sClient.CoreV1().Services(m.namespace.Name)

	if err := m.parseService(m.config, m.network, values); err != nil {
		return err
	}

	if m.Service != nil {
		ctx, cancel := context.WithTimeout(context.Background(), time.Second*5)
		defer cancel()

		if service, err := k8sServices.Create(
			ctx,
			m.Service,
			metaV1.CreateOptions{},
		); err != nil {
			return fmt.Errorf("failed to deploy %s in k8s: %v", m.SecretFile, err)
		} else {
			m.Service = service
		}
	}
	return nil
}

func (m *K8sManifest) createConfigMap(values map[string]interface{}) error {
	cm := m.k8sClient.CoreV1().ConfigMaps(m.namespace.Name)
	if err := m.parseConfigMap(m.config, m.network, values); err != nil {
		return err
	}
	if m.ConfigMap != nil {
		ctx, cancel := context.WithTimeout(context.Background(), time.Second*5)
		defer cancel()

		if configMap, err := cm.Create(ctx, m.ConfigMap, metaV1.CreateOptions{}); err != nil {
			return fmt.Errorf("failed to deploy %s in k8s: %v", m.ConfigMap, err)
		} else {
			m.ConfigMap = configMap
		}
	}
	return nil
}

func (m *K8sManifest) parseConfigMap(
	cfg *config.Config,
	network *config.NetworkConfig,
	values map[string]interface{},
) error {
	if len(m.ConfigMapFile) > 0 && m.ConfigMap == nil {
		m.ConfigMap = &coreV1.ConfigMap{}
		if err := m.parse(m.ConfigMapFile, m.ConfigMap, m.initTemplateData(cfg, network, values)); err != nil {
			return err
		}
	}
	return nil
}

func (m *K8sManifest) parseSecret(
	cfg *config.Config,
	network *config.NetworkConfig,
	values map[string]interface{},
) error {
	if len(m.SecretFile) > 0 && m.Secret == nil {
		m.Secret = &coreV1.Secret{}
		if err := m.parse(
			m.SecretFile,
			m.Secret,
			m.initTemplateData(cfg, network, values),
		); err != nil {
			return err
		}
	}
	return nil
}

func (m *K8sManifest) parseDeployment(
	cfg *config.Config,
	network *config.NetworkConfig,
	values map[string]interface{},
) error {
	if len(m.DeploymentFile) > 0 && m.Deployment == nil {
		m.Deployment = &appsV1.Deployment{}
		if err := m.parse(
			m.DeploymentFile,
			m.Deployment,
			m.initTemplateData(cfg, network, values),
		); err != nil {
			return err
		}
	}
	return nil
}

func (m *K8sManifest) parseService(
	cfg *config.Config,
	network *config.NetworkConfig,
	values map[string]interface{},
) error {
	if len(m.ServiceFile) > 0 && m.Service == nil {
		m.Service = &coreV1.Service{}
		if err := m.parse(
			m.ServiceFile,
			m.Service,
			m.initTemplateData(cfg, network, values),
		); err != nil {
			return err
		}
	}
	return nil
}

func (m *K8sManifest) initTemplateData(
	cfg *config.Config,
	network *config.NetworkConfig,
	values map[string]interface{},
) k8sTemplateData {
	return k8sTemplateData{
		Config:   cfg,
		Network:  network,
		Values:   values,
		Manifest: m,
	}
}

func (m *K8sManifest) setLabels() {
	if m.Deployment != nil {
		if m.Deployment.Spec.Selector == nil {
			m.Deployment.Spec.Selector = &metaV1.LabelSelector{}
		}
		if m.Deployment.Spec.Selector.MatchLabels == nil {
			m.Deployment.Spec.Selector.MatchLabels = map[string]string{}
		}
		m.Deployment.Spec.Selector.MatchLabels[SelectorLabelKey] = m.id
		if m.Deployment.Spec.Template.ObjectMeta.Labels == nil {
			m.Deployment.Spec.Template.ObjectMeta.Labels = map[string]string{}
		}
		m.Deployment.Spec.Template.ObjectMeta.Labels[SelectorLabelKey] = m.id
	}
	if m.Service != nil {
		m.Service.Spec.Selector[SelectorLabelKey] = m.id
		if m.Service.Spec.Selector == nil {
			m.Service.Spec.Selector = map[string]string{}
		}
	}
}

func (m *K8sManifest) setValues() error {
	if m.values == nil {
		m.values = map[string]interface{}{}
	}
	if err := m.SetValuesFunc(m); err != nil {
		return err
	}
	return nil
}

type TemplateValuesArray struct {
	Values []interface{}
}

func (t *TemplateValuesArray) next() (interface{}, error) {
	if len(t.Values) > 0 {
		valueToReturn := t.Values[0]
		t.Values = t.Values[1:]
		return valueToReturn, nil
	} else {
		return nil, errors.New("No more Values in the array")
	}
}

var mu sync.Mutex

func next(array *TemplateValuesArray) (interface{}, error) {
	mu.Lock()
	val, err := array.next()
	mu.Unlock()
	if err != nil {
		return nil, err
	}
	return val, nil
}

func (m *K8sManifest) parse(path string, obj interface{}, data interface{}) error {
	fileBytes, err := ioutil.ReadFile(path)
	if err != nil {
		return fmt.Errorf("failed to read k8s file: %v", err)
	}

	var funcs = template.FuncMap{"next": next}

	tpl, err := template.New(path).Funcs(funcs).Parse(string(fileBytes))
	if err != nil {
		return fmt.Errorf("failed to read k8s template file %s: %v", path, err)
	}
	var tplBuffer bytes.Buffer
	if err := tpl.Execute(&tplBuffer, data); err != nil {
		return fmt.Errorf("failed to execute k8s template file %s: %v", path, err)
	}
	if err := yaml.Unmarshal(tplBuffer.Bytes(), obj); err != nil {
		return fmt.Errorf("failed to unmarshall k8s template file %s: %v", path, err)
	}
	m.setLabels()
	return nil
}

func forwardPodPorts(pod *coreV1.Pod, k8sConfig *rest.Config, nsName string, stopChans []chan struct{}) ([]portforward.ForwardedPort, error) {
	roundTripper, upgrader, err := spdy.RoundTripperFor(k8sConfig)
	if err != nil {
		return nil, err
	}

	path := fmt.Sprintf("/api/v1/namespaces/%s/pods/%s/portforward", nsName, pod.Name)
	hostIP := strings.TrimLeft(k8sConfig.Host, "htps:/")
	serverURL := url.URL{Scheme: "https", Path: path, Host: hostIP}

	dialer := spdy.NewDialer(upgrader, &http.Client{Transport: roundTripper}, http.MethodPost, &serverURL)

	stopChan, readyChan := make(chan struct{}, 1), make(chan struct{}, 1)
	out, errOut := new(bytes.Buffer), new(bytes.Buffer)

	var ports []string
	for _, container := range pod.Spec.Containers {
		for _, port := range container.Ports {
			ports = append(ports, fmt.Sprintf("0:%d", port.ContainerPort))
		}
	}
	if len(ports) == 0 {
		return []portforward.ForwardedPort{}, nil
	}

	log.Debug().Str("Pod", pod.Name).Interface("Ports", ports).Msg("Attempting to forward ports")

	forwarder, err := portforward.New(dialer, ports, stopChan, readyChan, out, errOut)
	if err != nil {
		return nil, err
	}
	go func() {
		if err := forwarder.ForwardPorts(); err != nil {
			log.Error().Str("Pod", pod.Name).Err(err)
		}
	}()

	log.Debug().Str("Pod", pod.Name).Msg("Waiting on pods forwarded ports to be ready")
	<-readyChan
	if len(errOut.String()) > 0 {
		return nil, fmt.Errorf("error on forwarding k8s port: %v", errOut.String())
	}
	if len(out.String()) > 0 {
		msg := strings.ReplaceAll(out.String(), "\n", " ")
		log.Debug().Str("Pod", pod.Name).Msgf("%s", msg)
	}

	//nolint
	stopChans = append(stopChans, stopChan)

	return forwarder.GetPorts()
}

// K8sManifestGroup is an implementation of K8sEnvResource that allows a group of manifests to be deployed
// concurrently on the cluster. This is important for services that don't have dependencies on each other.
// For example: a Chainlink node doesn't depend on other Chainlink nodes on deploy and an adapter doesn't depend on
// Chainlink nodes on deploy, only later on within the test lifecycle which means they can be included within a single
// group.
// Whereas, Chainlink does depend on a deployed Geth, Hardhat, Ganache on deploy so they cannot be included in the group
// as Chainlink definition needs to know the cluster IP of the deployment for it to boot.
type K8sManifestGroup struct {
<<<<<<< HEAD
	id            string
	manifests     []*K8sManifest
	SetValuesFunc manifestGroupSetValuesFunc
	values        map[string]interface{}
=======
	id        string
	manifests []K8sEnvResource
>>>>>>> bb688420
}

// ID returns the identifier of the manifest group
func (mg *K8sManifestGroup) ID() string {
	return mg.id
}

func (mg *K8sManifestGroup) SetValue(key string, val interface{}) {
}

func (mg *K8sManifestGroup) GetConfig() *config.Config {
	return nil
}

// SetEnvironment initiates the k8s cluster and config within all the nested manifests
func (mg *K8sManifestGroup) SetEnvironment(
	k8sClient *kubernetes.Clientset,
	k8sConfig *rest.Config,
	config *config.Config,
	network *config.NetworkConfig,
	namespace *coreV1.Namespace,
	getServiceDetails func(remotePort uint16) (*ServiceDetails, error),
) error {
	for _, m := range mg.manifests {
		if err := m.SetEnvironment(k8sClient, k8sConfig, config, network, namespace, getServiceDetails); err != nil {
			return err
		}
	}
	return nil
}

// Deploy concurrently creates all of the definitions on the k8s cluster
func (mg *K8sManifestGroup) Deploy(values map[string]interface{}) error {
	var errGroup error
	wg := mg.waitGroup()

	originalImage := mg.manifests[0].GetConfig().Apps.Chainlink.Image
	originalVersion := mg.manifests[0].GetConfig().Apps.Chainlink.Version
	// Deploy manifests
	for i := 0; i < len(mg.manifests); i++ {
		m := mg.manifests[i]
		if manifestImage, ok := m.Values()["image"]; ok { // Check if manifest has specified image
			if manifestImage == "" { // Blank means the default from the config file
				m.SetValue("image", originalImage)
				m.SetValue("version", originalVersion)
			}
		}

		go func() {
			defer wg.Done()
			if err := m.Deploy(values); err != nil {
				errGroup = multierror.Append(errGroup, err)
			}
		}()
	}

	wg.Wait()
	return errGroup
}

// WaitUntilHealthy will wait until all of the manifests in the group are considered healthy.
// To avoid it duplicating checks for multiple of the same manifest in a group, it will first create a unique map
// of manifest IDs so checks aren't performed multiple times.
func (mg *K8sManifestGroup) WaitUntilHealthy() error {
	var errGroup error

	idMap := map[string]K8sEnvResource{}
	for _, manifest := range mg.manifests {
		idMap[manifest.ID()] = manifest
	}
	wg := sync.WaitGroup{}
	wg.Add(len(idMap))

	for _, manifest := range idMap {
		m := manifest
		go func() {
			defer wg.Done()
			if err := m.WaitUntilHealthy(); err != nil {
				errGroup = multierror.Append(errGroup, err)
			}
		}()
	}
	wg.Wait()

	if mg.SetValuesFunc != nil {
		err := mg.setValues()
		if err != nil {
			errGroup = multierror.Append(errGroup, err)
		}
	}

	return errGroup
}

func (mg *K8sManifestGroup) setValues() error {
	if mg.values == nil {
		mg.values = map[string]interface{}{}
	}
	if err := mg.SetValuesFunc(mg); err != nil {
		return err
	}
	return nil
}

// ServiceDetails will return all the details of the services within a group
func (mg *K8sManifestGroup) ServiceDetails() ([]*ServiceDetails, error) {
	var serviceDetails []*ServiceDetails
	for _, m := range mg.manifests {
		if manifestServiceDetails, err := m.ServiceDetails(); err != nil {
			return nil, err
		} else {
			serviceDetails = append(serviceDetails, manifestServiceDetails...)
		}
	}
	return serviceDetails, nil
}

// Values will return all of the defined Values to be exposed in the template definitions.
// Due to there possibly being multiple of the same manifest in the group, it will create keys of each manifest id,
// also keys with each manifest followed by its index. For example:
// Values["adapter"].apiPort
// Values["chainlink"].webPort
// Values["chainlink_0"].webPort
// Values["chainlink_1"].webPort
func (mg *K8sManifestGroup) Values() map[string]interface{} {
	values := map[string]interface{}{}

	for key, value := range mg.values {
		values[key] = value
	}

	for _, m := range mg.manifests {
		id := strings.Split(m.ID(), "-")
		if len(id) > 1 {
			values[strings.Join(id, "_")] = m.Values()
		}
		if _, ok := mg.values[id[0]]; !ok {
			values[id[0]] = m.Values()
		}
	}
	return values
}

// Teardown will iterate through each manifest and tear it down
func (mg *K8sManifestGroup) Teardown() error {
	for _, m := range mg.manifests {
		if err := m.Teardown(); err != nil {
			return err
		}
	}
	return nil
}

func (mg *K8sManifestGroup) waitGroup() *sync.WaitGroup {
	wg := sync.WaitGroup{}
	wg.Add(len(mg.manifests))
	return &wg
}

// K8sConfig loads new default k8s config from filesystem
func K8sConfig() (*rest.Config, error) {
	loadingRules := clientcmd.NewDefaultClientConfigLoadingRules()
	kubeConfig := clientcmd.NewNonInteractiveDeferredLoadingClientConfig(loadingRules, &clientcmd.ConfigOverrides{})
	return kubeConfig.ClientConfig()
}

func waitForHealthyPods(k8sClient *kubernetes.Clientset, namespace *coreV1.Namespace, pods *coreV1.PodList) error {
	wg := sync.WaitGroup{}
	wg.Add(len(pods.Items))

	var errGroup error

	for _, pod := range pods.Items {
		p := pod.Name
		go func() {
			defer wg.Done()
			if err := waitForHealthyPod(k8sClient, namespace, p); err != nil {
				errGroup = multierror.Append(errGroup, err)
			}
		}()
	}
	wg.Wait()

	return errGroup
}

func waitForHealthyPod(k8sClient *kubernetes.Clientset, namespace *coreV1.Namespace, podName string) error {
	k8sPods := k8sClient.CoreV1().Pods(namespace.Name)

	log.Info().Str("Pod", podName).Msg("Waiting for pod to be healthy")
	ticker := time.NewTicker(time.Millisecond * 500)

	defer ticker.Stop()
ticker:
	for range ticker.C {
		pod, err := k8sPods.Get(context.Background(), podName, metaV1.GetOptions{})
		if err != nil {
			return err
		}
		for _, condition := range pod.Status.Conditions { // Each pod has an unordered list of conditions
			if condition.Type == coreV1.PodReady {
				if condition.Status == coreV1.ConditionTrue {
					log.Info().Str("Pod", podName).Msg("Pod healthy")
					break ticker
				}
			}
		}
	}
	return nil
}<|MERGE_RESOLUTION|>--- conflicted
+++ resolved
@@ -983,15 +983,10 @@
 // Whereas, Chainlink does depend on a deployed Geth, Hardhat, Ganache on deploy so they cannot be included in the group
 // as Chainlink definition needs to know the cluster IP of the deployment for it to boot.
 type K8sManifestGroup struct {
-<<<<<<< HEAD
 	id            string
-	manifests     []*K8sManifest
+	manifests     []K8sEnvResource
 	SetValuesFunc manifestGroupSetValuesFunc
 	values        map[string]interface{}
-=======
-	id        string
-	manifests []K8sEnvResource
->>>>>>> bb688420
 }
 
 // ID returns the identifier of the manifest group
