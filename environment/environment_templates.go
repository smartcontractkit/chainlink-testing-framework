package environment

import (
	"context"
	"fmt"
<<<<<<< HEAD
=======
	"github.com/pkg/errors"
	"github.com/rs/zerolog/log"
	"helm.sh/helm/v3/pkg/chartutil"
	"io/ioutil"
>>>>>>> c3ba755d
	"path/filepath"
	"strconv"
	"strings"

	"github.com/pkg/errors"
	"github.com/rs/zerolog/log"
	"helm.sh/helm/v3/pkg/chartutil"

	"github.com/google/go-github/github"
	"github.com/smartcontractkit/integrations-framework/client"
	"github.com/smartcontractkit/integrations-framework/tools"
	coreV1 "k8s.io/api/core/v1"
	v1 "k8s.io/apimachinery/pkg/apis/meta/v1"
)

// Ports for common services
const (
	AdapterAPIPort    = 6060
	ChainlinkWebPort  = 6688
	ChainlinkP2PPort  = 6690
	DefaultEVMRPCPort = 8545
	HardhatRPCPort    = 8545
	GethRPCPort       = 8546
	GanacheRPCPort    = 8547
	MinersRPCPort     = 9545
	ExplorerAPIPort   = 8080
)

// NewAdapterManifest is the k8s manifest that when used will deploy an external adapter to an environment
func NewAdapterManifest() *K8sManifest {
	return &K8sManifest{
		id:             "adapter",
		DeploymentFile: filepath.Join(tools.ProjectRoot, "/environment/templates/adapter-deployment.yml"),
		ServiceFile:    filepath.Join(tools.ProjectRoot, "/environment/templates/adapter-service.yml"),

		values: map[string]interface{}{
			"apiPort": AdapterAPIPort,
		},

		SetValuesFunc: func(manifest *K8sManifest) error {
			manifest.values["clusterURL"] = fmt.Sprintf(
				"http://%s:%d",
				manifest.Service.Spec.ClusterIP,
				manifest.Service.Spec.Ports[0].Port,
			)
			manifest.values["localURL"] = fmt.Sprintf(
				"http://127.0.0.1:%d",
				manifest.ports[0].Local,
			)
			return nil
		},
	}
}

// NewChainlinkManifest is the k8s manifest that when used will deploy a chainlink node to an environment
func NewChainlinkManifest() *K8sManifest {
	return &K8sManifest{
		id:             "chainlink",
		DeploymentFile: filepath.Join(tools.ProjectRoot, "/environment/templates/chainlink/chainlink-deployment.yml"),
		ServiceFile:    filepath.Join(tools.ProjectRoot, "/environment/templates/chainlink/chainlink-service.yml"),

		values: map[string]interface{}{
			"webPort": ChainlinkWebPort,
			"p2pPort": ChainlinkP2PPort,
		},

		Secret: &coreV1.Secret{
			ObjectMeta: v1.ObjectMeta{
				GenerateName: "chainlink-",
			},
			Type: "Opaque",
			Data: map[string][]byte{
				"apicredentials": []byte("notreal@fakeemail.ch\ntwochains"),
				"node-password":  []byte("T.tLHkcmwePT/p,]sYuntjwHKAsrhm#4eRs4LuKHwvHejWYAC2JP4M8HimwgmbaZ"),
			},
		},
	}
}

// NewPostgresManifest is the k8s manifest that when used will deploy a postgres db to an environment
func NewPostgresManifest() *K8sManifest {
	return &K8sManifest{
		id:             "postgres",
		DeploymentFile: filepath.Join(tools.ProjectRoot, "/environment/templates/postgres/postgres-deployment.yml"),
		ServiceFile:    filepath.Join(tools.ProjectRoot, "/environment/templates/postgres/postgres-service.yml"),

		SetValuesFunc: func(manifest *K8sManifest) error {
			manifest.values["clusterURL"] = fmt.Sprintf(
				"postgresql://postgres:node@%s:%d",
				manifest.Service.Spec.ClusterIP,
				manifest.Service.Spec.Ports[0].Port,
			)
			manifest.values["localURL"] = fmt.Sprintf("postgresql://postgres:node@127.0.0.1:%d", manifest.ports[0].Local)
			return nil
		},
	}
}

// NewGethManifest is the k8s manifest that when used will deploy geth to an environment
func NewGethManifest() *K8sManifest {
	return &K8sManifest{
		id:             "ethereum_geth",
		DeploymentFile: filepath.Join(tools.ProjectRoot, "environment/templates/geth-deployment.yml"),
		ServiceFile:    filepath.Join(tools.ProjectRoot, "environment/templates/geth-service.yml"),
		ConfigMapFile:  filepath.Join(tools.ProjectRoot, "environment/templates/geth-config-map.yml"),

		values: map[string]interface{}{
			"rpcPort": GethRPCPort,
		},

		SetValuesFunc: func(manifest *K8sManifest) error {
			manifest.values["clusterURL"] = fmt.Sprintf(
				"ws://%s:%d",
				manifest.Service.Spec.ClusterIP,
				manifest.Service.Spec.Ports[0].Port,
			)
			manifest.values["localURL"] = fmt.Sprintf("ws://127.0.0.1:%d", manifest.ports[0].Local)
			return nil
		},
	}
}

// NewExplorerManifest is the k8s manifest that when used will deploy explorer to an environment
// and create access keys for a nodeCount number of times
func NewExplorerManifest(nodeCount int) *K8sManifest {
	return &K8sManifest{
		id:             "explorer",
		DeploymentFile: filepath.Join(tools.ProjectRoot, "/environment/templates/explorer-deployment.yml"),
		ServiceFile:    filepath.Join(tools.ProjectRoot, "/environment/templates/explorer-service.yml"),
		SetValuesFunc: func(manifest *K8sManifest) error {
			manifest.values["clusterURL"] = fmt.Sprintf(
				"ws://%s:8080",
				manifest.Service.Spec.ClusterIP,
			)
			manifest.values["localURL"] = "https://127.0.0.1:8080"
			var podsFullNames []string
			for _, pod := range manifest.pods {
				if strings.Contains(pod.PodName, "explorer") {
					podsFullNames = append(podsFullNames, pod.PodName)
				}
			}
			if len(podsFullNames) == 0 {
				return errors.New("")
			}
			_, _, err := manifest.ExecuteInPod(podsFullNames[0], "explorer",
				[]string{"yarn", "--cwd", "apps/explorer", "admin:seed", "username", "password"})
			if err != nil {
				return err
			}

			keys := TemplateValuesArray{}

			explorerClient, err := GetExplorerClientFromEnv(manifest.env)
			if err != nil {
				return err
			}
			for i := 0; i < nodeCount; i++ {
				credentials, err := explorerClient.PostAdminNodes(fmt.Sprintf("node-%d", i))
				if err != nil {
					return err
				}
				keys.Values = append(keys.Values, credentials)
			}
			manifest.values["keys"] = &keys
			return nil
		},
	}
}

// NewOTPEManifest is the k8s manifest for deploying otpe
func NewOTPEManifest() *K8sManifest {
	return &K8sManifest{
		id:             "otpe",
		DeploymentFile: filepath.Join(tools.ProjectRoot, "/environment/templates/otpe-deployment.yml"),
		ServiceFile:    filepath.Join(tools.ProjectRoot, "/environment/templates/otpe-service.yml"),
		SetValuesFunc: func(manifest *K8sManifest) error {
			manifest.values["clusterURL"] = fmt.Sprintf(
				"%s:%d",
				manifest.Service.Spec.ClusterIP,
				manifest.Service.Spec.Ports[0].Port,
			)
			return nil
		},
	}
}

// NewMockserverConfigHelmChart creates new helm chart for the mockserver configmap
func NewMockserverConfigHelmChart() *HelmChart {
	return &HelmChart{
		id:          "mockserver-config",
		chartPath:   filepath.Join(tools.ProjectRoot, "environment/charts/mockserver-config"),
		releaseName: "mockserver-config",
	}
}

// NewMockserverHelmChart creates new helm chart for the mockserver
func NewMockserverHelmChart() *HelmChart {
	chart := &HelmChart{
		id:          "mockserver",
		chartPath:   filepath.Join(tools.ProjectRoot, "environment/charts/mockserver/mockserver-5.11.1.tgz"),
		releaseName: "mockserver",
		values:      map[string]interface{}{},
		SetValuesHelmFunc: func(manifest *HelmChart) error {
			manifest.values["contractsURL"] = "http://mockserver:1080/contracts.json"
			manifest.values["nodesURL"] = "http://mockserver:1080/nodes.json"
			return nil
		},
	}
	return chart
}

// NewPrometheusManifest creates new k8s manifest for prometheus
func NewPrometheusManifest() *K8sManifest {
	rulesFilePath := filepath.Join(tools.ProjectRoot, "/environment/templates/prometheus/rules/ocr.rules.yml")
	content, err := ioutil.ReadFile(rulesFilePath)
	if err != nil {
		return nil
	}
	return &K8sManifest{
		id:             "prometheus",
		DeploymentFile: filepath.Join(tools.ProjectRoot, "/environment/templates/prometheus/prometheus-deployment.yml"),
		ServiceFile:    filepath.Join(tools.ProjectRoot, "/environment/templates/prometheus/prometheus-service.yml"),
		ConfigMapFile:  filepath.Join(tools.ProjectRoot, "/environment/templates/prometheus/prometheus-config-map.yml"),

		values: map[string]interface{}{
			"ocrRulesYml": string(content),
		},
	}
}

// NewHardhatManifest is the k8s manifest that when used will deploy hardhat to an environment
func NewHardhatManifest() *K8sManifest {
	return &K8sManifest{
		id:             "ethereum_hardhat",
		DeploymentFile: filepath.Join(tools.ProjectRoot, "/environment/templates/hardhat-deployment.yml"),
		ServiceFile:    filepath.Join(tools.ProjectRoot, "/environment/templates/hardhat-service.yml"),
		ConfigMapFile:  filepath.Join(tools.ProjectRoot, "/environment/templates/hardhat-config-map.yml"),

		values: map[string]interface{}{
			"rpcPort": HardhatRPCPort,
		},

		SetValuesFunc: func(manifest *K8sManifest) error {
			manifest.values["clusterURL"] = fmt.Sprintf(
				"ws://%s:%d",
				manifest.Service.Spec.ClusterIP,
				manifest.Service.Spec.Ports[0].Port,
			)
			manifest.values["localURL"] = fmt.Sprintf("ws://127.0.0.1:%d", manifest.ports[0].Local)
			return nil
		},
	}
}

// NewGanacheManifest is the k8s manifest that when used will deploy ganache to an environment
func NewGanacheManifest() *K8sManifest {
	return &K8sManifest{
		id:             "ethereum_ganache",
		DeploymentFile: filepath.Join(tools.ProjectRoot, "/environment/templates/ganache-deployment.yml"),
		ServiceFile:    filepath.Join(tools.ProjectRoot, "/environment/templates/ganache-service.yml"),

		values: map[string]interface{}{
			"rpcPort": GanacheRPCPort,
		},

		SetValuesFunc: func(manifest *K8sManifest) error {
			manifest.values["clusterURL"] = fmt.Sprintf(
				"ws://%s:%d",
				manifest.Service.Spec.ClusterIP,
				manifest.Service.Spec.Ports[0].Port,
			)
			manifest.values["localURL"] = fmt.Sprintf("ws://127.0.0.1:%d", manifest.ports[0].Local)
			return nil
		},
	}
}

// NewChainlinkCluster is a basic environment that deploys hardhat with a chainlink cluster and an external adapter
func NewChainlinkCluster(nodeCount int) K8sEnvSpecInit {
	chainlinkGroup := &K8sManifestGroup{
		id:        "chainlinkCluster",
		manifests: []K8sEnvResource{},
	}
	for i := 0; i < nodeCount; i++ {
		cManifest := NewChainlinkManifest()
		cManifest.id = fmt.Sprintf("%s-%d", cManifest.id, i)
		chainlinkGroup.manifests = append(chainlinkGroup.manifests, cManifest)
	}

	dependencyGroup := getBasicDependencyGroup()
	addPostgresDbsToDependencyGroup(dependencyGroup, nodeCount)
	dependencyGroups := []*K8sManifestGroup{dependencyGroup}
	return addNetworkManifestToDependencyGroup(chainlinkGroup, dependencyGroups)
}

// NewChainlinkClusterForAlertsTesting is a basic environment that deploys a chainlink cluster with dependencies
// for testing alerts
func NewChainlinkClusterForAlertsTesting(nodeCount int) K8sEnvSpecInit {
	chainlinkGroup := &K8sManifestGroup{
		id:        "chainlinkCluster",
		manifests: []K8sEnvResource{},
	}
	for i := 0; i < nodeCount; i++ {
		cManifest := NewChainlinkManifest()
		cManifest.id = fmt.Sprintf("%s-%d", cManifest.id, i)
		chainlinkGroup.manifests = append(chainlinkGroup.manifests, cManifest)
	}

	kafkaDependecyGroup := &K8sManifestGroup{
		id:        "KafkaGroup",
		manifests: []K8sEnvResource{NewKafkaHelmChart()},
	}

	dependencyGroup := getBasicDependencyGroup()
	addServicesForTestingAlertsToDependencyGroup(dependencyGroup, nodeCount)
	addPostgresDbsToDependencyGroup(dependencyGroup, nodeCount)
	dependencyGroups := []*K8sManifestGroup{kafkaDependecyGroup, dependencyGroup}

	return addNetworkManifestToDependencyGroup(chainlinkGroup, dependencyGroups)
}

// NewMixedVersionChainlinkCluster mixes the currently latest chainlink version (as defined by the config file) with
// a number of past stable versions (defined by pastVersionsCount), ensuring that at least one of each is deployed
func NewMixedVersionChainlinkCluster(nodeCount, pastVersionsCount int) K8sEnvSpecInit {
	if nodeCount < 3 {
		log.Warn().
			Int("Provided Node Count", nodeCount).
			Int("Recommended Minimum Node Count", pastVersionsCount+1).
			Msg("You're using less than the recommended number of nodes for a mixed version deployment")
	}

	ecrImage := "public.ecr.aws/chainlink/chainlink"
	mixedImages := []string{""}
	for i := 0; i < pastVersionsCount; i++ {
		mixedImages = append(mixedImages, ecrImage)
	}

	retrievedVersions, err := getMixedVersions(pastVersionsCount)
	if err != nil {
		log.Err(err).Msg("Error retrieving versions from github")
	}
	mixedVersions := append([]string{""}, retrievedVersions...)

	chainlinkGroup := &K8sManifestGroup{
		id:        "chainlinkCluster",
		manifests: []K8sEnvResource{},
	}
	for i := 0; i < nodeCount; i++ {
		cManifest := NewChainlinkManifest()
		cManifest.id = fmt.Sprintf("%s-%d", cManifest.id, i)
		cManifest.values["image"] = mixedImages[i%len(mixedImages)]
		cManifest.values["version"] = mixedVersions[i%len(mixedVersions)]
		chainlinkGroup.manifests = append(chainlinkGroup.manifests, cManifest)
	}

	dependencyGroup := getBasicDependencyGroup()
	addPostgresDbsToDependencyGroup(dependencyGroup, nodeCount)
	dependencyGroups := []*K8sManifestGroup{dependencyGroup}
	return addNetworkManifestToDependencyGroup(chainlinkGroup, dependencyGroups)
}

// NewGethReorgHelmChart creates new helm chart for multi-node Geth network
func NewGethReorgHelmChart() *HelmChart {
	return &HelmChart{
		id:          "ethereum_geth_reorg",
		chartPath:   filepath.Join(tools.ProjectRoot, "environment/charts/geth-reorg"),
		releaseName: "reorg-1",
		SetValuesHelmFunc: func(k *HelmChart) error {
			details, err := k.ServiceDetails()
			if err != nil {
				return err
			}
			for _, d := range details {
				if d.RemoteURL.Port() == strconv.Itoa(GethRPCPort) {
					k.values["clusterURL"] = strings.Replace(d.RemoteURL.String(), "http", "ws", -1)
					k.values["localURL"] = strings.Replace(d.LocalURL.String(), "http", "ws", -1)
				}
			}
			k.values["rpcPort"] = GethRPCPort
			return nil
		},
	}
}

// NewKafkaHelmChart creates new helm chart for kafka
func NewKafkaHelmChart() *HelmChart {
	valuesFilePath := filepath.Join(tools.ProjectRoot, "environment/charts/kafka/overrideValues.yaml")
	overrideValues, err := chartutil.ReadValuesFile(valuesFilePath)
	if err != nil {
		return nil
	}

	chart := &HelmChart{
		id:          "kafka",
		chartPath:   filepath.Join(tools.ProjectRoot, "environment/charts/kafka/kafka-14.1.0.tgz"),
		releaseName: "kafka",
		values:      map[string]interface{}{},
		SetValuesHelmFunc: func(manifest *HelmChart) error {
			manifest.values["clusterURL"] = "kafka:9092"
			return nil
		},
	}

	for index, element := range overrideValues {
		chart.values[index] = element
	}

	return chart
}

// Queries github for the latest major release versions
func getMixedVersions(versionCount int) ([]string, error) {
	githubClient := github.NewClient(nil)
	releases, _, err := githubClient.Repositories.ListReleases(
		context.Background(),
		"smartcontractkit",
		"chainlink",
		&github.ListOptions{},
	)
	if err != nil {
		return []string{}, err
	}
	mixedVersions := []string{}
	for i := 0; i < versionCount; i++ {
		mixedVersions = append(mixedVersions, strings.TrimLeft(*releases[i].TagName, "v"))
	}
	return mixedVersions, nil
}

// getBasicDependencyGroup returns a manifest group containing the basic setup for a chainlink deployment
func getBasicDependencyGroup() *K8sManifestGroup {
	group := &K8sManifestGroup{
		id:        "DependencyGroup",
		manifests: []K8sEnvResource{NewAdapterManifest()},

		SetValuesFunc: func(mg *K8sManifestGroup) error {
			postgresURLs := TemplateValuesArray{}

			for _, manifest := range mg.manifests {
				if strings.Contains(manifest.ID(), "postgres") {
					postgresURLs.Values = append(postgresURLs.Values, manifest.Values()["clusterURL"])
				}
			}

			mg.values["dbURLs"] = &postgresURLs

			return nil
		},
	}
	return group
}

// addNetworkManifestToDependencyGroup adds the correct network to the dependency group and returns
// an array of all groups, this should be called as the last function when creating deploys
func addNetworkManifestToDependencyGroup(chainlinkGroup *K8sManifestGroup, dependencyGroups []*K8sManifestGroup) K8sEnvSpecInit {
	return func(networks ...client.BlockchainNetwork) K8sEnvSpecs {
		var specs K8sEnvSpecs
		indexOfLastElementInDependencyGroups := len(dependencyGroups) - 1
		for _, network := range networks {
			switch network.Config().Name {
			case "Ethereum Geth reorg":
				dependencyGroups[indexOfLastElementInDependencyGroups].manifests = append(
					dependencyGroups[indexOfLastElementInDependencyGroups].manifests,
					NewGethReorgHelmChart())
			case "Ethereum Geth dev":
				dependencyGroups[indexOfLastElementInDependencyGroups].manifests = append(
					dependencyGroups[indexOfLastElementInDependencyGroups].manifests,
					NewGethManifest())
			case "Ethereum Hardhat":
				dependencyGroups[indexOfLastElementInDependencyGroups].manifests = append(
					dependencyGroups[indexOfLastElementInDependencyGroups].manifests,
					NewHardhatManifest())
			case "Ethereum Ganache":
				dependencyGroups[indexOfLastElementInDependencyGroups].manifests = append(
					dependencyGroups[indexOfLastElementInDependencyGroups].manifests,
					NewGanacheManifest())
			default: // no simulated chain
			}
		}

		for _, group := range dependencyGroups {
			specs = append(specs, group)
		}

		if len(chainlinkGroup.manifests) > 0 {
			specs = append(specs, chainlinkGroup)
			return specs
		}
		return specs
	}
}

// addPostgresDbsToDependencyGroup adds a postgresCount number of postgres dbs to the dependency group
func addPostgresDbsToDependencyGroup(dependencyGroup *K8sManifestGroup, postgresCount int) {
	for i := 0; i < postgresCount; i++ {
		pManifest := NewPostgresManifest()
		pManifest.id = fmt.Sprintf("%s-%d", pManifest.id, i)
		dependencyGroup.manifests = append(dependencyGroup.manifests, pManifest)
	}
}

// addServicesForTestingAlertsToDependencyGroup adds services necessary for testing alerts to the dependency group
func addServicesForTestingAlertsToDependencyGroup(dependencyGroup *K8sManifestGroup, nodeCount int) {
	dependencyGroup.manifests = append(dependencyGroup.manifests, NewExplorerManifest(nodeCount))
}

// OtpeGroup contains manifests for mockserver, mockserver-config, and otpe
func OtpeGroup() K8sEnvSpecInit {
	return func(networks ...client.BlockchainNetwork) K8sEnvSpecs {
		var specs K8sEnvSpecs
		mockserverConfigDependencyGroup := &K8sManifestGroup{
			id:        "MockserverConfigDependencyGroup",
			manifests: []K8sEnvResource{NewMockserverConfigHelmChart()},
		}

		mockserverDependencyGroup := &K8sManifestGroup{
			id:        "MockserverDependencyGroup",
			manifests: []K8sEnvResource{NewMockserverHelmChart()},
		}

		specs = append(specs, mockserverConfigDependencyGroup)
		specs = append(specs, mockserverDependencyGroup)

		otpeDependencyGroup := &K8sManifestGroup{
			id:        "OTPEDependencyGroup",
			manifests: []K8sEnvResource{NewOTPEManifest()},
		}

		specs = append(specs, otpeDependencyGroup)

		return specs
	}
}

// PrometheusGroup contains manifests for prometheus
func PrometheusGroup() K8sEnvSpecInit {
	return func(config *config.NetworkConfig) (string, K8sEnvSpecs) {
		var specs K8sEnvSpecs
		prometheusDependencyGroup := &K8sManifestGroup{
			id: "PrometheusDependencyGroup",
			manifests: []K8sEnvResource{NewPrometheusManifest()},
		}
		specs = append(specs, prometheusDependencyGroup)
		return "", specs
	}
}<|MERGE_RESOLUTION|>--- conflicted
+++ resolved
@@ -3,13 +3,7 @@
 import (
 	"context"
 	"fmt"
-<<<<<<< HEAD
-=======
-	"github.com/pkg/errors"
-	"github.com/rs/zerolog/log"
-	"helm.sh/helm/v3/pkg/chartutil"
 	"io/ioutil"
->>>>>>> c3ba755d
 	"path/filepath"
 	"strconv"
 	"strings"
@@ -546,13 +540,13 @@
 
 // PrometheusGroup contains manifests for prometheus
 func PrometheusGroup() K8sEnvSpecInit {
-	return func(config *config.NetworkConfig) (string, K8sEnvSpecs) {
+	return func(networks ...client.BlockchainNetwork) K8sEnvSpecs {
 		var specs K8sEnvSpecs
 		prometheusDependencyGroup := &K8sManifestGroup{
-			id: "PrometheusDependencyGroup",
+			id:        "PrometheusDependencyGroup",
 			manifests: []K8sEnvResource{NewPrometheusManifest()},
 		}
 		specs = append(specs, prometheusDependencyGroup)
-		return "", specs
+		return specs
 	}
 }