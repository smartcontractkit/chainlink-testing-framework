package environment

import (
	"bufio"
	"context"
	"fmt"
<<<<<<< HEAD
	"io/ioutil"
=======
	"github.com/pkg/errors"
	"github.com/rs/zerolog/log"
	"helm.sh/helm/v3/pkg/chartutil"
	"os"
>>>>>>> e5248536
	"path/filepath"
	"strconv"
	"strings"

	"github.com/pkg/errors"
	"github.com/rs/zerolog/log"
	"helm.sh/helm/v3/pkg/chartutil"

	"github.com/google/go-github/github"
	"github.com/smartcontractkit/integrations-framework/client"
	"github.com/smartcontractkit/integrations-framework/tools"
	coreV1 "k8s.io/api/core/v1"
	v1 "k8s.io/apimachinery/pkg/apis/meta/v1"
)

// Ports for common services
const (
<<<<<<< HEAD
	AdapterAPIPort    uint16 = 6060
	ChainlinkWebPort  uint16 = 6688
	ChainlinkP2PPort  uint16 = 6690
	DefaultEVMRPCPort uint16 = 8545
	HardhatRPCPort    uint16 = 8545
	GethRPCPort       uint16 = 8546
	GanacheRPCPort    uint16 = 8547
	MinersRPCPort     uint16 = 9545
	ExplorerAPIPort   uint16 = 8080
=======
	AdapterAPIPort    = 6060
	ChainlinkWebPort  = 6688
	ChainlinkP2PPort  = 6690
	EVMRPCPort        = 8545
	MinersRPCPort     = 9545
	ExplorerAPIPort   = 8080
	PrometheusAPIPort = 9090
	MockserverAPIPort = 1080
>>>>>>> e5248536
)

// NewAdapterManifest is the k8s manifest that when used will deploy an external adapter to an environment
func NewAdapterManifest() *K8sManifest {
	return &K8sManifest{
		id:             "adapter",
		DeploymentFile: filepath.Join(tools.ProjectRoot, "/environment/templates/adapter-deployment.yml"),
		ServiceFile:    filepath.Join(tools.ProjectRoot, "/environment/templates/adapter-service.yml"),

		values: map[string]interface{}{
			"apiPort": AdapterAPIPort,
		},

		SetValuesFunc: func(manifest *K8sManifest) error {
			manifest.values["clusterURL"] = fmt.Sprintf(
				"http://%s:%d",
				manifest.Service.Spec.ClusterIP,
				manifest.Service.Spec.Ports[0].Port,
			)
			manifest.values["localURL"] = fmt.Sprintf(
				"http://127.0.0.1:%d",
				manifest.ports[0].Local,
			)
			return nil
		},
	}
}

// NewChainlinkManifest is the k8s manifest that when used will deploy a chainlink node to an environment
func NewChainlinkManifest() *K8sManifest {
	return &K8sManifest{
		id:             "chainlink",
		DeploymentFile: filepath.Join(tools.ProjectRoot, "/environment/templates/chainlink/chainlink-deployment.yml"),
		ServiceFile:    filepath.Join(tools.ProjectRoot, "/environment/templates/chainlink/chainlink-service.yml"),

		values: map[string]interface{}{
			"webPort": ChainlinkWebPort,
			"p2pPort": ChainlinkP2PPort,
		},

		Secret: &coreV1.Secret{
			ObjectMeta: v1.ObjectMeta{
				GenerateName: "chainlink-",
			},
			Type: "Opaque",
			Data: map[string][]byte{
				"apicredentials": []byte("notreal@fakeemail.ch\ntwochains"),
				"node-password":  []byte("T.tLHkcmwePT/p,]sYuntjwHKAsrhm#4eRs4LuKHwvHejWYAC2JP4M8HimwgmbaZ"),
			},
		},
	}
}

// NewPostgresManifest is the k8s manifest that when used will deploy a postgres db to an environment
func NewPostgresManifest() *K8sManifest {
	return &K8sManifest{
		id:             "postgres",
		DeploymentFile: filepath.Join(tools.ProjectRoot, "/environment/templates/postgres/postgres-deployment.yml"),
		ServiceFile:    filepath.Join(tools.ProjectRoot, "/environment/templates/postgres/postgres-service.yml"),

		SetValuesFunc: func(manifest *K8sManifest) error {
			manifest.values["clusterURL"] = fmt.Sprintf(
				"postgresql://postgres:node@%s:%d",
				manifest.Service.Spec.ClusterIP,
				manifest.Service.Spec.Ports[0].Port,
			)
			manifest.values["localURL"] = fmt.Sprintf("postgresql://postgres:node@127.0.0.1:%d", manifest.ports[0].Local)
			return nil
		},
	}
}

// NewExplorerManifest is the k8s manifest that when used will deploy explorer to an environment
// and create access keys for a nodeCount number of times
func NewExplorerManifest(nodeCount int) *K8sManifest {
	return &K8sManifest{
		id:             "explorer",
		DeploymentFile: filepath.Join(tools.ProjectRoot, "/environment/templates/explorer-deployment.yml"),
		ServiceFile:    filepath.Join(tools.ProjectRoot, "/environment/templates/explorer-service.yml"),
		SetValuesFunc: func(manifest *K8sManifest) error {
			manifest.values["clusterURL"] = fmt.Sprintf(
				"ws://%s:8080",
				manifest.Service.Spec.ClusterIP,
			)
			manifest.values["localURL"] = "https://127.0.0.1:8080"
			var podsFullNames []string
			for _, pod := range manifest.pods {
				if strings.Contains(pod.PodName, "explorer") {
					podsFullNames = append(podsFullNames, pod.PodName)
				}
			}
			if len(podsFullNames) == 0 {
				return errors.New("")
			}
			_, _, err := manifest.ExecuteInPod(podsFullNames[0], "explorer",
				[]string{"yarn", "--cwd", "apps/explorer", "admin:seed", "username", "password"})
			if err != nil {
				return err
			}

			keys := TemplateValuesArray{}

			explorerClient, err := GetExplorerClientFromEnv(manifest.env)
			if err != nil {
				return err
			}
			for i := 0; i < nodeCount; i++ {
				credentials, err := explorerClient.PostAdminNodes(fmt.Sprintf("node-%d", i))
				if err != nil {
					return err
				}
				keys.Values = append(keys.Values, credentials)
			}
			manifest.values["keys"] = &keys
			return nil
		},
	}
}

// NewOTPEManifest is the k8s manifest for deploying otpe
func NewOTPEManifest() *K8sManifest {
	return &K8sManifest{
		id:             "otpe",
		DeploymentFile: filepath.Join(tools.ProjectRoot, "/environment/templates/otpe-deployment.yml"),
		ServiceFile:    filepath.Join(tools.ProjectRoot, "/environment/templates/otpe-service.yml"),
		SetValuesFunc: func(manifest *K8sManifest) error {
			manifest.values["clusterURL"] = fmt.Sprintf(
				"%s:%d",
				manifest.Service.Spec.ClusterIP,
				manifest.Service.Spec.Ports[0].Port,
			)
			return nil
		},
	}
}

// NewMockserverConfigHelmChart creates new helm chart for the mockserver configmap
func NewMockserverConfigHelmChart() *HelmChart {
	return &HelmChart{
		id:          "mockserver-config",
		chartPath:   filepath.Join(tools.ProjectRoot, "environment/charts/mockserver-config"),
		releaseName: "mockserver-config",
	}
}

// NewMockserverHelmChart creates new helm chart for the mockserver
func NewMockserverHelmChart() *HelmChart {
	chart := &HelmChart{
		id:          "mockserver",
		chartPath:   filepath.Join(tools.ProjectRoot, "environment/charts/mockserver/mockserver-5.11.1.tgz"),
		releaseName: "mockserver",
		values:      map[string]interface{}{},
		SetValuesHelmFunc: func(manifest *HelmChart) error {
			manifest.values["contractsURL"] = "http://mockserver:1080/contracts.json"
			manifest.values["nodesURL"] = "http://mockserver:1080/nodes.json"
			return nil
		},
	}
	return chart
}

// NewPrometheusManifest creates new k8s manifest for prometheus
// It receives a map of strings to *os.File which it uses in the following way:
// The string in the map is the template value that will be used the prometheus-config-map.yml file.
// The *os.File contains the rules yaml file, before being added to the values map of the K8sManifest.
// Every line of the file is appended 4 spaces, this is done so after the file is templated to the
// prometheus-config-map.yml file, the yml will be formatted correctly.
func NewPrometheusManifest(rules map[string]*os.File) *K8sManifest {
	vals := map[string]interface{}{}
	for val, file := range rules {
		scanner := bufio.NewScanner(file)
		var txtlines []string
		for scanner.Scan() {
			txtlines = append(txtlines, scanner.Text())
		}
		for index, line := range txtlines {
			txtlines[index] = fmt.Sprintf("    %s", line)
		}
		vals[val] = strings.Join(txtlines, "\n")
	}

	return &K8sManifest{
		id:             "prometheus",
		DeploymentFile: filepath.Join(tools.ProjectRoot, "/environment/templates/prometheus/prometheus-deployment.yml"),
		ServiceFile:    filepath.Join(tools.ProjectRoot, "/environment/templates/prometheus/prometheus-service.yml"),
		ConfigMapFile:  filepath.Join(tools.ProjectRoot, "/environment/templates/prometheus/prometheus-config-map.yml"),

		values: vals,
	}
}

// NewGethManifest is the k8s manifest that when used will deploy geth to an environment
func NewGethManifest(networkCount int) *K8sManifest {
	return &K8sManifest{
		id:             fmt.Sprintf("ethereum_geth_%d", networkCount),
		DeploymentFile: filepath.Join(tools.ProjectRoot, "environment/templates/geth-deployment.yml"),
		ServiceFile:    filepath.Join(tools.ProjectRoot, "environment/templates/geth-service.yml"),
		ConfigMapFile:  filepath.Join(tools.ProjectRoot, "environment/templates/geth-config-map.yml"),

		SetValuesFunc: func(manifest *K8sManifest) error {
			manifest.values["clusterURL"] = fmt.Sprintf(
				"ws://%s:%d",
				manifest.Service.Spec.ClusterIP,
				manifest.Service.Spec.Ports[0].Port,
			)
			manifest.values["localURL"] = fmt.Sprintf("ws://127.0.0.1:%d", manifest.ports[0].Local)
			return nil
		},
	}
}

// NewGethReorgHelmChart creates new helm chart for multi-node Geth network
func NewGethReorgHelmChart(networkCount int) *HelmChart {
	return &HelmChart{
		id:          "ethereum_geth_reorg",
		chartPath:   filepath.Join(tools.ProjectRoot, "environment/charts/geth-reorg"),
		releaseName: "reorg-1",
		SetValuesHelmFunc: func(k *HelmChart) error {
			details, err := k.ServiceDetails()
			if err != nil {
				return err
			}
			for _, d := range details {
				if d.RemoteURL.Port() == strconv.Itoa(int(GethRPCPort)) {
					k.values["clusterURL"] = strings.Replace(d.RemoteURL.String(), "http", "ws", -1)
					k.values["localURL"] = strings.Replace(d.LocalURL.String(), "http", "ws", -1)
				}
			}
			k.values["rpcPort"] = getFreePort()
			return nil
		},
	}
}

// NewHardhatManifest is the k8s manifest that when used will deploy hardhat to an environment
func NewHardhatManifest(networkCount int) *K8sManifest {
	return &K8sManifest{
		id:             fmt.Sprintf("ethereum_hardhat_%d", networkCount),
		DeploymentFile: filepath.Join(tools.ProjectRoot, "/environment/templates/hardhat-deployment.yml"),
		ServiceFile:    filepath.Join(tools.ProjectRoot, "/environment/templates/hardhat-service.yml"),
		ConfigMapFile:  filepath.Join(tools.ProjectRoot, "/environment/templates/hardhat-config-map.yml"),

		SetValuesFunc: func(manifest *K8sManifest) error {
			manifest.values["clusterURL"] = fmt.Sprintf(
				"ws://%s:%d",
				manifest.Service.Spec.ClusterIP,
				manifest.Service.Spec.Ports[0].Port,
			)
			manifest.values["localURL"] = fmt.Sprintf("ws://127.0.0.1:%d", manifest.ports[0].Local)
			return nil
		},
	}
}

// NewGanacheManifest is the k8s manifest that when used will deploy ganache to an environment
func NewGanacheManifest(networkCount int) *K8sManifest {
	return &K8sManifest{
		id:             fmt.Sprintf("ethereum_ganache_%d", networkCount),
		DeploymentFile: filepath.Join(tools.ProjectRoot, "/environment/templates/ganache-deployment.yml"),
		ServiceFile:    filepath.Join(tools.ProjectRoot, "/environment/templates/ganache-service.yml"),

		SetValuesFunc: func(manifest *K8sManifest) error {
			manifest.values["clusterURL"] = fmt.Sprintf(
				"ws://%s:%d",
				manifest.Service.Spec.ClusterIP,
				manifest.Service.Spec.Ports[0].Port,
			)
			manifest.values["localURL"] = fmt.Sprintf("ws://127.0.0.1:%d", manifest.ports[0].Local)
			return nil
		},
	}
}

// NewChainlinkCluster is a basic environment that deploys hardhat with a chainlink cluster and an external adapter
func NewChainlinkCluster(nodeCount int) K8sEnvSpecInit {
	mockserverConfigDependencyGroup := &K8sManifestGroup{
		id:        "MockserverConfigDependencyGroup",
		manifests: []K8sEnvResource{NewMockserverConfigHelmChart()},
	}

	mockserverDependencyGroup := &K8sManifestGroup{
		id:        "MockserverDependencyGroup",
		manifests: []K8sEnvResource{NewMockserverHelmChart()},
	}

	chainlinkGroup := &K8sManifestGroup{
		id:        "chainlinkCluster",
		manifests: []K8sEnvResource{},
	}
	for i := 0; i < nodeCount; i++ {
		cManifest := NewChainlinkManifest()
		cManifest.id = fmt.Sprintf("%s-%d", cManifest.id, i)
		chainlinkGroup.manifests = append(chainlinkGroup.manifests, cManifest)
	}

	dependencyGroup := getBasicDependencyGroup()
	addPostgresDbsToDependencyGroup(dependencyGroup, nodeCount)
<<<<<<< HEAD
	dependencyGroups := []*K8sManifestGroup{dependencyGroup}
	return addNetworkManifestToDependencyGroup(chainlinkGroup, dependencyGroups)
=======
	dependencyGroups := []*K8sManifestGroup{mockserverConfigDependencyGroup, mockserverDependencyGroup, dependencyGroup}
	return addNetworkManifestToDependencyGroup("basic-chainlink", chainlinkGroup, dependencyGroups)
>>>>>>> e5248536
}

// NewChainlinkClusterForObservabilityTesting is a basic environment that deploys a chainlink cluster with dependencies
// for testing observability
func NewChainlinkClusterForObservabilityTesting(nodeCount int) K8sEnvSpecInit {
	mockserverConfigDependencyGroup := &K8sManifestGroup{
		id:        "MockserverConfigDependencyGroup",
		manifests: []K8sEnvResource{NewMockserverConfigHelmChart()},
	}

	mockserverDependencyGroup := &K8sManifestGroup{
		id:        "MockserverDependencyGroup",
		manifests: []K8sEnvResource{NewMockserverHelmChart()},
	}

	chainlinkGroup := &K8sManifestGroup{
		id:        "chainlinkCluster",
		manifests: []K8sEnvResource{},
	}
	for i := 0; i < nodeCount; i++ {
		cManifest := NewChainlinkManifest()
		cManifest.id = fmt.Sprintf("%s-%d", cManifest.id, i)
		chainlinkGroup.manifests = append(chainlinkGroup.manifests, cManifest)
	}

	kafkaDependecyGroup := &K8sManifestGroup{
		id:        "KafkaGroup",
		manifests: []K8sEnvResource{NewKafkaHelmChart()},
	}

	dependencyGroup := getBasicDependencyGroup()
	dependencyGroup.manifests = append(dependencyGroup.manifests, NewExplorerManifest(nodeCount))
	addPostgresDbsToDependencyGroup(dependencyGroup, nodeCount)
	dependencyGroups := []*K8sManifestGroup{mockserverConfigDependencyGroup, mockserverDependencyGroup, kafkaDependecyGroup, dependencyGroup}

	return addNetworkManifestToDependencyGroup(chainlinkGroup, dependencyGroups)
}

// NewMixedVersionChainlinkCluster mixes the currently latest chainlink version (as defined by the config file) with
// a number of past stable versions (defined by pastVersionsCount), ensuring that at least one of each is deployed
func NewMixedVersionChainlinkCluster(nodeCount, pastVersionsCount int) K8sEnvSpecInit {
<<<<<<< HEAD
	if nodeCount < pastVersionsCount+1 {
=======
	mockserverConfigDependencyGroup := &K8sManifestGroup{
		id:        "MockserverConfigDependencyGroup",
		manifests: []K8sEnvResource{NewMockserverConfigHelmChart()},
	}

	mockserverDependencyGroup := &K8sManifestGroup{
		id:        "MockserverDependencyGroup",
		manifests: []K8sEnvResource{NewMockserverHelmChart()},
	}

	if nodeCount < 3 {
>>>>>>> e5248536
		log.Warn().
			Int("Provided Node Count", nodeCount).
			Int("Recommended Minimum Node Count", pastVersionsCount+1).
			Msg("You're using less than the recommended number of nodes for a mixed version deployment")
	}

	ecrImage := "public.ecr.aws/chainlink/chainlink"
	mixedImages := []string{""}
	for i := 0; i < pastVersionsCount; i++ {
		mixedImages = append(mixedImages, ecrImage)
	}

	retrievedVersions, err := getMixedVersions(pastVersionsCount)
	if err != nil {
		log.Err(err).Msg("Error retrieving versions from github")
	}
	mixedVersions := append([]string{""}, retrievedVersions...)

	chainlinkGroup := &K8sManifestGroup{
		id:        "chainlinkCluster",
		manifests: []K8sEnvResource{},
	}
	for i := 0; i < nodeCount; i++ {
		cManifest := NewChainlinkManifest()
		cManifest.id = fmt.Sprintf("%s-%d", cManifest.id, i)
		cManifest.values["image"] = mixedImages[i%len(mixedImages)]
		cManifest.values["version"] = mixedVersions[i%len(mixedVersions)]
		chainlinkGroup.manifests = append(chainlinkGroup.manifests, cManifest)
	}

	dependencyGroup := getBasicDependencyGroup()
	addPostgresDbsToDependencyGroup(dependencyGroup, nodeCount)
<<<<<<< HEAD
	dependencyGroups := []*K8sManifestGroup{dependencyGroup}
	return addNetworkManifestToDependencyGroup(chainlinkGroup, dependencyGroups)
=======
	dependencyGroups := []*K8sManifestGroup{mockserverConfigDependencyGroup, mockserverDependencyGroup, dependencyGroup}
	return addNetworkManifestToDependencyGroup("mixed-version-chainlink", chainlinkGroup, dependencyGroups)
}

// NewGethReorgHelmChart creates new helm chart for multi-node Geth network
func NewGethReorgHelmChart() *HelmChart {
	return &HelmChart{
		id:          "evm",
		chartPath:   filepath.Join(tools.ProjectRoot, "environment/charts/geth-reorg"),
		releaseName: "reorg-1",
		SetValuesHelmFunc: func(k *HelmChart) error {
			details, err := k.ServiceDetails()
			if err != nil {
				return err
			}
			for _, d := range details {
				if d.RemoteURL.Port() == strconv.Itoa(EVMRPCPort) {
					k.values["clusterURL"] = strings.Replace(d.RemoteURL.String(), "http", "ws", -1)
					k.values["localURL"] = strings.Replace(d.LocalURL.String(), "http", "ws", -1)
				}
			}
			k.values["rpcPort"] = EVMRPCPort
			return nil
		},
	}
>>>>>>> e5248536
}

// NewKafkaHelmChart creates new helm chart for kafka
func NewKafkaHelmChart() *HelmChart {
	valuesFilePath := filepath.Join(tools.ProjectRoot, "environment/charts/kafka/overrideValues.yaml")
	overrideValues, err := chartutil.ReadValuesFile(valuesFilePath)
	if err != nil {
		return nil
	}

	chart := &HelmChart{
		id:          "kafka",
		chartPath:   filepath.Join(tools.ProjectRoot, "environment/charts/kafka/kafka-14.1.0.tgz"),
		releaseName: "kafka",
		values:      map[string]interface{}{},
		SetValuesHelmFunc: func(manifest *HelmChart) error {
			manifest.values["clusterURL"] = "kafka:9092"
			return nil
		},
	}

	for index, element := range overrideValues {
		chart.values[index] = element
	}

	return chart
}

// Queries github for the latest major release versions
func getMixedVersions(versionCount int) ([]string, error) {
	githubClient := github.NewClient(nil)
	releases, _, err := githubClient.Repositories.ListReleases(
		context.Background(),
		"smartcontractkit",
		"chainlink",
		&github.ListOptions{},
	)
	if err != nil {
		return []string{}, err
	}
	mixedVersions := []string{}
	for i := 0; i < versionCount; i++ {
		mixedVersions = append(mixedVersions, strings.TrimLeft(*releases[i].TagName, "v"))
	}
	return mixedVersions, nil
}

// getBasicDependencyGroup returns a manifest group containing the basic setup for a chainlink deployment
func getBasicDependencyGroup() *K8sManifestGroup {
	group := &K8sManifestGroup{
		id:        "DependencyGroup",
		manifests: []K8sEnvResource{NewAdapterManifest()},

		SetValuesFunc: func(mg *K8sManifestGroup) error {
			postgresURLs := TemplateValuesArray{}

			for _, manifest := range mg.manifests {
				if strings.Contains(manifest.ID(), "postgres") {
					postgresURLs.Values = append(postgresURLs.Values, manifest.Values()["clusterURL"])
				}
			}

			mg.values["dbURLs"] = &postgresURLs

			return nil
		},
	}
	return group
}

// addNetworkManifestToDependencyGroup adds the correct network to the dependency group and returns
// an array of all groups, this should be called as the last function when creating deploys
func addNetworkManifestToDependencyGroup(chainlinkGroup *K8sManifestGroup, dependencyGroups []*K8sManifestGroup) K8sEnvSpecInit {
	return func(networks ...client.BlockchainNetwork) K8sEnvSpecs {
		var specs K8sEnvSpecs
		indexOfLastElementInDependencyGroups := len(dependencyGroups) - 1
		networkCounts := map[string]int{
			"Ethereum Geth":    0,
			"Ethereum Hardhat": 0,
			"Ethereum Ganache": 0,
		}
		for _, network := range networks {
			switch network.Config().Name {
			case "Ethereum Geth reorg":
				dependencyGroups[indexOfLastElementInDependencyGroups].manifests = append(
					dependencyGroups[indexOfLastElementInDependencyGroups].manifests,
					NewGethReorgHelmChart(networkCounts["Ethereum Geth"]))
				networkCounts["Ethereum Geth"] += 1
			case "Ethereum Geth dev":
				dependencyGroups[indexOfLastElementInDependencyGroups].manifests = append(
					dependencyGroups[indexOfLastElementInDependencyGroups].manifests,
					NewGethManifest(networkCounts["Ethereum Geth"]))
				networkCounts["Ethereum Geth"] += 1
			case "Ethereum Hardhat":
				dependencyGroups[indexOfLastElementInDependencyGroups].manifests = append(
					dependencyGroups[indexOfLastElementInDependencyGroups].manifests,
					NewHardhatManifest(networkCounts[network.Config().Name]))
				networkCounts[network.Config().Name] += 1
			case "Ethereum Ganache":
				dependencyGroups[indexOfLastElementInDependencyGroups].manifests = append(
					dependencyGroups[indexOfLastElementInDependencyGroups].manifests,
					NewGanacheManifest(networkCounts[network.Config().Name]))
				networkCounts[network.Config().Name] += 1
			default: // no simulated chain
			}
		}

		for _, group := range dependencyGroups {
			specs = append(specs, group)
		}

		if len(chainlinkGroup.manifests) > 0 {
			specs = append(specs, chainlinkGroup)
			return specs
		}
		return specs
	}
}

// addPostgresDbsToDependencyGroup adds a postgresCount number of postgres dbs to the dependency group
func addPostgresDbsToDependencyGroup(dependencyGroup *K8sManifestGroup, postgresCount int) {
	for i := 0; i < postgresCount; i++ {
		pManifest := NewPostgresManifest()
		pManifest.id = fmt.Sprintf("%s-%d", pManifest.id, i)
		dependencyGroup.manifests = append(dependencyGroup.manifests, pManifest)
	}
}

// OtpeGroup contains manifests for otpe
func OtpeGroup() K8sEnvSpecInit {
	return func(networks ...client.BlockchainNetwork) K8sEnvSpecs {
		var specs K8sEnvSpecs
		otpeDependencyGroup := &K8sManifestGroup{
			id:        "OTPEDependencyGroup",
			manifests: []K8sEnvResource{NewOTPEManifest()},
		}

		specs = append(specs, otpeDependencyGroup)

		return specs
	}
}

// PrometheusGroup contains manifests for prometheus
<<<<<<< HEAD
func PrometheusGroup() K8sEnvSpecInit {
	return func(networks ...client.BlockchainNetwork) K8sEnvSpecs {
		var specs K8sEnvSpecs
		prometheusDependencyGroup := &K8sManifestGroup{
			id:        "PrometheusDependencyGroup",
			manifests: []K8sEnvResource{NewPrometheusManifest()},
=======
func PrometheusGroup(rules map[string]*os.File) K8sEnvSpecInit {
	return func(config *config.NetworkConfig) (string, K8sEnvSpecs) {
		var specs K8sEnvSpecs
		prometheusDependencyGroup := &K8sManifestGroup{
			id:        "PrometheusDependencyGroup",
			manifests: []K8sEnvResource{NewPrometheusManifest(rules)},
>>>>>>> e5248536
		}
		specs = append(specs, prometheusDependencyGroup)
		return specs
	}
}<|MERGE_RESOLUTION|>--- conflicted
+++ resolved
@@ -4,14 +4,7 @@
 	"bufio"
 	"context"
 	"fmt"
-<<<<<<< HEAD
-	"io/ioutil"
-=======
-	"github.com/pkg/errors"
-	"github.com/rs/zerolog/log"
-	"helm.sh/helm/v3/pkg/chartutil"
 	"os"
->>>>>>> e5248536
 	"path/filepath"
 	"strconv"
 	"strings"
@@ -29,7 +22,6 @@
 
 // Ports for common services
 const (
-<<<<<<< HEAD
 	AdapterAPIPort    uint16 = 6060
 	ChainlinkWebPort  uint16 = 6688
 	ChainlinkP2PPort  uint16 = 6690
@@ -39,16 +31,8 @@
 	GanacheRPCPort    uint16 = 8547
 	MinersRPCPort     uint16 = 9545
 	ExplorerAPIPort   uint16 = 8080
-=======
-	AdapterAPIPort    = 6060
-	ChainlinkWebPort  = 6688
-	ChainlinkP2PPort  = 6690
-	EVMRPCPort        = 8545
-	MinersRPCPort     = 9545
-	ExplorerAPIPort   = 8080
-	PrometheusAPIPort = 9090
-	MockserverAPIPort = 1080
->>>>>>> e5248536
+	PrometheusAPIPort uint16 = 9090
+	MockserverAPIPort uint16 = 1080
 )
 
 // NewAdapterManifest is the k8s manifest that when used will deploy an external adapter to an environment
@@ -346,13 +330,8 @@
 
 	dependencyGroup := getBasicDependencyGroup()
 	addPostgresDbsToDependencyGroup(dependencyGroup, nodeCount)
-<<<<<<< HEAD
-	dependencyGroups := []*K8sManifestGroup{dependencyGroup}
+	dependencyGroups := []*K8sManifestGroup{mockserverConfigDependencyGroup, mockserverDependencyGroup, dependencyGroup}
 	return addNetworkManifestToDependencyGroup(chainlinkGroup, dependencyGroups)
-=======
-	dependencyGroups := []*K8sManifestGroup{mockserverConfigDependencyGroup, mockserverDependencyGroup, dependencyGroup}
-	return addNetworkManifestToDependencyGroup("basic-chainlink", chainlinkGroup, dependencyGroups)
->>>>>>> e5248536
 }
 
 // NewChainlinkClusterForObservabilityTesting is a basic environment that deploys a chainlink cluster with dependencies
@@ -394,9 +373,6 @@
 // NewMixedVersionChainlinkCluster mixes the currently latest chainlink version (as defined by the config file) with
 // a number of past stable versions (defined by pastVersionsCount), ensuring that at least one of each is deployed
 func NewMixedVersionChainlinkCluster(nodeCount, pastVersionsCount int) K8sEnvSpecInit {
-<<<<<<< HEAD
-	if nodeCount < pastVersionsCount+1 {
-=======
 	mockserverConfigDependencyGroup := &K8sManifestGroup{
 		id:        "MockserverConfigDependencyGroup",
 		manifests: []K8sEnvResource{NewMockserverConfigHelmChart()},
@@ -407,8 +383,7 @@
 		manifests: []K8sEnvResource{NewMockserverHelmChart()},
 	}
 
-	if nodeCount < 3 {
->>>>>>> e5248536
+	if nodeCount < pastVersionsCount+1 {
 		log.Warn().
 			Int("Provided Node Count", nodeCount).
 			Int("Recommended Minimum Node Count", pastVersionsCount+1).
@@ -441,36 +416,8 @@
 
 	dependencyGroup := getBasicDependencyGroup()
 	addPostgresDbsToDependencyGroup(dependencyGroup, nodeCount)
-<<<<<<< HEAD
-	dependencyGroups := []*K8sManifestGroup{dependencyGroup}
+	dependencyGroups := []*K8sManifestGroup{mockserverConfigDependencyGroup, mockserverDependencyGroup, dependencyGroup}
 	return addNetworkManifestToDependencyGroup(chainlinkGroup, dependencyGroups)
-=======
-	dependencyGroups := []*K8sManifestGroup{mockserverConfigDependencyGroup, mockserverDependencyGroup, dependencyGroup}
-	return addNetworkManifestToDependencyGroup("mixed-version-chainlink", chainlinkGroup, dependencyGroups)
-}
-
-// NewGethReorgHelmChart creates new helm chart for multi-node Geth network
-func NewGethReorgHelmChart() *HelmChart {
-	return &HelmChart{
-		id:          "evm",
-		chartPath:   filepath.Join(tools.ProjectRoot, "environment/charts/geth-reorg"),
-		releaseName: "reorg-1",
-		SetValuesHelmFunc: func(k *HelmChart) error {
-			details, err := k.ServiceDetails()
-			if err != nil {
-				return err
-			}
-			for _, d := range details {
-				if d.RemoteURL.Port() == strconv.Itoa(EVMRPCPort) {
-					k.values["clusterURL"] = strings.Replace(d.RemoteURL.String(), "http", "ws", -1)
-					k.values["localURL"] = strings.Replace(d.LocalURL.String(), "http", "ws", -1)
-				}
-			}
-			k.values["rpcPort"] = EVMRPCPort
-			return nil
-		},
-	}
->>>>>>> e5248536
 }
 
 // NewKafkaHelmChart creates new helm chart for kafka
@@ -615,21 +562,12 @@
 }
 
 // PrometheusGroup contains manifests for prometheus
-<<<<<<< HEAD
-func PrometheusGroup() K8sEnvSpecInit {
-	return func(networks ...client.BlockchainNetwork) K8sEnvSpecs {
-		var specs K8sEnvSpecs
-		prometheusDependencyGroup := &K8sManifestGroup{
-			id:        "PrometheusDependencyGroup",
-			manifests: []K8sEnvResource{NewPrometheusManifest()},
-=======
 func PrometheusGroup(rules map[string]*os.File) K8sEnvSpecInit {
-	return func(config *config.NetworkConfig) (string, K8sEnvSpecs) {
+	return func(_ ...client.BlockchainNetwork) K8sEnvSpecs {
 		var specs K8sEnvSpecs
 		prometheusDependencyGroup := &K8sManifestGroup{
 			id:        "PrometheusDependencyGroup",
 			manifests: []K8sEnvResource{NewPrometheusManifest(rules)},
->>>>>>> e5248536
 		}
 		specs = append(specs, prometheusDependencyGroup)
 		return specs
