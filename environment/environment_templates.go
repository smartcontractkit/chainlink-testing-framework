--- conflicted
+++ resolved
@@ -433,24 +433,12 @@
 func NewAtlasEvmBlocksManifest() *K8sManifest {
 	return &K8sManifest{
 		id:             "atlas_evm_blocks",
-<<<<<<< HEAD
-		DeploymentFile: filepath.Join(tools.ProjectRoot, "/environment/templates/atlas-evm/atlas-evm-blocks-deployment.yaml"),
-		ServiceFile:    filepath.Join(tools.ProjectRoot, "/environment/templates/atlas-evm/atlas-evm-blocks-service.yaml"),
-=======
 		DeploymentFile: filepath.Join(utils.ProjectRoot, "/environment/templates/atlas-evm/atlas-evm-blocks-deployment.yaml"),
 		ServiceFile:    filepath.Join(utils.ProjectRoot, "/environment/templates/atlas-evm/atlas-evm-blocks-service.yaml"),
->>>>>>> e3ed5c44
 	}
 }
 
 // NewSchemaRegistryManifest is the k8s manifest that when used will deploy schema registry to an env
-<<<<<<< HEAD
-func NewSchemaRegistryManifest() *K8sManifest {
-	return &K8sManifest{
-		id:             "schema_registry",
-		DeploymentFile: filepath.Join(tools.ProjectRoot, "/environment/templates/schema-registry/schema-registry-deployment.yaml"),
-		ServiceFile:    filepath.Join(tools.ProjectRoot, "/environment/templates/schema-registry/schema-registry-service.yaml"),
-=======
 // Confluent Schema Registry provides a serving layer for your metadata. It provides a RESTful interface for storing
 // and retrieving your Avro®, JSON Schema, and Protobuf schemas. In Atlas it stores the schemas for different
 // components like atlas-evm-blocks, atlas-evm-events etc.
@@ -459,7 +447,6 @@
 		id:             "schema_registry",
 		DeploymentFile: filepath.Join(utils.ProjectRoot, "/environment/templates/schema-registry/schema-registry-deployment.yaml"),
 		ServiceFile:    filepath.Join(utils.ProjectRoot, "/environment/templates/schema-registry/schema-registry-service.yaml"),
->>>>>>> e3ed5c44
 		SetValuesFunc: func(manifest *K8sManifest) error {
 			manifest.values["clusterURL"] = fmt.Sprintf(
 				"http://%s:%d",
@@ -471,18 +458,15 @@
 	}
 }
 
-<<<<<<< HEAD
 // NewKafkaRestManifest is the k8s manifest that when used will deploy kafka rest to an env
 func NewKafkaRestManifest() *K8sManifest {
 	return &K8sManifest{
 		id:             "kafka_rest",
-		DeploymentFile: filepath.Join(tools.ProjectRoot, "/environment/templates/kafka-rest/kafka-rest-deployment.yaml"),
-		ServiceFile:    filepath.Join(tools.ProjectRoot, "/environment/templates/kafka-rest/kafka-rest-service.yaml"),
-	}
-}
-
-=======
->>>>>>> e3ed5c44
+		DeploymentFile: filepath.Join(utils.ProjectRoot, "/environment/templates/kafka-rest/kafka-rest-deployment.yaml"),
+		ServiceFile:    filepath.Join(utils.ProjectRoot, "/environment/templates/kafka-rest/kafka-rest-service.yaml"),
+	}
+}
+
 // NewChainlinkCluster is a basic environment that deploys hardhat with a chainlink cluster and an external adapter
 func NewChainlinkCluster(nodeCount int) K8sEnvSpecInit {
 	mockserverConfigDependencyGroup := &K8sManifestGroup{
@@ -580,14 +564,11 @@
 		manifests: []K8sEnvResource{NewSchemaRegistryManifest()},
 	}
 
-<<<<<<< HEAD
 	kafkaRestDependencyGroup := &K8sManifestGroup{
 		id:        "KafkaRestGroup",
 		manifests: []K8sEnvResource{NewKafkaRestManifest()},
 	}
 
-=======
->>>>>>> e3ed5c44
 	atlasEvmBlocksDependencyGroup := &K8sManifestGroup{
 		id:        "AtlasEvmBlocksGroup",
 		manifests: []K8sEnvResource{NewAtlasEvmBlocksManifest()},
@@ -600,10 +581,7 @@
 		mockserverDependencyGroup,
 		kafkaDependecyGroup,
 		schemaRegistryDependencyGroup,
-<<<<<<< HEAD
 		kafkaRestDependencyGroup,
-=======
->>>>>>> e3ed5c44
 		atlasEvmBlocksDependencyGroup,
 		dependencyGroup,
 	}
