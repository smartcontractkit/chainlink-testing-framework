# Retains default and configurable name-values for the integration framework
#
# All configuration can be set at runtime with environment variables, for example:
# KEEP_ENVIRONMENTS=OnFail
# APPS_CHAINLINK_VERSION=1.0.0

network: "ethereum_geth" # Selected network for test execution
keep_environments: Never # Options: Always, OnFail, Never

apps:
    chainlink:
        image: public.ecr.aws/chainlink/chainlink
<<<<<<< HEAD
        version: 0.10.11
        nodeRequests:
            memory: 768Mi
            cpu: 300m
        nodeLimits:
            memory: 1024Mi
            cpu: 450m
        postgresRequests:
            memory: 512Mi
            cpu: 200m
        postgresLimits:
            memory: 1024Mi
            cpu: 350m
    geth:
        requests:
            memory: 1024Mi
            cpu: 150m
        limits:
            memory: 1536Mi
            cpu: 225m
    adapter:
        requests:
            memory: 64Mi
            cpu: 25m
        limits:
            memory: 96Mi
            cpu: 50m
=======
        version: 0.10.12
>>>>>>> 2f81ff23

private_keys: &private_keys
    private_keys:
        - ac0974bec39a17e36ba4a6b4d238ff944bacb478cbed5efcae784d7bf4f2ff80
        - 59c6995e998f97a5a0044966f0945389dc9e86dae88c7a8412f4603b6b78690d
        - 5de4111afa1a4b94908f83103eb1f1706367c2e68ca870fc3fb9a804cdab365a
        - 7c852118294e51e653712a81e05800f419141751be58f605c371e15141b007a6
        - 47e179ec197488593b187f80a00eb0da91f1b9d0b13f8733639f19c30a34926a
        - 8b3a350cf5c34c9194ca85829a2df0ec3153be0318b5e2d3348e872092edffba
        - 92db14e403b83dfe3df233f83dfa3a0d7096f21ca9b0d6d6b8d88b2b4ec1564e
        - 4bbbf85ce3377467afe5d46f804f221813b2bb87f24d81f60f1fcdbf7cbf4356
        - dbda1821b80551c9d65939329250298aa3472ba22feea921c0cf5d620ea67b97
        - 2a871d0798f97d79848a013d4936a73bf4cc922c825d33c1cf7073dff6d409c6
        - f214f2b2cd398c806f84e317254e0f0b801d0643303237d97a22a48e01628897
        - 701b615bbdfb9de65240bc28bd21bbc0d996645a3dd57e7b12bc2bdf6f192c82
        - a267530f49f8280200edf313ee7af6b827f2a8bce2897751d06a843f644967b1
        - 47c99abed3324a2707c28affff1267e45918ec8c3f20b8aa892e8b065d2942dd
        - c526ee95bf44d8fc405a158bb884d9d1238d99f0612e9f33d006bb0789009aaa
        - 8166f546bab6da521a8369cab06c5d2b9e46670292d85c875ee9ec20e84ffb61
        - ea6c44ac03bff858b476bba40716402b03e41b8e97e276d1baec7c37d42484a0
        - 689af8efa8c651a91ad287602527f3af2fe9f6501a7ac4b061667b5a93e037fd
        - de9be858da4a475276426320d5e9262ecfc3ba460bfac56360bfa6c4c28b4ee0
        - df57089febbacf7ba0bc227dafbffa9fc08a93fdc68e1e42411a14efcf23656e

networks:
    ethereum_geth:
        name: "Ethereum Geth dev"
        chain_id: 1337
        type: evm
        <<: *private_keys
        transaction_limit: 9500000
        transaction_timeout: 10s
        minimum_confirmations: 1
        gas_estimation_buffer: 100000
        block_gas_limit: 40000000
    ethereum_geth_performance:
        name: "Ethereum Geth dev"
        chain_id: 1337
        type: evm
        <<: *private_keys
        transaction_limit: 9500000
        transaction_timeout: 5m
        minimum_confirmations: 1
        gas_estimation_buffer: 0
        block_gas_limit: 400000000000000
    ethereum_hardhat:
        name: "Ethereum Hardhat"
        chain_id: 1337
        type: evm
        <<: *private_keys
        transaction_limit: 9500000
        transaction_timeout: 10s
        minimum_confirmations: 1
        gas_estimation_buffer: 0
    ethereum_ganache:
        name: "Ethereum Ganache"
        chain_id: 1337
        type: evm
        <<: *private_keys
        transaction_limit: 9500000
        transaction_timeout: 1s
        minimum_confirmations: 0
        gas_estimation_buffer: 0
        block_gas_limit: 40000000
    ethereum_kovan:
        name: "Ethereum Kovan"
        url: "wss://127.0.0.1:8545"
        chain_id: 42
        type: evm
        private_keys:
            - aaaaaaaaaaaaaaaaaaaaaaaaaaaaaaaaaaaaaaaaaaaaaaaaaaaaaaaaaaaaaaaa
        transaction_limit: 1000000 
        transaction_timeout: 5m
        minimum_confirmations: 1
        gas_estimation_buffer: 10000
    ethereum_goerli:
        name: "Ethereum Goerli"
        url: "wss://127.0.0.1:8545"
        chain_id: 5
        type: evm
        private_keys:
            - aaaaaaaaaaaaaaaaaaaaaaaaaaaaaaaaaaaaaaaaaaaaaaaaaaaaaaaaaaaaaaaa
        transaction_limit: 1000000
        transaction_timeout: 5m
        minimum_confirmations: 1
        gas_estimation_buffer: 10000
retry:
    attempts: 20
    linear_delay: 1s

kubernetes:
    # Increase k8s default throttling variables to avoid test slowdown
    qps: 50
    burst: 50
    # How long to wait for the environment to deploy & be marked as healthy before test errors
    deployment_timeout: 3m

logging:
    # panic=5, fatal=4, error=3, warn=2, info=1, debug=0, trace=-1
    level: 0
prometheus:
    url: ""<|MERGE_RESOLUTION|>--- conflicted
+++ resolved
@@ -10,8 +10,7 @@
 apps:
     chainlink:
         image: public.ecr.aws/chainlink/chainlink
-<<<<<<< HEAD
-        version: 0.10.11
+        version: 0.10.12
         nodeRequests:
             memory: 768Mi
             cpu: 300m
@@ -38,9 +37,6 @@
         limits:
             memory: 96Mi
             cpu: 50m
-=======
-        version: 0.10.12
->>>>>>> 2f81ff23
 
 private_keys: &private_keys
     private_keys:
