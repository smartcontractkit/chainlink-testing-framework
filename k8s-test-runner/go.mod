module github.com/smartcontractkit/chainlink-testing-framework/k8s-test-runner

go 1.22.5

require (
	github.com/BurntSushi/toml v1.4.0
	github.com/aws/aws-sdk-go-v2 v1.32.2
	github.com/aws/aws-sdk-go-v2/config v1.28.0
	github.com/aws/aws-sdk-go-v2/service/ecr v1.36.2
	github.com/go-playground/validator/v10 v10.22.1
	github.com/google/uuid v1.6.0
	github.com/kelseyhightower/envconfig v1.4.0
	github.com/pkg/errors v0.9.1
	github.com/rs/zerolog v1.33.0
	github.com/spf13/cobra v1.8.1
	golang.org/x/net v0.30.0
	k8s.io/api v0.31.2
	k8s.io/apimachinery v0.31.2
	k8s.io/client-go v0.31.2
)

require (
	github.com/aws/aws-sdk-go-v2/credentials v1.17.41 // indirect
	github.com/aws/aws-sdk-go-v2/feature/ec2/imds v1.16.17 // indirect
	github.com/aws/aws-sdk-go-v2/internal/configsources v1.3.21 // indirect
	github.com/aws/aws-sdk-go-v2/internal/endpoints/v2 v2.6.21 // indirect
	github.com/aws/aws-sdk-go-v2/internal/ini v1.8.1 // indirect
	github.com/aws/aws-sdk-go-v2/service/internal/accept-encoding v1.12.0 // indirect
	github.com/aws/aws-sdk-go-v2/service/internal/presigned-url v1.12.2 // indirect
	github.com/aws/aws-sdk-go-v2/service/sso v1.24.2 // indirect
	github.com/aws/aws-sdk-go-v2/service/ssooidc v1.28.2 // indirect
	github.com/aws/aws-sdk-go-v2/service/sts v1.32.2 // indirect
	github.com/aws/smithy-go v1.22.0
	github.com/davecgh/go-spew v1.1.2-0.20180830191138-d8f796af33cc // indirect
	github.com/emicklei/go-restful/v3 v3.11.0 // indirect
	github.com/fxamacker/cbor/v2 v2.7.0 // indirect
	github.com/gabriel-vasile/mimetype v1.4.3 // indirect
	github.com/go-logr/logr v1.4.2 // indirect
	github.com/go-openapi/jsonpointer v0.20.0 // indirect
	github.com/go-openapi/jsonreference v0.20.2 // indirect
	github.com/go-openapi/swag v0.22.4 // indirect
	github.com/go-playground/locales v0.14.1 // indirect
	github.com/go-playground/universal-translator v0.18.1 // indirect
	github.com/gogo/protobuf v1.3.2 // indirect
	github.com/golang/protobuf v1.5.4 // indirect
	github.com/google/gnostic-models v0.6.8 // indirect
	github.com/google/go-cmp v0.6.0 // indirect
	github.com/google/gofuzz v1.2.0 // indirect
	github.com/imdario/mergo v0.3.16 // indirect
	github.com/inconshreveable/mousetrap v1.1.0 // indirect
	github.com/jmespath/go-jmespath v0.4.0 // indirect
	github.com/josharian/intern v1.0.0 // indirect
	github.com/json-iterator/go v1.1.12 // indirect
	github.com/leodido/go-urn v1.4.0 // indirect
	github.com/mailru/easyjson v0.7.7 // indirect
	github.com/mattn/go-colorable v0.1.13 // indirect
	github.com/mattn/go-isatty v0.0.19 // indirect
	github.com/modern-go/concurrent v0.0.0-20180306012644-bacd9c7ef1dd // indirect
	github.com/modern-go/reflect2 v1.0.2 // indirect
	github.com/munnerz/goautoneg v0.0.0-20191010083416-a7dc8b61c822 // indirect
	github.com/spf13/pflag v1.0.5 // indirect
<<<<<<< HEAD
	golang.org/x/crypto v0.32.0 // indirect
=======
	github.com/x448/float16 v0.8.4 // indirect
	golang.org/x/crypto v0.28.0 // indirect
>>>>>>> 46ffce8b
	golang.org/x/oauth2 v0.21.0 // indirect
	golang.org/x/sys v0.29.0 // indirect
	golang.org/x/term v0.28.0 // indirect
	golang.org/x/text v0.21.0 // indirect
	golang.org/x/time v0.3.0 // indirect
	google.golang.org/protobuf v1.34.2 // indirect
	gopkg.in/inf.v0 v0.9.1 // indirect
	gopkg.in/yaml.v2 v2.4.0
	gopkg.in/yaml.v3 v3.0.1 // indirect
	k8s.io/klog/v2 v2.130.1 // indirect
	k8s.io/kube-openapi v0.0.0-20240228011516-70dd3763d340 // indirect
	k8s.io/utils v0.0.0-20240711033017-18e509b52bc8 // indirect
	sigs.k8s.io/json v0.0.0-20221116044647-bc3834ca7abd // indirect
	sigs.k8s.io/structured-merge-diff/v4 v4.4.1 // indirect
	sigs.k8s.io/yaml v1.4.0 // indirect
)

retract [v1.999.0-test-release, v1.999.999-test-release]<|MERGE_RESOLUTION|>--- conflicted
+++ resolved
@@ -59,12 +59,8 @@
 	github.com/modern-go/reflect2 v1.0.2 // indirect
 	github.com/munnerz/goautoneg v0.0.0-20191010083416-a7dc8b61c822 // indirect
 	github.com/spf13/pflag v1.0.5 // indirect
-<<<<<<< HEAD
 	golang.org/x/crypto v0.32.0 // indirect
-=======
 	github.com/x448/float16 v0.8.4 // indirect
-	golang.org/x/crypto v0.28.0 // indirect
->>>>>>> 46ffce8b
 	golang.org/x/oauth2 v0.21.0 // indirect
 	golang.org/x/sys v0.29.0 // indirect
 	golang.org/x/term v0.28.0 // indirect
