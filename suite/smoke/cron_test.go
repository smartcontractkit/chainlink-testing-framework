package smoke

//revive:disable:dot-imports
import (
	"fmt"

	. "github.com/onsi/ginkgo/v2"
	. "github.com/onsi/gomega"
	uuid "github.com/satori/go.uuid"
	"github.com/smartcontractkit/helmenv/environment"
	"github.com/smartcontractkit/helmenv/tools"
	"github.com/smartcontractkit/integrations-framework/actions"
	"github.com/smartcontractkit/integrations-framework/client"
	"github.com/smartcontractkit/integrations-framework/utils"
)

var _ = Describe("Cronjob suite @cron", func() {
	var (
		err        error
		job        *client.Job
		cls        []client.Chainlink
		mockserver *client.MockserverClient
		e          *environment.Environment
	)

	BeforeEach(func() {
		By("Deploying the environment", func() {
			e, err = environment.DeployOrLoadEnvironment(
<<<<<<< HEAD
				environment.NewChainlinkConfig(nil, ""),
=======
				environment.NewChainlinkConfig(nil, "chainlink-cron"),
>>>>>>> 4179feb3
				tools.ChartsRoot,
			)
			Expect(err).ShouldNot(HaveOccurred(), "Environment deployment shouldn't fail")
			err = e.ConnectAll()
			Expect(err).ShouldNot(HaveOccurred(), "Connecting to all nodes shouldn't fail")
		})

		By("Connecting to launched resources", func() {
			cls, err = client.ConnectChainlinkNodes(e)
			Expect(err).ShouldNot(HaveOccurred(), "Connecting to chainlink nodes shouldn't fail")
			mockserver, err = client.ConnectMockServer(e)
			Expect(err).ShouldNot(HaveOccurred(), "Creating mockserver client shouldn't fail")
		})

		By("Adding cron job to a node", func() {
			err = mockserver.SetValuePath("/variable", 5)
			Expect(err).ShouldNot(HaveOccurred(), "Setting value path in mockserver shouldn't fail")

			bta := client.BridgeTypeAttributes{
				Name:        fmt.Sprintf("variable-%s", uuid.NewV4().String()),
				URL:         fmt.Sprintf("%s/variable", mockserver.Config.ClusterURL),
				RequestData: "{}",
			}
			err = cls[0].CreateBridge(&bta)
			Expect(err).ShouldNot(HaveOccurred(), "Creating bridge in chainlink node shouldn't fail")

			job, err = cls[0].CreateJob(&client.CronJobSpec{
				Schedule:          "CRON_TZ=UTC * * * * * *",
				ObservationSource: client.ObservationSourceSpecBridge(bta),
			})
			Expect(err).ShouldNot(HaveOccurred(), "Creating Cron Job in chainlink node shouldn't fail")
		})
	})

	Describe("with Cron job", func() {
		It("runs 5 or more times with no errors", func() {
			Eventually(func(g Gomega) {
				jobRuns, err := cls[0].ReadRunsByJob(job.Data.ID)
				g.Expect(err).ShouldNot(HaveOccurred(), "Reading Job run data shouldn't fail")

				g.Expect(len(jobRuns.Data)).Should(BeNumerically(">=", 5), "Expected number of job runs to be greater than 5, but got %d", len(jobRuns.Data))

				for _, jr := range jobRuns.Data {
					g.Expect(jr.Attributes.Errors).Should(Equal([]interface{}{nil}), "Job run %s shouldn't have errors", jr.ID)
				}
			}, "2m", "1s").Should(Succeed())
		})
	})

	AfterEach(func() {
		By("Tearing down the environment", func() {
			err = actions.TeardownSuite(e, nil, utils.ProjectRoot, nil)
			Expect(err).ShouldNot(HaveOccurred(), "Environment teardown shouldn't fail")
		})
	})
})<|MERGE_RESOLUTION|>--- conflicted
+++ resolved
@@ -26,11 +26,7 @@
 	BeforeEach(func() {
 		By("Deploying the environment", func() {
 			e, err = environment.DeployOrLoadEnvironment(
-<<<<<<< HEAD
-				environment.NewChainlinkConfig(nil, ""),
-=======
 				environment.NewChainlinkConfig(nil, "chainlink-cron"),
->>>>>>> 4179feb3
 				tools.ChartsRoot,
 			)
 			Expect(err).ShouldNot(HaveOccurred(), "Environment deployment shouldn't fail")
