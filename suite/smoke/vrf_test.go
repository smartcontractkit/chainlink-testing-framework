package smoke

//revive:disable:dot-imports
import (
	"context"
	"fmt"
	"math/big"
	"time"

	. "github.com/onsi/ginkgo/v2"
	. "github.com/onsi/gomega"
	"github.com/rs/zerolog/log"
	uuid "github.com/satori/go.uuid"
	"github.com/smartcontractkit/helmenv/environment"
	"github.com/smartcontractkit/helmenv/tools"
	"github.com/smartcontractkit/integrations-framework/actions"
	"github.com/smartcontractkit/integrations-framework/client"
	"github.com/smartcontractkit/integrations-framework/config"
	"github.com/smartcontractkit/integrations-framework/contracts"
	"github.com/smartcontractkit/integrations-framework/utils"
)

var _ = Describe("VRF suite @vrf", func() {
	var (
		err                error
		nets               *client.Networks
		cd                 contracts.ContractDeployer
		consumer           contracts.VRFConsumer
		coordinator        contracts.VRFCoordinator
		encodedProvingKeys = make([][2]*big.Int, 0)
		lt                 contracts.LinkToken
		chainlinkNodes     []client.Chainlink
		e                  *environment.Environment
		job                *client.Job
	)

	BeforeEach(func() {
		By("Deploying the environment", func() {
			e, err = environment.DeployOrLoadEnvironment(
<<<<<<< HEAD
				environment.NewChainlinkConfig(
					config.ChainlinkVals(),
					"chainlink-vrf",
					config.GethNetworks()...,
				),
=======
				environment.NewChainlinkConfig(nil, "chainlink-vrf"),
>>>>>>> 48e78c5f
				tools.ChartsRoot,
			)
			Expect(err).ShouldNot(HaveOccurred(), "Environment deployment shouldn't fail")
			err = e.ConnectAll()
			Expect(err).ShouldNot(HaveOccurred(), "Connecting to all nodes shouldn't fail")
		})

		By("Connecting to launched resources", func() {
			networkRegistry := client.NewDefaultNetworkRegistry()
			nets, err = networkRegistry.GetNetworks(e)
			Expect(err).ShouldNot(HaveOccurred(), "Connecting to blockchain nodes shouldn't fail")
			cd, err = contracts.NewContractDeployer(nets.Default)
			Expect(err).ShouldNot(HaveOccurred(), "Deploying contracts shouldn't fail")
			chainlinkNodes, err = client.ConnectChainlinkNodes(e)
			Expect(err).ShouldNot(HaveOccurred(), "Connecting to chainlink nodes shouldn't fail")
			nets.Default.ParallelTransactions(true)
		})

		By("Funding Chainlink nodes", func() {
			txCost, err := nets.Default.EstimateCostForChainlinkOperations(1)
			Expect(err).ShouldNot(HaveOccurred(), "Estimating cost for Chainlink Operations shouldn't fail")
			err = actions.FundChainlinkNodes(chainlinkNodes, nets.Default, txCost)
			Expect(err).ShouldNot(HaveOccurred(), "Funding chainlink nodes with ETH shouldn't fail")
		})

		By("Deploying VRF contracts", func() {
			lt, err = cd.DeployLinkTokenContract()
			Expect(err).ShouldNot(HaveOccurred(), "Deploying Link Token Contract shouldn't fail")
			bhs, err := cd.DeployBlockhashStore()
			Expect(err).ShouldNot(HaveOccurred(), "Deploying Blockhash store shouldn't fail")
			coordinator, err = cd.DeployVRFCoordinator(lt.Address(), bhs.Address())
			Expect(err).ShouldNot(HaveOccurred(), "Deploying VRF coordinator shouldn't fail")
			consumer, err = cd.DeployVRFConsumer(lt.Address(), coordinator.Address())
			Expect(err).ShouldNot(HaveOccurred(), "Deploying VRF consumer contract shouldn't fail")
			err = lt.Transfer(consumer.Address(), big.NewInt(2e18))
			Expect(err).ShouldNot(HaveOccurred(), "Funding consumer contract shouldn't fail")
			_, err = cd.DeployVRFContract()
			Expect(err).ShouldNot(HaveOccurred(), "Deploying VRF contract shouldn't fail")
			err = nets.Default.WaitForEvents()
			Expect(err).ShouldNot(HaveOccurred(), "Waiting for event subscriptions in nodes shouldn't fail")
		})

		By("Creating jobs and registering proving keys", func() {
			for _, n := range chainlinkNodes {
				nodeKey, err := n.CreateVRFKey()
				Expect(err).ShouldNot(HaveOccurred(), "Creating VRF key shouldn't fail")
				log.Debug().Interface("Key JSON", nodeKey).Msg("Created proving key")
				pubKeyCompressed := nodeKey.Data.ID
				jobUUID := uuid.NewV4()
				os := &client.VRFTxPipelineSpec{
					Address: coordinator.Address(),
				}
				ost, err := os.String()
				Expect(err).ShouldNot(HaveOccurred(), "Building observation source spec shouldn't fail")
				job, err = n.CreateJob(&client.VRFJobSpec{
					Name:                     fmt.Sprintf("vrf-%s", jobUUID),
					CoordinatorAddress:       coordinator.Address(),
					MinIncomingConfirmations: 1,
					PublicKey:                pubKeyCompressed,
					ExternalJobID:            jobUUID.String(),
					ObservationSource:        ost,
				})
				Expect(err).ShouldNot(HaveOccurred(), "Creating VRF Job shouldn't fail")

				oracleAddr, err := n.PrimaryEthAddress()
				Expect(err).ShouldNot(HaveOccurred(), "Getting primary ETH address of chainlink node shouldn't fail")
				provingKey, err := actions.EncodeOnChainVRFProvingKey(*nodeKey)
				Expect(err).ShouldNot(HaveOccurred(), "Encoding on-chain VRF Proving key shouldn't fail")
				err = coordinator.RegisterProvingKey(
					big.NewInt(1),
					oracleAddr,
					provingKey,
					actions.EncodeOnChainExternalJobID(jobUUID),
				)
				Expect(err).ShouldNot(HaveOccurred(), "Registering the on-chain VRF Proving key shouldn't fail")
				encodedProvingKeys = append(encodedProvingKeys, provingKey)
			}
		})
	})

	Describe("with VRF job", func() {
		It("randomness is fulfilled", func() {
			requestHash, err := coordinator.HashOfKey(context.Background(), encodedProvingKeys[0])
			Expect(err).ShouldNot(HaveOccurred(), "Getting Hash of encoded proving keys shouldn't fail")
			err = consumer.RequestRandomness(requestHash, big.NewInt(1))
			Expect(err).ShouldNot(HaveOccurred(), "Requesting randomness shouldn't fail")

			timeout := time.Minute * 2

			Eventually(func(g Gomega) {
				jobRuns, err := chainlinkNodes[0].ReadRunsByJob(job.Data.ID)
				g.Expect(err).ShouldNot(HaveOccurred(), "Job execution shouldn't fail")

				out, err := consumer.RandomnessOutput(context.Background())
				g.Expect(err).ShouldNot(HaveOccurred(), "Getting the randomness output of the consumer shouldn't fail")
				// Checks that the job has actually run
				g.Expect(len(jobRuns.Data)).Should(BeNumerically(">=", 1),
					fmt.Sprintf("Expected the VRF job to run once or more after %s", timeout))

				// TODO: This is an imperfect check, given it's a random number, it CAN be 0, but chances are unlikely.
				// So we're just checking that the answer has changed to something other than the default (0)
				// There's a better formula to ensure that VRF response is as expected, detailed under Technical Walkthrough.
				// https://blog.chain.link/chainlink-vrf-on-chain-verifiable-randomness/
				g.Expect(out.Uint64()).Should(Not(BeNumerically("==", 0)), "Expected the VRF job give an answer other than 0")
				log.Debug().Uint64("Output", out.Uint64()).Msg("Randomness fulfilled")
			}, timeout, "1s").Should(Succeed())
		})
	})

	AfterEach(func() {
		By("Printing gas stats", func() {
			nets.Default.GasStats().PrintStats()
		})
		By("Tearing down the environment", func() {
			err = actions.TeardownSuite(e, nets, utils.ProjectRoot, chainlinkNodes, nil)
			Expect(err).ShouldNot(HaveOccurred(), "Environment teardown shouldn't fail")
		})
	})
})<|MERGE_RESOLUTION|>--- conflicted
+++ resolved
@@ -37,15 +37,11 @@
 	BeforeEach(func() {
 		By("Deploying the environment", func() {
 			e, err = environment.DeployOrLoadEnvironment(
-<<<<<<< HEAD
 				environment.NewChainlinkConfig(
 					config.ChainlinkVals(),
 					"chainlink-vrf",
 					config.GethNetworks()...,
 				),
-=======
-				environment.NewChainlinkConfig(nil, "chainlink-vrf"),
->>>>>>> 48e78c5f
 				tools.ChartsRoot,
 			)
 			Expect(err).ShouldNot(HaveOccurred(), "Environment deployment shouldn't fail")
