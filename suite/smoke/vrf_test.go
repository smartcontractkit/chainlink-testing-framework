package smoke

//revive:disable:dot-imports
import (
	"context"
	"fmt"
	"math/big"
	"time"

	. "github.com/onsi/ginkgo/v2"
	. "github.com/onsi/gomega"
	"github.com/rs/zerolog/log"
	uuid "github.com/satori/go.uuid"
	"github.com/smartcontractkit/helmenv/environment"
	"github.com/smartcontractkit/helmenv/tools"
	"github.com/smartcontractkit/integrations-framework/actions"
	"github.com/smartcontractkit/integrations-framework/client"
	"github.com/smartcontractkit/integrations-framework/contracts"
	"github.com/smartcontractkit/integrations-framework/utils"
)

var _ = Describe("VRF suite @vrf", func() {
	var (
		err                error
		nets               *client.Networks
		cd                 contracts.ContractDeployer
		consumer           contracts.VRFConsumer
		coordinator        contracts.VRFCoordinator
		encodedProvingKeys = make([][2]*big.Int, 0)
		lt                 contracts.LinkToken
		cls                []client.Chainlink
		e                  *environment.Environment
		job                *client.Job
	)

	BeforeEach(func() {
		By("Deploying the environment", func() {
			e, err = environment.DeployOrLoadEnvironment(
<<<<<<< HEAD
				environment.NewChainlinkConfig(nil, ""),
=======
				environment.NewChainlinkConfig(nil, "chainlink-vrf"),
>>>>>>> 4179feb3
				tools.ChartsRoot,
			)
			Expect(err).ShouldNot(HaveOccurred(), "Environment deployment shouldn't fail")
			err = e.ConnectAll()
			Expect(err).ShouldNot(HaveOccurred(), "Connecting to all nodes shouldn't fail")
		})

		By("Connecting to launched resources", func() {
			networkRegistry := client.NewDefaultNetworkRegistry()
			nets, err = networkRegistry.GetNetworks(e)
			Expect(err).ShouldNot(HaveOccurred(), "Connecting to blockchain nodes shouldn't fail")
			cd, err = contracts.NewContractDeployer(nets.Default)
			Expect(err).ShouldNot(HaveOccurred(), "Deploying contracts shouldn't fail")
			cls, err = client.ConnectChainlinkNodes(e)
			Expect(err).ShouldNot(HaveOccurred(), "Connecting to chainlink nodes shouldn't fail")
			nets.Default.ParallelTransactions(true)
		})

		By("Funding Chainlink nodes", func() {
			txCost, err := nets.Default.EstimateCostForChainlinkOperations(1)
			Expect(err).ShouldNot(HaveOccurred(), "Estimating cost for Chainlink Operations shouldn't fail")
			err = actions.FundChainlinkNodes(cls, nets.Default, txCost)
			Expect(err).ShouldNot(HaveOccurred(), "Funding chainlink nodes with ETH shouldn't fail")
		})

		By("Deploying VRF contracts", func() {
			lt, err = cd.DeployLinkTokenContract()
			Expect(err).ShouldNot(HaveOccurred(), "Deploying Link Token Contract shouldn't fail")
			bhs, err := cd.DeployBlockhashStore()
			Expect(err).ShouldNot(HaveOccurred(), "Deploying Blockhash store shouldn't fail")
			coordinator, err = cd.DeployVRFCoordinator(lt.Address(), bhs.Address())
			Expect(err).ShouldNot(HaveOccurred(), "Deploying VRF coordinator shouldn't fail")
			consumer, err = cd.DeployVRFConsumer(lt.Address(), coordinator.Address())
			Expect(err).ShouldNot(HaveOccurred(), "Deploying VRF consumer contract shouldn't fail")
			err = lt.Transfer(consumer.Address(), big.NewInt(2e18))
			Expect(err).ShouldNot(HaveOccurred(), "Funding consumer contract shouldn't fail")
			_, err = cd.DeployVRFContract()
			Expect(err).ShouldNot(HaveOccurred(), "Deploying VRF contract shouldn't fail")
			err = nets.Default.WaitForEvents()
			Expect(err).ShouldNot(HaveOccurred(), "Waiting for event subscriptions in nodes shouldn't fail")
		})

		By("Creating jobs and registering proving keys", func() {
			for _, n := range cls {
				nodeKey, err := n.CreateVRFKey()
				Expect(err).ShouldNot(HaveOccurred(), "Creating VRF key shouldn't fail")
				log.Debug().Interface("Key JSON", nodeKey).Msg("Created proving key")
				pubKeyCompressed := nodeKey.Data.ID
				jobUUID := uuid.NewV4()
				os := &client.VRFTxPipelineSpec{
					Address: coordinator.Address(),
				}
				ost, err := os.String()
				Expect(err).ShouldNot(HaveOccurred(), "Building observation source spec shouldn't fail")
				job, err = n.CreateJob(&client.VRFJobSpec{
					Name:                     fmt.Sprintf("vrf-%s", jobUUID),
					CoordinatorAddress:       coordinator.Address(),
					MinIncomingConfirmations: 1,
					PublicKey:                pubKeyCompressed,
					ExternalJobID:            jobUUID.String(),
					ObservationSource:        ost,
				})
				Expect(err).ShouldNot(HaveOccurred(), "Creating VRF Job shouldn't fail")

				oracleAddr, err := n.PrimaryEthAddress()
				Expect(err).ShouldNot(HaveOccurred(), "Getting primary ETH address of chainlink node shouldn't fail")
				provingKey, err := actions.EncodeOnChainVRFProvingKey(*nodeKey)
				Expect(err).ShouldNot(HaveOccurred(), "Encoding on-chain VRF Proving key shouldn't fail")
				err = coordinator.RegisterProvingKey(
					big.NewInt(1),
					oracleAddr,
					provingKey,
					actions.EncodeOnChainExternalJobID(jobUUID),
				)
				Expect(err).ShouldNot(HaveOccurred(), "Registering the on-chain VRF Proving key shouldn't fail")
				encodedProvingKeys = append(encodedProvingKeys, provingKey)
			}
		})
	})

	Describe("with VRF job", func() {
		It("randomness is fulfilled", func() {
			requestHash, err := coordinator.HashOfKey(context.Background(), encodedProvingKeys[0])
			Expect(err).ShouldNot(HaveOccurred(), "Getting Hash of encoded proving keys shouldn't fail")
			err = consumer.RequestRandomness(requestHash, big.NewInt(1))
			Expect(err).ShouldNot(HaveOccurred(), "Requesting randomness shouldn't fail")

			timeout := time.Minute * 2

			Eventually(func(g Gomega) {
				jobRuns, err := cls[0].ReadRunsByJob(job.Data.ID)
				g.Expect(err).ShouldNot(HaveOccurred(), "Job execution shouldn't fail")

				out, err := consumer.RandomnessOutput(context.Background())
				g.Expect(err).ShouldNot(HaveOccurred(), "Getting the randomness output of the consumer shouldn't fail")
				// Checks that the job has actually run
				g.Expect(len(jobRuns.Data)).Should(BeNumerically(">=", 1),
					fmt.Sprintf("Expected the VRF job to run once or more after %s", timeout))

				// TODO: This is an imperfect check, given it's a random number, it CAN be 0, but chances are unlikely.
				// So we're just checking that the answer has changed to something other than the default (0)
				// There's a better formula to ensure that VRF response is as expected, detailed under Technical Walkthrough.
				// https://blog.chain.link/chainlink-vrf-on-chain-verifiable-randomness/
				g.Expect(out.Uint64()).Should(Not(BeNumerically("==", 0)), "Expected the VRF job give an answer other than 0")
				log.Debug().Uint64("Output", out.Uint64()).Msg("Randomness fulfilled")
			}, timeout, "1s").Should(Succeed())
		})
	})

	AfterEach(func() {
		By("Printing gas stats", func() {
			nets.Default.GasStats().PrintStats()
		})
		By("Tearing down the environment", func() {
			err = actions.TeardownSuite(e, nets, utils.ProjectRoot, nil)
			Expect(err).ShouldNot(HaveOccurred(), "Environment teardown shouldn't fail")
		})
	})
})<|MERGE_RESOLUTION|>--- conflicted
+++ resolved
@@ -36,11 +36,7 @@
 	BeforeEach(func() {
 		By("Deploying the environment", func() {
 			e, err = environment.DeployOrLoadEnvironment(
-<<<<<<< HEAD
-				environment.NewChainlinkConfig(nil, ""),
-=======
 				environment.NewChainlinkConfig(nil, "chainlink-vrf"),
->>>>>>> 4179feb3
 				tools.ChartsRoot,
 			)
 			Expect(err).ShouldNot(HaveOccurred(), "Environment deployment shouldn't fail")
