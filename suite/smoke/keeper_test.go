package smoke

//revive:disable:dot-imports
import (
	"context"
	"math/big"

	"github.com/celo-org/celo-blockchain/common"
	. "github.com/onsi/ginkgo/v2"
	. "github.com/onsi/gomega"
	"github.com/rs/zerolog/log"
	"github.com/smartcontractkit/helmenv/environment"
	"github.com/smartcontractkit/helmenv/tools"
	"github.com/smartcontractkit/integrations-framework/actions"
	"github.com/smartcontractkit/integrations-framework/client"
	"github.com/smartcontractkit/integrations-framework/contracts"
	"github.com/smartcontractkit/integrations-framework/utils"
)

var _ = Describe("Keeper suite @keeper", func() {
	var (
		err              error
		networks         *client.Networks
		contractDeployer contracts.ContractDeployer
		registry         contracts.KeeperRegistry
		consumer         contracts.KeeperConsumer
		checkGasLimit    = uint32(2500000)
		linkToken        contracts.LinkToken
		chainlinkNodes   []client.Chainlink
		nodeAddresses    []common.Address
		env              *environment.Environment
	)

	BeforeEach(func() {
		By("Deploying the environment", func() {
			env, err = environment.DeployOrLoadEnvironment(
				environment.NewChainlinkConfig(environment.ChainlinkReplicas(6, nil)),
				tools.ChartsRoot,
			)
<<<<<<< HEAD
			Expect(err).ShouldNot(HaveOccurred())
			err = env.ConnectAll()
			Expect(err).ShouldNot(HaveOccurred())
=======
			Expect(err).ShouldNot(HaveOccurred(), "Environment deployment shouldn't fail")
			err = env.ConnectAll()
			Expect(err).ShouldNot(HaveOccurred(), "Connecting to all nodes shouldn't fail")
>>>>>>> 9db3e480
		})

		By("Connecting to launched resources", func() {
			networkRegistry := client.NewNetworkRegistry()
			networks, err = networkRegistry.GetNetworks(env)
<<<<<<< HEAD
			Expect(err).ShouldNot(HaveOccurred())
			contractDeployer, err = contracts.NewContractDeployer(networks.Default)
			Expect(err).ShouldNot(HaveOccurred())
			chainlinkNodes, err = client.ConnectChainlinkNodes(env)
			Expect(err).ShouldNot(HaveOccurred())
			nodeAddresses, err = actions.ChainlinkNodeAddresses(chainlinkNodes)
			Expect(err).ShouldNot(HaveOccurred())
=======
			Expect(err).ShouldNot(HaveOccurred(), "Connecting to blockchain nodes shouldn't fail")
			contractDeployer, err = contracts.NewContractDeployer(networks.Default)
			Expect(err).ShouldNot(HaveOccurred(), "Deploying contracts shouldn't fail")
			chainlinkNodes, err = client.ConnectChainlinkNodes(env)
			Expect(err).ShouldNot(HaveOccurred(), "Connecting to chainlink nodes shouldn't fail")
			nodeAddresses, err = actions.ChainlinkNodeAddresses(chainlinkNodes)
			Expect(err).ShouldNot(HaveOccurred(), "Retreiving on-chain wallet addresses for chainlink nodes shouldn't fail")
>>>>>>> 9db3e480
			networks.Default.ParallelTransactions(true)
		})

		By("Funding Chainlink nodes", func() {
			txCost, err := networks.Default.EstimateCostForChainlinkOperations(10)
<<<<<<< HEAD
			Expect(err).ShouldNot(HaveOccurred())
			err = actions.FundChainlinkNodes(chainlinkNodes, networks.Default, txCost)
			Expect(err).ShouldNot(HaveOccurred())
=======
			Expect(err).ShouldNot(HaveOccurred(), "Estimating cost for Chainlink Operations shouldn't fail")
			err = actions.FundChainlinkNodes(chainlinkNodes, networks.Default, txCost)
			Expect(err).ShouldNot(HaveOccurred(), "Funding Chainlink nodes shouldn't fail")
			// Edge case where simulated networks need some funds at the 0x0 address in order for keeper reads to work
			if networks.Default.GetNetworkType() == "eth_simulated" {
				err = actions.FundAddresses(networks.Default, big.NewFloat(1), "0x0")
				Expect(err).ShouldNot(HaveOccurred())
			}
>>>>>>> 9db3e480
		})

		By("Deploying Keeper contracts", func() {
			linkToken, err = contractDeployer.DeployLinkTokenContract()
<<<<<<< HEAD
			Expect(err).ShouldNot(HaveOccurred())
			ef, err := contractDeployer.DeployMockETHLINKFeed(big.NewInt(2e18))
			Expect(err).ShouldNot(HaveOccurred())
			gf, err := contractDeployer.DeployMockGasFeed(big.NewInt(2e11))
			Expect(err).ShouldNot(HaveOccurred())
=======
			Expect(err).ShouldNot(HaveOccurred(), "Deploying Link Token Contract shouldn't fail")
			ef, err := contractDeployer.DeployMockETHLINKFeed(big.NewInt(2e18))
			Expect(err).ShouldNot(HaveOccurred(), "Deploying mock ETH-Link feed shouldn't fail")
			gf, err := contractDeployer.DeployMockGasFeed(big.NewInt(2e11))
			Expect(err).ShouldNot(HaveOccurred(), "Deploying mock gas feed shouldn't fail")
>>>>>>> 9db3e480
			registry, err = contractDeployer.DeployKeeperRegistry(
				&contracts.KeeperRegistryOpts{
					LinkAddr:             linkToken.Address(),
					ETHFeedAddr:          ef.Address(),
					GasFeedAddr:          gf.Address(),
					PaymentPremiumPPB:    uint32(200000000),
					BlockCountPerTurn:    big.NewInt(3),
					CheckGasLimit:        checkGasLimit,
					StalenessSeconds:     big.NewInt(90000),
					GasCeilingMultiplier: uint16(1),
					FallbackGasPrice:     big.NewInt(2e11),
					FallbackLinkPrice:    big.NewInt(2e18),
				},
			)
<<<<<<< HEAD
			Expect(err).ShouldNot(HaveOccurred())
			err = linkToken.Transfer(registry.Address(), big.NewInt(1e18))
			Expect(err).ShouldNot(HaveOccurred())
			consumer, err = contractDeployer.DeployKeeperConsumer(big.NewInt(5))
			Expect(err).ShouldNot(HaveOccurred())
			err = linkToken.Transfer(consumer.Address(), big.NewInt(1e18))
			Expect(err).ShouldNot(HaveOccurred())
			err = networks.Default.WaitForEvents()
			Expect(err).ShouldNot(HaveOccurred())
=======
			Expect(err).ShouldNot(HaveOccurred(), "Deploying keeper registry shouldn't fail")
			err = linkToken.Transfer(registry.Address(), big.NewInt(1e18))
			Expect(err).ShouldNot(HaveOccurred(), "Funding keeper registry contract shouldn't fail")
			consumer, err = contractDeployer.DeployKeeperConsumer(big.NewInt(5))
			Expect(err).ShouldNot(HaveOccurred(), "Deploying keeper consumer shouldn't fail")
			err = linkToken.Transfer(consumer.Address(), big.NewInt(1e18))
			Expect(err).ShouldNot(HaveOccurred(), "Funding keeper consumer contract shouldn't fail")
			err = networks.Default.WaitForEvents()
			Expect(err).ShouldNot(HaveOccurred(), "Waiting for event subscriptions in nodes shouldn't fail")
>>>>>>> 9db3e480
		})

		By("Registering upkeep target", func() {
			registrar, err := contractDeployer.DeployUpkeepRegistrationRequests(
				linkToken.Address(),
				big.NewInt(0),
			)
			Expect(err).ShouldNot(HaveOccurred(), "Deploying UpkeepRegistrationRequests contract shouldn't fail")
			err = registry.SetRegistrar(registrar.Address())
			Expect(err).ShouldNot(HaveOccurred(), "Registering the registrar address on the registry shouldn't fail")
			err = registrar.SetRegistrarConfig(
				true,
				uint32(999),
				uint16(999),
				registry.Address(),
				big.NewInt(0),
			)
			Expect(err).ShouldNot(HaveOccurred(), "Setting the registrar configuration shouldn't fail")
			req, err := registrar.EncodeRegisterRequest(
				"upkeep_1",
				[]byte("0x1234"),
				consumer.Address(),
				checkGasLimit,
				consumer.Address(),
				[]byte("0x"),
				big.NewInt(9e18),
				0,
			)
<<<<<<< HEAD
			Expect(err).ShouldNot(HaveOccurred())
			err = linkToken.TransferAndCall(registrar.Address(), big.NewInt(9e18), req)
			Expect(err).ShouldNot(HaveOccurred())
			err = networks.Default.WaitForEvents()
			Expect(err).ShouldNot(HaveOccurred())
=======
			Expect(err).ShouldNot(HaveOccurred(), "Encoding the register request shouldn't fail")
			err = linkToken.TransferAndCall(registrar.Address(), big.NewInt(9e18), req)
			Expect(err).ShouldNot(HaveOccurred(), "Funding registrar with LINK shouldn't fail")
			err = networks.Default.WaitForEvents()
			Expect(err).ShouldNot(HaveOccurred(), "Waiting for event subscriptions in nodes shouldn't fail")
>>>>>>> 9db3e480
		})

		By("Adding Keepers and a job", func() {
			primaryNode := chainlinkNodes[0]
			primaryNodeAddress, err := primaryNode.PrimaryEthAddress()
<<<<<<< HEAD
			Expect(err).ShouldNot(HaveOccurred())
=======
			Expect(err).ShouldNot(HaveOccurred(), "Reading ETH Keys from Chainlink Client shouldn't fail")
>>>>>>> 9db3e480
			nodeAddressesStr := make([]string, 0)
			for _, cla := range nodeAddresses {
				nodeAddressesStr = append(nodeAddressesStr, cla.Hex())
			}
			payees := []string{
				consumer.Address(),
				consumer.Address(),
				consumer.Address(),
				consumer.Address(),
				consumer.Address(),
				consumer.Address(),
			}
			err = registry.SetKeepers(nodeAddressesStr, payees)
<<<<<<< HEAD
			Expect(err).ShouldNot(HaveOccurred())
			_, err = primaryNode.CreateJob(&client.KeeperV2JobSpec{
				Name:                     fmt.Sprintf("keeper-test-job"),
				ContractAddress:          registry.Address(),
				FromAddress:              primaryNodeAddress,
				MinIncomingConfirmations: 1,
				ObservationSource:        client.ObservationSourceKeeperDefault(registry.Address(), primaryNodeAddress),
			})
			Expect(err).ShouldNot(HaveOccurred())
			err = networks.Default.WaitForEvents()
			Expect(err).ShouldNot(HaveOccurred())
=======
			Expect(err).ShouldNot(HaveOccurred(), "Setting keepers in the registry shouldn't fail")
			_, err = primaryNode.CreateJob(&client.KeeperJobSpec{
				Name:                     "keeper-test-job",
				ContractAddress:          registry.Address(),
				FromAddress:              primaryNodeAddress,
				MinIncomingConfirmations: 1,
				ObservationSource:        client.ObservationSourceKeeperDefault(),
			})
			Expect(err).ShouldNot(HaveOccurred(), "Creating KeeperV2 Job shouldn't fail")
			err = networks.Default.WaitForEvents()
			Expect(err).ShouldNot(HaveOccurred(), "Waiting for event subscriptions in nodes shouldn't fail")
>>>>>>> 9db3e480
		})
	})

	Describe("with Keeper job", func() {
		It("performs upkeep of a target contract", func() {
			Eventually(func(g Gomega) {
				cnt, err := consumer.Counter(context.Background())
<<<<<<< HEAD
				g.Expect(err).ShouldNot(HaveOccurred())
				g.Expect(cnt.Int64()).Should(BeNumerically(">", int64(0)))
=======
				g.Expect(err).ShouldNot(HaveOccurred(), "Calling consumer's Counter shouldn't fail")
				g.Expect(cnt.Int64()).Should(BeNumerically(">", int64(0)), "Expected consumer counter to be greater than 0, but got %d", cnt.Int64())
>>>>>>> 9db3e480
				log.Info().Int64("Upkeep counter", cnt.Int64()).Msg("Upkeeps performed")
			}, "2m", "1s").Should(Succeed())
		})
	})

	AfterEach(func() {
		By("Printing gas stats", func() {
			networks.Default.GasStats().PrintStats()
		})
		By("Tearing down the environment", func() {
			err = actions.TeardownSuite(env, networks, utils.ProjectRoot)
<<<<<<< HEAD
			Expect(err).ShouldNot(HaveOccurred())
=======
			Expect(err).ShouldNot(HaveOccurred(), "Environment teardown shouldn't fail")
>>>>>>> 9db3e480
		})
	})
})<|MERGE_RESOLUTION|>--- conflicted
+++ resolved
@@ -37,29 +37,14 @@
 				environment.NewChainlinkConfig(environment.ChainlinkReplicas(6, nil)),
 				tools.ChartsRoot,
 			)
-<<<<<<< HEAD
-			Expect(err).ShouldNot(HaveOccurred())
-			err = env.ConnectAll()
-			Expect(err).ShouldNot(HaveOccurred())
-=======
 			Expect(err).ShouldNot(HaveOccurred(), "Environment deployment shouldn't fail")
 			err = env.ConnectAll()
 			Expect(err).ShouldNot(HaveOccurred(), "Connecting to all nodes shouldn't fail")
->>>>>>> 9db3e480
 		})
 
 		By("Connecting to launched resources", func() {
 			networkRegistry := client.NewNetworkRegistry()
 			networks, err = networkRegistry.GetNetworks(env)
-<<<<<<< HEAD
-			Expect(err).ShouldNot(HaveOccurred())
-			contractDeployer, err = contracts.NewContractDeployer(networks.Default)
-			Expect(err).ShouldNot(HaveOccurred())
-			chainlinkNodes, err = client.ConnectChainlinkNodes(env)
-			Expect(err).ShouldNot(HaveOccurred())
-			nodeAddresses, err = actions.ChainlinkNodeAddresses(chainlinkNodes)
-			Expect(err).ShouldNot(HaveOccurred())
-=======
 			Expect(err).ShouldNot(HaveOccurred(), "Connecting to blockchain nodes shouldn't fail")
 			contractDeployer, err = contracts.NewContractDeployer(networks.Default)
 			Expect(err).ShouldNot(HaveOccurred(), "Deploying contracts shouldn't fail")
@@ -67,17 +52,11 @@
 			Expect(err).ShouldNot(HaveOccurred(), "Connecting to chainlink nodes shouldn't fail")
 			nodeAddresses, err = actions.ChainlinkNodeAddresses(chainlinkNodes)
 			Expect(err).ShouldNot(HaveOccurred(), "Retreiving on-chain wallet addresses for chainlink nodes shouldn't fail")
->>>>>>> 9db3e480
 			networks.Default.ParallelTransactions(true)
 		})
 
 		By("Funding Chainlink nodes", func() {
 			txCost, err := networks.Default.EstimateCostForChainlinkOperations(10)
-<<<<<<< HEAD
-			Expect(err).ShouldNot(HaveOccurred())
-			err = actions.FundChainlinkNodes(chainlinkNodes, networks.Default, txCost)
-			Expect(err).ShouldNot(HaveOccurred())
-=======
 			Expect(err).ShouldNot(HaveOccurred(), "Estimating cost for Chainlink Operations shouldn't fail")
 			err = actions.FundChainlinkNodes(chainlinkNodes, networks.Default, txCost)
 			Expect(err).ShouldNot(HaveOccurred(), "Funding Chainlink nodes shouldn't fail")
@@ -86,24 +65,15 @@
 				err = actions.FundAddresses(networks.Default, big.NewFloat(1), "0x0")
 				Expect(err).ShouldNot(HaveOccurred())
 			}
->>>>>>> 9db3e480
 		})
 
 		By("Deploying Keeper contracts", func() {
 			linkToken, err = contractDeployer.DeployLinkTokenContract()
-<<<<<<< HEAD
-			Expect(err).ShouldNot(HaveOccurred())
-			ef, err := contractDeployer.DeployMockETHLINKFeed(big.NewInt(2e18))
-			Expect(err).ShouldNot(HaveOccurred())
-			gf, err := contractDeployer.DeployMockGasFeed(big.NewInt(2e11))
-			Expect(err).ShouldNot(HaveOccurred())
-=======
 			Expect(err).ShouldNot(HaveOccurred(), "Deploying Link Token Contract shouldn't fail")
 			ef, err := contractDeployer.DeployMockETHLINKFeed(big.NewInt(2e18))
 			Expect(err).ShouldNot(HaveOccurred(), "Deploying mock ETH-Link feed shouldn't fail")
 			gf, err := contractDeployer.DeployMockGasFeed(big.NewInt(2e11))
 			Expect(err).ShouldNot(HaveOccurred(), "Deploying mock gas feed shouldn't fail")
->>>>>>> 9db3e480
 			registry, err = contractDeployer.DeployKeeperRegistry(
 				&contracts.KeeperRegistryOpts{
 					LinkAddr:             linkToken.Address(),
@@ -118,17 +88,6 @@
 					FallbackLinkPrice:    big.NewInt(2e18),
 				},
 			)
-<<<<<<< HEAD
-			Expect(err).ShouldNot(HaveOccurred())
-			err = linkToken.Transfer(registry.Address(), big.NewInt(1e18))
-			Expect(err).ShouldNot(HaveOccurred())
-			consumer, err = contractDeployer.DeployKeeperConsumer(big.NewInt(5))
-			Expect(err).ShouldNot(HaveOccurred())
-			err = linkToken.Transfer(consumer.Address(), big.NewInt(1e18))
-			Expect(err).ShouldNot(HaveOccurred())
-			err = networks.Default.WaitForEvents()
-			Expect(err).ShouldNot(HaveOccurred())
-=======
 			Expect(err).ShouldNot(HaveOccurred(), "Deploying keeper registry shouldn't fail")
 			err = linkToken.Transfer(registry.Address(), big.NewInt(1e18))
 			Expect(err).ShouldNot(HaveOccurred(), "Funding keeper registry contract shouldn't fail")
@@ -138,7 +97,6 @@
 			Expect(err).ShouldNot(HaveOccurred(), "Funding keeper consumer contract shouldn't fail")
 			err = networks.Default.WaitForEvents()
 			Expect(err).ShouldNot(HaveOccurred(), "Waiting for event subscriptions in nodes shouldn't fail")
->>>>>>> 9db3e480
 		})
 
 		By("Registering upkeep target", func() {
@@ -167,29 +125,17 @@
 				big.NewInt(9e18),
 				0,
 			)
-<<<<<<< HEAD
-			Expect(err).ShouldNot(HaveOccurred())
-			err = linkToken.TransferAndCall(registrar.Address(), big.NewInt(9e18), req)
-			Expect(err).ShouldNot(HaveOccurred())
-			err = networks.Default.WaitForEvents()
-			Expect(err).ShouldNot(HaveOccurred())
-=======
 			Expect(err).ShouldNot(HaveOccurred(), "Encoding the register request shouldn't fail")
 			err = linkToken.TransferAndCall(registrar.Address(), big.NewInt(9e18), req)
 			Expect(err).ShouldNot(HaveOccurred(), "Funding registrar with LINK shouldn't fail")
 			err = networks.Default.WaitForEvents()
 			Expect(err).ShouldNot(HaveOccurred(), "Waiting for event subscriptions in nodes shouldn't fail")
->>>>>>> 9db3e480
 		})
 
 		By("Adding Keepers and a job", func() {
 			primaryNode := chainlinkNodes[0]
 			primaryNodeAddress, err := primaryNode.PrimaryEthAddress()
-<<<<<<< HEAD
-			Expect(err).ShouldNot(HaveOccurred())
-=======
 			Expect(err).ShouldNot(HaveOccurred(), "Reading ETH Keys from Chainlink Client shouldn't fail")
->>>>>>> 9db3e480
 			nodeAddressesStr := make([]string, 0)
 			for _, cla := range nodeAddresses {
 				nodeAddressesStr = append(nodeAddressesStr, cla.Hex())
@@ -203,19 +149,6 @@
 				consumer.Address(),
 			}
 			err = registry.SetKeepers(nodeAddressesStr, payees)
-<<<<<<< HEAD
-			Expect(err).ShouldNot(HaveOccurred())
-			_, err = primaryNode.CreateJob(&client.KeeperV2JobSpec{
-				Name:                     fmt.Sprintf("keeper-test-job"),
-				ContractAddress:          registry.Address(),
-				FromAddress:              primaryNodeAddress,
-				MinIncomingConfirmations: 1,
-				ObservationSource:        client.ObservationSourceKeeperDefault(registry.Address(), primaryNodeAddress),
-			})
-			Expect(err).ShouldNot(HaveOccurred())
-			err = networks.Default.WaitForEvents()
-			Expect(err).ShouldNot(HaveOccurred())
-=======
 			Expect(err).ShouldNot(HaveOccurred(), "Setting keepers in the registry shouldn't fail")
 			_, err = primaryNode.CreateJob(&client.KeeperJobSpec{
 				Name:                     "keeper-test-job",
@@ -227,7 +160,6 @@
 			Expect(err).ShouldNot(HaveOccurred(), "Creating KeeperV2 Job shouldn't fail")
 			err = networks.Default.WaitForEvents()
 			Expect(err).ShouldNot(HaveOccurred(), "Waiting for event subscriptions in nodes shouldn't fail")
->>>>>>> 9db3e480
 		})
 	})
 
@@ -235,13 +167,8 @@
 		It("performs upkeep of a target contract", func() {
 			Eventually(func(g Gomega) {
 				cnt, err := consumer.Counter(context.Background())
-<<<<<<< HEAD
-				g.Expect(err).ShouldNot(HaveOccurred())
-				g.Expect(cnt.Int64()).Should(BeNumerically(">", int64(0)))
-=======
 				g.Expect(err).ShouldNot(HaveOccurred(), "Calling consumer's Counter shouldn't fail")
 				g.Expect(cnt.Int64()).Should(BeNumerically(">", int64(0)), "Expected consumer counter to be greater than 0, but got %d", cnt.Int64())
->>>>>>> 9db3e480
 				log.Info().Int64("Upkeep counter", cnt.Int64()).Msg("Upkeeps performed")
 			}, "2m", "1s").Should(Succeed())
 		})
@@ -253,11 +180,7 @@
 		})
 		By("Tearing down the environment", func() {
 			err = actions.TeardownSuite(env, networks, utils.ProjectRoot)
-<<<<<<< HEAD
-			Expect(err).ShouldNot(HaveOccurred())
-=======
 			Expect(err).ShouldNot(HaveOccurred(), "Environment teardown shouldn't fail")
->>>>>>> 9db3e480
 		})
 	})
 })