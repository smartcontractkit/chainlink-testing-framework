--- conflicted
+++ resolved
@@ -33,15 +33,11 @@
 	BeforeEach(func() {
 		By("Deploying the environment", func() {
 			env, err = environment.DeployOrLoadEnvironment(
-<<<<<<< HEAD
 				environment.NewChainlinkConfig(
 					environment.ChainlinkReplicas(6, config.ChainlinkVals()),
 					"chainlink-keeper",
 					config.GethNetworks()...,
 				),
-=======
-				environment.NewChainlinkConfig(environment.ChainlinkReplicas(6, nil), "chainlink-keeper"),
->>>>>>> 48e78c5f
 				tools.ChartsRoot,
 			)
 			Expect(err).ShouldNot(HaveOccurred(), "Environment deployment shouldn't fail")
