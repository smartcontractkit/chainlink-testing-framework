package smoke

//revive:disable:dot-imports
import (
	"context"
	"fmt"
	"math/big"
	"strings"

	. "github.com/onsi/ginkgo/v2"
	. "github.com/onsi/gomega"
	"github.com/rs/zerolog/log"
	uuid "github.com/satori/go.uuid"
	"github.com/smartcontractkit/helmenv/environment"
	"github.com/smartcontractkit/helmenv/tools"
	"github.com/smartcontractkit/integrations-framework/actions"
	"github.com/smartcontractkit/integrations-framework/client"
	"github.com/smartcontractkit/integrations-framework/config"
	"github.com/smartcontractkit/integrations-framework/contracts"
	"github.com/smartcontractkit/integrations-framework/utils"
)

var _ = Describe("Direct request suite @runlog", func() {
	var (
		err            error
		nets           *client.Networks
		cd             contracts.ContractDeployer
		chainlinkNodes []client.Chainlink
		oracle         contracts.Oracle
		consumer       contracts.APIConsumer
		jobUUID        uuid.UUID
		mockserver     *client.MockserverClient
		e              *environment.Environment
	)
	BeforeEach(func() {
		By("Deploying the environment", func() {
			e, err = environment.DeployOrLoadEnvironment(
<<<<<<< HEAD
				environment.NewChainlinkConfig(
					environment.ChainlinkReplicas(3, config.ChainlinkVals()),
					"chainlink-runlog",
					config.GethNetworks()...,
				),
=======
				environment.NewChainlinkConfig(environment.ChainlinkReplicas(3, nil), "chainlink-runlog"),
>>>>>>> 48e78c5f
				tools.ChartsRoot,
			)
			Expect(err).ShouldNot(HaveOccurred(), "Environment deployment shouldn't fail")
			err = e.ConnectAll()
			Expect(err).ShouldNot(HaveOccurred(), "Connecting to all nodes shouldn't fail")
		})

		By("Connecting to launched resources", func() {
			networkRegistry := client.NewDefaultNetworkRegistry()
			nets, err = networkRegistry.GetNetworks(e)
			Expect(err).ShouldNot(HaveOccurred(), "Connecting to blockchain nodes shouldn't fail")
			cd, err = contracts.NewContractDeployer(nets.Default)
			Expect(err).ShouldNot(HaveOccurred(), "Deploying contracts shouldn't fail")
			chainlinkNodes, err = client.ConnectChainlinkNodes(e)
			Expect(err).ShouldNot(HaveOccurred(), "Connecting to chainlink nodes shouldn't fail")
			mockserver, err = client.ConnectMockServer(e)
			Expect(err).ShouldNot(HaveOccurred())
		})

		By("Funding Chainlink nodes", func() {
			ethAmount, err := nets.Default.EstimateCostForChainlinkOperations(1)
			Expect(err).ShouldNot(HaveOccurred(), "Estimating cost for Chainlink Operations shouldn't fail")
			err = actions.FundChainlinkNodes(chainlinkNodes, nets.Default, ethAmount)
			Expect(err).ShouldNot(HaveOccurred(), "Funding chainlink nodes with ETH shouldn't fail")
		})

		By("Deploying contracts", func() {
			lt, err := cd.DeployLinkTokenContract()
			Expect(err).ShouldNot(HaveOccurred(), "Deploying Link Token Contract shouldn't fail")
			oracle, err = cd.DeployOracle(lt.Address())
			Expect(err).ShouldNot(HaveOccurred(), "Deploying Oracle Contract shouldn't fail")
			consumer, err = cd.DeployAPIConsumer(lt.Address())
			Expect(err).ShouldNot(HaveOccurred(), "Deploying Consumer Contract shouldn't fail")
			err = nets.Default.SetWallet(0)
			Expect(err).ShouldNot(HaveOccurred(), "Setting default wallet shouldn't fail")
			err = lt.Transfer(consumer.Address(), big.NewInt(2e18))
			Expect(err).ShouldNot(HaveOccurred(), "Transfering %d to consumer contract shouldn't fail", big.NewInt(2e18))
		})

		By("Creating directrequest job", func() {
			err = mockserver.SetValuePath("/variable", 5)
			Expect(err).ShouldNot(HaveOccurred(), "Setting mockserver value path shouldn't fail")

			jobUUID = uuid.NewV4()

			bta := client.BridgeTypeAttributes{
				Name: fmt.Sprintf("five-%s", jobUUID.String()),
				URL:  fmt.Sprintf("%s/variable", mockserver.Config.ClusterURL),
			}
			err = chainlinkNodes[0].CreateBridge(&bta)
			Expect(err).ShouldNot(HaveOccurred(), "Creating bridge shouldn't fail")

			os := &client.DirectRequestTxPipelineSpec{
				BridgeTypeAttributes: bta,
				DataPath:             "data,result",
			}
			ost, err := os.String()
			Expect(err).ShouldNot(HaveOccurred(), "Building observation source spec shouldn't fail")

			_, err = chainlinkNodes[0].CreateJob(&client.DirectRequestJobSpec{
				Name:              "direct_request",
				ContractAddress:   oracle.Address(),
				ExternalJobID:     jobUUID.String(),
				ObservationSource: ost,
			})
			Expect(err).ShouldNot(HaveOccurred(), "Creating direct_request job shouldn't fail")
		})

		By("Calling oracle contract", func() {
			jobUUIDReplaces := strings.Replace(jobUUID.String(), "-", "", 4)
			var jobID [32]byte
			copy(jobID[:], jobUUIDReplaces)
			err = consumer.CreateRequestTo(
				oracle.Address(),
				jobID,
				big.NewInt(1e18),
				fmt.Sprintf("%s/variable", mockserver.Config.ClusterURL),
				"data,result",
				big.NewInt(100),
			)
			Expect(err).ShouldNot(HaveOccurred(), "Calling oracle contract shouldn't fail")
		})
	})

	Describe("with DirectRequest job", func() {
		It("receives API call data on-chain", func() {
			Eventually(func(g Gomega) {
				d, err := consumer.Data(context.Background())
				g.Expect(err).ShouldNot(HaveOccurred(), "Getting data from consumer contract shouldn't fail")
				g.Expect(d).ShouldNot(BeNil(), "Expected the initial on chain data to be nil")
				log.Debug().Int64("Data", d.Int64()).Msg("Found on chain")
				g.Expect(d.Int64()).Should(BeNumerically("==", 5), "Expected the on-chain data to be 5, but found %d", d.Int64())
			}, "2m", "1s").Should(Succeed())
		})
	})

	AfterEach(func() {
		By("Tearing down the environment", func() {
			nets.Default.GasStats().PrintStats()
			err = actions.TeardownSuite(e, nets, utils.ProjectRoot, chainlinkNodes, nil)
			Expect(err).ShouldNot(HaveOccurred(), "Environment teardown shouldn't fail")
		})
	})
})<|MERGE_RESOLUTION|>--- conflicted
+++ resolved
@@ -35,15 +35,11 @@
 	BeforeEach(func() {
 		By("Deploying the environment", func() {
 			e, err = environment.DeployOrLoadEnvironment(
-<<<<<<< HEAD
 				environment.NewChainlinkConfig(
 					environment.ChainlinkReplicas(3, config.ChainlinkVals()),
 					"chainlink-runlog",
 					config.GethNetworks()...,
 				),
-=======
-				environment.NewChainlinkConfig(environment.ChainlinkReplicas(3, nil), "chainlink-runlog"),
->>>>>>> 48e78c5f
 				tools.ChartsRoot,
 			)
 			Expect(err).ShouldNot(HaveOccurred(), "Environment deployment shouldn't fail")
