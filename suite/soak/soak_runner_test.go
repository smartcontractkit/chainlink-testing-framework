--- conflicted
+++ resolved
@@ -20,27 +20,25 @@
 }
 
 func TestKeeperSoak(t *testing.T) {
-<<<<<<< HEAD
-	runSoakTest(t, "@soak-keeper-block-time", "chainlink-soak-keeper", 6)
+	runSoakTest(t, "@soak-keeper-block-time", "chainlink-soak-keeper", 6, nil)
 }
 
 // Test helpers
 
-// Builds the go tests to run, and returns a path to it, along with remote config options
-func buildGoTests(t *testing.T) string {
-	exePath := filepath.Join(utils.ProjectRoot, "remote.test")
-	soakTestsPath := filepath.Join(utils.SoakRoot, "tests")
-	compileCmd := exec.Command("go", "test", "-c", soakTestsPath, "-o", exePath) // #nosec G204
+// BuildGoTests the go tests to run, and returns a path to it, along with remote config options
+func BuildGoTests(t *testing.T, projectRootPath, soakRootPath string) string {
+	exePath := filepath.Join(projectRootPath, "remote.test")
+	compileCmd := exec.Command("go", "test", "-c", soakRootPath, "-o", exePath) // #nosec G204
 	compileCmd.Env = os.Environ()
 	compileCmd.Env = append(compileCmd.Env, "CGO_ENABLED=0", "GOOS=linux", "GOARCH=amd64")
 
-	log.Info().Str("Test Directory", soakTestsPath).Msg("Compiling tests")
+	log.Info().Str("Test Directory", soakRootPath).Msg("Compiling tests")
 	compileOut, err := compileCmd.Output()
 	log.Debug().
 		Str("Output", string(compileOut)).
 		Str("Command", compileCmd.String()).
 		Msg("Ran command")
-	require.NoError(t, err, fmt.Sprintf("Env: %s\nCommand: %s\nCommand Output: %s", compileCmd.Env, compileCmd.String(), compileOut))
+	require.NoError(t, err, fmt.Sprintf("Env: %s\nCommand: %s\nCommand Output: %s", compileCmd.Env, compileCmd.String(), string(compileOut)))
 
 	_, err = os.Stat(exePath)
 	require.NoError(t, err, fmt.Sprintf("Expected '%s' to exist", exePath))
@@ -48,9 +46,9 @@
 }
 
 // runs a soak test based on the tag, launching as many chainlink nodes as necessary
-func runSoakTest(t *testing.T, testTag, namespacePrefix string, chainlinkReplicas int) {
+func runSoakTest(t *testing.T, testTag, namespacePrefix string, chainlinkReplicas int, customEnvVars []string) {
 	actions.LoadConfigs()
-	exePath := buildGoTests(t)
+	exePath := BuildGoTests(t, utils.ProjectRoot, utils.SoakRoot)
 
 	env, err := environment.DeployRemoteRunnerEnvironment(
 		environment.NewChainlinkConfig(
@@ -64,13 +62,11 @@
 		config.ProjectConfig.RemoteRunnerConfig.SlackUserID,  // Slack user to notify on completion
 		filepath.Join(utils.SuiteRoot, "framework.yaml"),     // Path of the framework config
 		filepath.Join(utils.SuiteRoot, "networks.yaml"),      // Path to the networks config
-		exePath, // Path to the executable test file
+		exePath,       // Path to the executable test file
+		customEnvVars, // custom environment variables needed for the test, use nil if none are needed
 	)
 	require.NoError(t, err, "Error launching soak test environment")
 	log.Info().Str("Namespace", env.Namespace).
 		Str("Environment File", fmt.Sprintf("%s.%s", env.Namespace, "yaml")).
 		Msg("Soak Test Successfully Launched. Save the environment file to collect logs when test is done.")
-=======
-	runSoakTest(t, "@soak-keeper-block-time", "chainlink-soak-keeper", 6, nil)
->>>>>>> bf57e3c2
 }