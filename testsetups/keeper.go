--- conflicted
+++ resolved
@@ -23,9 +23,12 @@
 	TestReporter testreporters.KeeperBlockTimeTestReporter
 
 	keeperConsumerContracts []contracts.KeeperConsumerPerformance
-	chainlinkNodes          []client.Chainlink
 	mockServer              *client.MockserverClient
-	defaultNetwork          client.BlockchainClient
+
+	env            *environment.Environment
+	chainlinkNodes []client.Chainlink
+	networks       *client.Networks
+	defaultNetwork client.BlockchainClient
 }
 
 // KeeperBlockTimeTestInputs are all the required inputs for a Keeper Block Time Test
@@ -60,13 +63,15 @@
 // Setup prepares contracts for the test
 func (k *KeeperBlockTimeTest) Setup(env *environment.Environment) {
 	k.ensureInputValues()
+	k.env = env
 	inputs := k.Inputs
+	var err error
 
 	// Connect to networks and prepare for contract deployment
 	networkRegistry := client.NewSoakNetworkRegistry()
-	networks, err := networkRegistry.GetNetworks(env)
+	k.networks, err = networkRegistry.GetNetworks(k.env)
 	Expect(err).ShouldNot(HaveOccurred(), "Connecting to blockchain nodes shouldn't fail")
-	k.defaultNetwork = networks.Default
+	k.defaultNetwork = k.networks.Default
 	contractDeployer, err := contracts.NewContractDeployer(k.defaultNetwork)
 	Expect(err).ShouldNot(HaveOccurred(), "Building a new contract deployer shouldn't fail")
 	k.chainlinkNodes, err = client.ConnectChainlinkNodesSoak(env)
@@ -149,7 +154,6 @@
 		)
 		Expect(err).ShouldNot(HaveOccurred(), "Deploying KeeperConsumerPerformance instance %d shouldn't fail", contractCount+1)
 		k.keeperConsumerContracts = append(k.keeperConsumerContracts, keeperConsumerInstance)
-<<<<<<< HEAD
 		log.Debug().
 			Str("Contract Address", keeperConsumerInstance.Address()).
 			Int("Number", contractCount+1).
@@ -162,9 +166,6 @@
 	err = k.defaultNetwork.WaitForEvents()
 	Expect(err).ShouldNot(HaveOccurred(), "Failed waiting for to deploy all keeper consumer contracts")
 	log.Info().Msg("Successfully deployed all Keeper Consumer Contracts")
-=======
-		Expect(err).ShouldNot(HaveOccurred())
->>>>>>> 48e78c5f
 
 	for contractCount, keeperConsumerInstance := range k.keeperConsumerContracts {
 		// Register Consumer to registrar
@@ -248,6 +249,11 @@
 	}
 }
 
+// Networks returns the networks that the test is running on
+func (k *KeeperBlockTimeTest) TearDownVals() (*environment.Environment, *client.Networks, []client.Chainlink, testreporters.TestReporter) {
+	return k.env, k.networks, k.chainlinkNodes, &k.TestReporter
+}
+
 // ensureValues ensures that all values needed to run the test are present
 func (k *KeeperBlockTimeTest) ensureInputValues() {
 	inputs := k.Inputs
