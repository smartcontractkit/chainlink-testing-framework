--- conflicted
+++ resolved
@@ -9,17 +9,13 @@
 	"sync"
 	"time"
 
-<<<<<<< HEAD
 	goeath "github.com/ethereum/go-ethereum"
 	"github.com/ethereum/go-ethereum/common"
 	"github.com/ethereum/go-ethereum/core/types"
-=======
-	"github.com/smartcontractkit/chainlink-env/environment"
-
->>>>>>> a5724f45
 	. "github.com/onsi/ginkgo/v2"
 	. "github.com/onsi/gomega"
 	"github.com/rs/zerolog/log"
+	"github.com/smartcontractkit/chainlink-env/environment"
 	"github.com/smartcontractkit/chainlink-testing-framework/actions"
 	"github.com/smartcontractkit/chainlink-testing-framework/blockchain"
 	"github.com/smartcontractkit/chainlink-testing-framework/client"
@@ -255,11 +251,12 @@
 		query.Addresses = append(query.Addresses, common.HexToAddress(t.ocrInstances[i].Address()))
 	}
 	eventLogs := make(chan types.Log)
-	sub, err := t.networks.Default.SubscribeFilterLogs(context.Background(), query, eventLogs)
+	sub, err := t.c.SubscribeFilterLogs(context.Background(), query, eventLogs)
 	if err != nil {
 		Expect(err).ShouldNot(HaveOccurred(), "Subscribing to contract event log in OCR instance shouldn't fail")
 	}
-	go func(ocr contracts.OffchainAggregator) {
+	ocr := t.ocrInstances[0]
+	go func() {
 		//defer GinkgoRecover()
 
 		for {
@@ -305,7 +302,7 @@
 				continue
 			}
 		}
-	}(t.ocrInstances[i])
+	}()
 }
 
 // wrapper around latest answer stats so we can check the answer outside of a go routine
