--- conflicted
+++ resolved
@@ -26,22 +26,14 @@
 
 // OCRSoakTest defines a typical OCR soak test
 type OCRSoakTest struct {
-	Inputs *OCRSoakTestInputs
-
-<<<<<<< HEAD
+	Inputs            *OCRSoakTestInputs
 	TestReporter      testreporters.OCRSoakTestReporter
 	ocrInstances      []contracts.OffchainAggregator
 	roundResponseData map[string]map[int64]int64
 	mockServer        *client.MockserverClient
-=======
-	TestReporter testreporters.OCRSoakTestReporter
->>>>>>> 8baf0cba
-
-	ocrInstances   []contracts.OffchainAggregator
-	mockServer     *client.MockserverClient
-	env            *environment.Environment
-	chainlinkNodes []client.Chainlink
-	chainClient    blockchain.EVMClient
+	env               *environment.Environment
+	chainlinkNodes    []client.Chainlink
+	chainClient       blockchain.EVMClient
 }
 
 // OCRSoakTestInputs define required inputs to run an OCR soak test
@@ -258,7 +250,7 @@
 		query.Addresses = append(query.Addresses, common.HexToAddress(t.ocrInstances[i].Address()))
 	}
 	eventLogs := make(chan types.Log)
-	sub, err := t.c.SubscribeFilterLogs(context.Background(), query, eventLogs)
+	sub, err := t.chainClient.SubscribeFilterLogs(context.Background(), query, eventLogs)
 	if err != nil {
 		Expect(err).ShouldNot(HaveOccurred(), "Subscribing to contract event log in OCR instance shouldn't fail")
 	}
