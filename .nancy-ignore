--- conflicted
+++ resolved
@@ -9,8 +9,4 @@
 CVE-2023-3518 # CWE-Other (when using JWT Auth for service mesh incorrectly allows/denies access regardless of service identities) -- coming from WASP
 CVE-2023-40591 # CWE-400 Uncontrolled Resource Consumption ('Resource Exhaustion') by geth (fixed in v1.12.2, which needs core to bump that dep first)
 CVE-2023-42319 # CWE-400 Uncontrolled Resource Consumption ('Resource Exhaustion') by geth (fixed in v1.12.2, which needs core to bump that dep first)
-<<<<<<< HEAD
-CVE-2023-48795 # Improper Validation of Integrity Check Value x/crypto, hich is an indirect dependency
-=======
-CVE-2023-48795 # Improper Validation of Integrity Check Value x/crypto, which is an indirect dependency
->>>>>>> 88d6e76b
+CVE-2023-48795 # Improper Validation of Integrity Check Value x/crypto, hich is an indirect dependency