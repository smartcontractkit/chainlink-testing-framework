package testreporters

import (
	"bufio"
	"encoding/json"
	"fmt"
	"io/fs"
	"os"
	"path/filepath"
	"strings"
	"testing"
	"time"

	"github.com/rs/zerolog/log"
	"github.com/slack-go/slack"
	"github.com/stretchr/testify/assert"
	"go.uber.org/zap/zapcore"
	"golang.org/x/sync/errgroup"

	"github.com/smartcontractkit/chainlink-testing-framework/k8s/environment"
)

type GrafanaURLProvider interface {
<<<<<<< HEAD
	GetGrafanaURL() (string, error)
=======
	GetGrafanaBaseURL() (string, error)
	GetGrafanaDashboardURL() (string, error)
>>>>>>> b2703a65
}

// TestReporter is a general interface for all test reporters
type TestReporter interface {
	WriteReport(folderLocation string) error
	SendSlackNotification(t *testing.T, slackClient *slack.Client, grafanaUrlProvider GrafanaURLProvider) error
	SetNamespace(namespace string)
}

const (
	// DefaultArtifactsDir default artifacts dir
	DefaultArtifactsDir string = "logs"
)

// WriteTeardownLogs attempts to download the logs of all ephemeral test deployments onto the test runner, also writing
// a test report if one is provided. A failing log level also enables you to fail a test based on what level logs the
// Chainlink nodes have thrown during their test.
func WriteTeardownLogs(
	t *testing.T,
	env *environment.Environment,
	optionalTestReporter TestReporter,
	failingLogLevel zapcore.Level, // Chainlink core uses zapcore for logging https://docs.chain.link/chainlink-nodes/v1/configuration#log_level
	grafanaUrlProvider GrafanaURLProvider,
) error {
	logsPath := filepath.Join(DefaultArtifactsDir, fmt.Sprintf("%s-%s-%d", t.Name(), env.Cfg.Namespace, time.Now().Unix()))
	if err := env.Artifacts.DumpTestResult(logsPath, "chainlink"); err != nil {
		log.Warn().Err(err).Msg("Error trying to collect pod logs")
		return err
	}
	logFiles, err := findAllLogFilesToScan(logsPath)
	if err != nil {
		log.Warn().Err(err).Msg("Error looking for pod logs")
		return err
	}
	verifyLogsGroup := &errgroup.Group{}
	for _, f := range logFiles {
		file := f
		verifyLogsGroup.Go(func() error {
			return verifyLogFile(file, failingLogLevel)
		})
	}
	assert.NoError(t, verifyLogsGroup.Wait(), "Found a concerning log")

	if t.Failed() || optionalTestReporter != nil {
		if err := SendReport(t, env.Cfg.Namespace, logsPath, optionalTestReporter, grafanaUrlProvider); err != nil {
			log.Warn().Err(err).Msg("Error writing test report")
		}
	}
	return nil
}

// SendReport writes a test report and sends a Slack notification if the test provides one
func SendReport(t *testing.T, namespace string, logsPath string, optionalTestReporter TestReporter, grafanaUrlProvider GrafanaURLProvider) error {
	if optionalTestReporter != nil {
		log.Info().Msg("Writing Test Report")
		optionalTestReporter.SetNamespace(namespace)
		err := optionalTestReporter.WriteReport(logsPath)
		if err != nil {
			return err
		}
		err = optionalTestReporter.SendSlackNotification(t, nil, grafanaUrlProvider)
		if err != nil {
			return err
		}
	}
	return nil
}

// findAllLogFilesToScan walks through log files pulled from all pods, and gets all chainlink node logs
func findAllLogFilesToScan(directoryPath string) (logFilesToScan []*os.File, err error) {
	logFilePaths := []string{}
	err = filepath.Walk(directoryPath, func(path string, info fs.FileInfo, err error) error {
		if err != nil {
			return err
		}
		if !info.IsDir() {
			logFilePaths = append(logFilePaths, path)
		}
		return nil
	})

	for _, filePath := range logFilePaths {
		if strings.Contains(filePath, "node.log") {
			logFileToScan, err := os.Open(filePath)
			if err != nil {
				return nil, err
			}
			logFilesToScan = append(logFilesToScan, logFileToScan)
		}
	}
	return logFilesToScan, err
}

// allowedLogMessage is a log message that might be thrown by a Chainlink node during a test, but is not a concern
type allowedLogMessage struct {
	message string
	reason  string
	level   zapcore.Level
}

var allowedLogMessages = []allowedLogMessage{
	{
		message: "No EVM primary nodes available: 0/1 nodes are alive",
		reason:  "Sometimes geth gets unlucky in the start up process and the Chainlink node starts before geth is ready",
		level:   zapcore.DPanicLevel,
	},
}

// verifyLogFile verifies that a log file
func verifyLogFile(file *os.File, failingLogLevel zapcore.Level) error {
	// nolint
	defer file.Close()

	var (
		zapLevel zapcore.Level
		err      error
	)
	scanner := bufio.NewScanner(file)
	scanner.Split(bufio.ScanLines)
	for scanner.Scan() {
		jsonLogLine := scanner.Text()
		if !strings.HasPrefix(jsonLogLine, "{") { // don't bother with non-json lines
			if strings.HasPrefix(jsonLogLine, "panic") { // unless it's a panic
				return fmt.Errorf("found panic: %s", jsonLogLine)
			}
			continue
		}
		jsonMapping := map[string]any{}

		if err = json.Unmarshal([]byte(jsonLogLine), &jsonMapping); err != nil {
			// This error can occur anytime someone uses %+v in a log message, ignoring
			continue
		}
		logLevel, ok := jsonMapping["level"].(string)
		if !ok {
			return fmt.Errorf("found no log level in chainlink log line: %s", jsonLogLine)
		}

		if logLevel == "crit" { // "crit" is a custom core type they map to DPanic
			zapLevel = zapcore.DPanicLevel
		} else {
			zapLevel, err = zapcore.ParseLevel(logLevel)
			if err != nil {
				return fmt.Errorf("'%s' not a valid zapcore level", logLevel)
			}
		}

		if zapLevel > failingLogLevel {
			logErr := fmt.Errorf("found log at level '%s', failing any log level higher than %s: %s", logLevel, zapLevel.String(), jsonLogLine)
			logMessage, hasMessage := jsonMapping["msg"]
			if !hasMessage {
				return logErr
			}
			for _, allowedLog := range allowedLogMessages {
				if strings.Contains(logMessage.(string), allowedLog.message) {
					log.Warn().
						Str("Reason", allowedLog.reason).
						Str("Level", allowedLog.level.CapitalString()).
						Str("Msg", logMessage.(string)).
						Msg("Found allowed log message, ignoring")
				}
			}
		}
	}
	return nil
}<|MERGE_RESOLUTION|>--- conflicted
+++ resolved
@@ -21,12 +21,8 @@
 )
 
 type GrafanaURLProvider interface {
-<<<<<<< HEAD
-	GetGrafanaURL() (string, error)
-=======
 	GetGrafanaBaseURL() (string, error)
 	GetGrafanaDashboardURL() (string, error)
->>>>>>> b2703a65
 }
 
 // TestReporter is a general interface for all test reporters
