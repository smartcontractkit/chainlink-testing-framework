--- conflicted
+++ resolved
@@ -73,14 +73,10 @@
 	python3 ./utils/compile_contracts.py
 
 test_unit: install_gotestfmt
-<<<<<<< HEAD
 	go test -json -cover -covermode=count -coverprofile=unit-test-coverage.out ./client ./gauntlet ./testreporters ./k8s/config 2>&1 | tee /tmp/gotest.log | gotestfmt
 
 test_docker: install_gotestfmt
-	go test -json -cover -covermode=count -coverprofile=unit-test-coverage.out ./docker/test_env 2>&1 | tee /tmp/gotest.log | gotestfmt	
-=======
-	go test -json -cover -covermode=count -coverprofile=unit-test-coverage.out ./client ./gauntlet ./testreporters ./docker/test_env ./k8s/config ./logstream 2>&1 | tee /tmp/gotest.log | gotestfmt
->>>>>>> 2bd2b2dd
+	go test -json -cover -covermode=count -coverprofile=unit-test-coverage.out ./docker/test_env ./logstream 2>&1 | tee /tmp/gotest.log | gotestfmt	
 
 
 #######################
