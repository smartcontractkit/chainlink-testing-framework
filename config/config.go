--- conflicted
+++ resolved
@@ -87,11 +87,6 @@
 	}
 
 	var cfg *FrameworkConfig
-<<<<<<< HEAD
-	err := v.Unmarshal(&cfg)
-	cfg.setCharts()
-	return cfg, err
-=======
 	err = v.Unmarshal(&cfg)
 	if err != nil {
 		return nil, err
@@ -105,7 +100,6 @@
 	}
 	ProjectFrameworkSettings = cfg
 	return ProjectFrameworkSettings, err
->>>>>>> 9db3e480
 }
 
 // LoadNetworksConfig loads networks config
@@ -147,49 +141,6 @@
 	return l.RawKeys, nil
 }
 
-<<<<<<< HEAD
-var gethChart = `
-"geth":{
-	"values":{
-		 "geth":{
-				"image":{
-					 "image":"%s",
-					 "version":"%s"
-				}
-		 }
-	}
-}`
-var chainlinkChart = `
-"chainlink":{
-	"values":{
-		 "chainlink":{
-				"image":{
-					 "image":"%s",
-					 "version":"%s"
-				}
-		 }
-	}
-}`
-
-// setCharts finds out if the user has specified chainlink or geth images to use for the test, and sets the CHARTS
-// env var appropriately
-func (cfg *FrameworkConfig) setCharts() {
-	if cfg.GethImage != "" || cfg.ChainlinkImage != "" {
-		marshalledGethChart := ""
-		marshalledChainlinkChart := ""
-		if cfg.GethImage != "" {
-			marshalledGethChart = fmt.Sprintf(gethChart, cfg.GethImage, cfg.GethVersion)
-		}
-		if cfg.ChainlinkImage != "" {
-			marshalledChainlinkChart = fmt.Sprintf(chainlinkChart, cfg.ChainlinkImage, cfg.ChainlinkVersion)
-		}
-		if cfg.GethImage != "" && cfg.ChainlinkImage != "" { // If both, add a comma after geth
-			marshalledGethChart += ","
-		}
-		combined := fmt.Sprintf("{%s%s}", marshalledGethChart, marshalledChainlinkChart)
-		os.Setenv("CHARTS", combined)
-	}
-=======
 // CreateCharts checks the framework config to see if the user has supplied any values to override the default helm
 // chart values. It returns a JSON block that can be set to the `CHARTS` environment variable that the helmenv library
 // will read from. This will merge the override values with the default values for the appropriate charts.
@@ -220,5 +171,4 @@
 	}
 	jsonChartOverrides, err := json.Marshal(chartOverrides)
 	return string(jsonChartOverrides), err
->>>>>>> 9db3e480
 }