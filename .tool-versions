golang 1.19
<<<<<<< HEAD
nodejs 14.19.0
=======
nodejs 14.20.0
>>>>>>> d9162e45
ginkgo 2.1.4
k3d 5.4.6
act 0.2.30
golangci-lint 1.49.0
actionlint 1.6.17
shellcheck 0.8.0<|MERGE_RESOLUTION|>--- conflicted
+++ resolved
@@ -1,10 +1,6 @@
 golang 1.19
-<<<<<<< HEAD
-nodejs 14.19.0
-=======
 nodejs 14.20.0
->>>>>>> d9162e45
-ginkgo 2.1.4
+ginkgo 2.1.5
 k3d 5.4.6
 act 0.2.30
 golangci-lint 1.49.0
