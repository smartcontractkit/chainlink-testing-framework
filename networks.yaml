--- conflicted
+++ resolved
@@ -22,11 +22,7 @@
         - df57089febbacf7ba0bc227dafbffa9fc08a93fdc68e1e42411a14efcf23656e
 
 selected_networks: # Selected network(s) for test execution
-<<<<<<< HEAD
     - "geth_priv_node"
-=======
-    - "geth"
->>>>>>> 6cd70a7a
 
 networks:
     geth: &common_ethereum
